--- conflicted
+++ resolved
@@ -1121,16 +1121,6 @@
 
 	  If unsure, say Y.
 
-<<<<<<< HEAD
-config PRINT_VMEMLAYOUT
-	bool "Enable debug option to print kernel virtual memory layout"
-	help
-	  Enable support for printing kernel virtual memory layout for debugging
-	  purpose. If disabled kernel would not show any information about
-	  virtual memory layout during boot up.
-
-	  If unsure, say N.
-=======
 config MITIGATE_SPECTRE_BRANCH_HISTORY
 	bool "Mitigate Spectre style attacks against branch history" if EXPERT
 	default y
@@ -1139,7 +1129,15 @@
 	  make use of branch history to influence future speculation.
 	  When taking an exception from user-space, a sequence of branches
 	  or a firmware call overwrites the branch history.
->>>>>>> 2c142e4e
+
+config PRINT_VMEMLAYOUT
+	bool "Enable debug option to print kernel virtual memory layout"
+	help
+	  Enable support for printing kernel virtual memory layout for debugging
+	  purpose. If disabled kernel would not show any information about
+	  virtual memory layout during boot up.
+
+	  If unsure, say N.
 
 config ARM64_TAGGED_ADDR_ABI
 	bool "Enable the tagged user addresses syscall ABI"
