--- conflicted
+++ resolved
@@ -10175,15 +10175,10 @@
 	}
 
 	if (nested_cpu_has_ept(vmcs12)) {
-<<<<<<< HEAD
-		kvm_mmu_unload(vcpu);
-		nested_ept_init_mmu_context(vcpu);
-=======
 		if (nested_ept_init_mmu_context(vcpu)) {
 			*entry_failure_code = ENTRY_FAIL_DEFAULT;
 			return 1;
 		}
->>>>>>> 2e5b0bd9
 	} else if (nested_cpu_has2(vmcs12,
 				   SECONDARY_EXEC_VIRTUALIZE_APIC_ACCESSES)) {
 		vmx_flush_tlb_ept_only(vcpu);
