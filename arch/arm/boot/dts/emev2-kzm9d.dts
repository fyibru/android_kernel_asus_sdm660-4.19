--- conflicted
+++ resolved
@@ -22,8 +22,6 @@
 
 	chosen {
 		bootargs = "console=ttyS1,115200n81 ignore_loglevel root=/dev/nfs ip=dhcp";
-<<<<<<< HEAD
-=======
 	};
 
 	reg_1p8v: regulator@0 {
@@ -55,6 +53,5 @@
 		smsc,irq-push-pull;
 		vddvario-supply = <&reg_1p8v>;
 		vdd33a-supply = <&reg_3p3v>;
->>>>>>> d8ec26d7
 	};
 };