--- conflicted
+++ resolved
@@ -177,8 +177,6 @@
 				pinctrl-0 = <&pinctrl_usart1>;
 				clocks = <&usart1_clk>;
 				clock-names = "usart";
-<<<<<<< HEAD
-=======
 				status = "disabled";
 			};
 
@@ -188,7 +186,6 @@
 				interrupts = <28 IRQ_TYPE_LEVEL_HIGH 4>;
 				#pwm-cells = <3>;
 				clocks = <&pwm_clk>;
->>>>>>> 310c8547
 				status = "disabled";
 			};
 
