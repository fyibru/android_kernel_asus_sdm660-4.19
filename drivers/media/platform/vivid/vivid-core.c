/*
 * vivid-core.c - A Virtual Video Test Driver, core initialization
 *
 * Copyright 2014 Cisco Systems, Inc. and/or its affiliates. All rights reserved.
 *
 * This program is free software; you may redistribute it and/or modify
 * it under the terms of the GNU General Public License as published by
 * the Free Software Foundation; version 2 of the License.
 *
 * THE SOFTWARE IS PROVIDED "AS IS", WITHOUT WARRANTY OF ANY KIND,
 * EXPRESS OR IMPLIED, INCLUDING BUT NOT LIMITED TO THE WARRANTIES OF
 * MERCHANTABILITY, FITNESS FOR A PARTICULAR PURPOSE AND
 * NONINFRINGEMENT. IN NO EVENT SHALL THE AUTHORS OR COPYRIGHT HOLDERS
 * BE LIABLE FOR ANY CLAIM, DAMAGES OR OTHER LIABILITY, WHETHER IN AN
 * ACTION OF CONTRACT, TORT OR OTHERWISE, ARISING FROM, OUT OF OR IN
 * CONNECTION WITH THE SOFTWARE OR THE USE OR OTHER DEALINGS IN THE
 * SOFTWARE.
 */

#include <linux/module.h>
#include <linux/errno.h>
#include <linux/kernel.h>
#include <linux/init.h>
#include <linux/sched.h>
#include <linux/slab.h>
#include <linux/vmalloc.h>
#include <linux/font.h>
#include <linux/mutex.h>
#include <linux/platform_device.h>
#include <linux/videodev2.h>
#include <linux/v4l2-dv-timings.h>
#include <media/videobuf2-vmalloc.h>
#include <media/v4l2-dv-timings.h>
#include <media/v4l2-ioctl.h>
#include <media/v4l2-fh.h>
#include <media/v4l2-event.h>

#include "vivid-core.h"
#include "vivid-vid-common.h"
#include "vivid-vid-cap.h"
#include "vivid-vid-out.h"
#include "vivid-radio-common.h"
#include "vivid-radio-rx.h"
#include "vivid-radio-tx.h"
#include "vivid-sdr-cap.h"
#include "vivid-vbi-cap.h"
#include "vivid-vbi-out.h"
#include "vivid-osd.h"
#include "vivid-cec.h"
#include "vivid-ctrls.h"

#define VIVID_MODULE_NAME "vivid"

/* The maximum number of vivid devices */
#define VIVID_MAX_DEVS CONFIG_VIDEO_VIVID_MAX_DEVS

MODULE_DESCRIPTION("Virtual Video Test Driver");
MODULE_AUTHOR("Hans Verkuil");
MODULE_LICENSE("GPL");

static unsigned n_devs = 1;
module_param(n_devs, uint, 0444);
MODULE_PARM_DESC(n_devs, " number of driver instances to create");

static int vid_cap_nr[VIVID_MAX_DEVS] = { [0 ... (VIVID_MAX_DEVS - 1)] = -1 };
module_param_array(vid_cap_nr, int, NULL, 0444);
MODULE_PARM_DESC(vid_cap_nr, " videoX start number, -1 is autodetect");

static int vid_out_nr[VIVID_MAX_DEVS] = { [0 ... (VIVID_MAX_DEVS - 1)] = -1 };
module_param_array(vid_out_nr, int, NULL, 0444);
MODULE_PARM_DESC(vid_out_nr, " videoX start number, -1 is autodetect");

static int vbi_cap_nr[VIVID_MAX_DEVS] = { [0 ... (VIVID_MAX_DEVS - 1)] = -1 };
module_param_array(vbi_cap_nr, int, NULL, 0444);
MODULE_PARM_DESC(vbi_cap_nr, " vbiX start number, -1 is autodetect");

static int vbi_out_nr[VIVID_MAX_DEVS] = { [0 ... (VIVID_MAX_DEVS - 1)] = -1 };
module_param_array(vbi_out_nr, int, NULL, 0444);
MODULE_PARM_DESC(vbi_out_nr, " vbiX start number, -1 is autodetect");

static int sdr_cap_nr[VIVID_MAX_DEVS] = { [0 ... (VIVID_MAX_DEVS - 1)] = -1 };
module_param_array(sdr_cap_nr, int, NULL, 0444);
MODULE_PARM_DESC(sdr_cap_nr, " swradioX start number, -1 is autodetect");

static int radio_rx_nr[VIVID_MAX_DEVS] = { [0 ... (VIVID_MAX_DEVS - 1)] = -1 };
module_param_array(radio_rx_nr, int, NULL, 0444);
MODULE_PARM_DESC(radio_rx_nr, " radioX start number, -1 is autodetect");

static int radio_tx_nr[VIVID_MAX_DEVS] = { [0 ... (VIVID_MAX_DEVS - 1)] = -1 };
module_param_array(radio_tx_nr, int, NULL, 0444);
MODULE_PARM_DESC(radio_tx_nr, " radioX start number, -1 is autodetect");

static int ccs_cap_mode[VIVID_MAX_DEVS] = { [0 ... (VIVID_MAX_DEVS - 1)] = -1 };
module_param_array(ccs_cap_mode, int, NULL, 0444);
MODULE_PARM_DESC(ccs_cap_mode, " capture crop/compose/scale mode:\n"
			   "\t\t    bit 0=crop, 1=compose, 2=scale,\n"
			   "\t\t    -1=user-controlled (default)");

static int ccs_out_mode[VIVID_MAX_DEVS] = { [0 ... (VIVID_MAX_DEVS - 1)] = -1 };
module_param_array(ccs_out_mode, int, NULL, 0444);
MODULE_PARM_DESC(ccs_out_mode, " output crop/compose/scale mode:\n"
			   "\t\t    bit 0=crop, 1=compose, 2=scale,\n"
			   "\t\t    -1=user-controlled (default)");

static unsigned multiplanar[VIVID_MAX_DEVS] = { [0 ... (VIVID_MAX_DEVS - 1)] = 1 };
module_param_array(multiplanar, uint, NULL, 0444);
MODULE_PARM_DESC(multiplanar, " 1 (default) creates a single planar device, 2 creates a multiplanar device.");

/* Default: video + vbi-cap (raw and sliced) + radio rx + radio tx + sdr + vbi-out + vid-out */
static unsigned node_types[VIVID_MAX_DEVS] = { [0 ... (VIVID_MAX_DEVS - 1)] = 0x1d3d };
module_param_array(node_types, uint, NULL, 0444);
MODULE_PARM_DESC(node_types, " node types, default is 0x1d3d. Bitmask with the following meaning:\n"
			     "\t\t    bit 0: Video Capture node\n"
			     "\t\t    bit 2-3: VBI Capture node: 0 = none, 1 = raw vbi, 2 = sliced vbi, 3 = both\n"
			     "\t\t    bit 4: Radio Receiver node\n"
			     "\t\t    bit 5: Software Defined Radio Receiver node\n"
			     "\t\t    bit 8: Video Output node\n"
			     "\t\t    bit 10-11: VBI Output node: 0 = none, 1 = raw vbi, 2 = sliced vbi, 3 = both\n"
			     "\t\t    bit 12: Radio Transmitter node\n"
			     "\t\t    bit 16: Framebuffer for testing overlays");

/* Default: 4 inputs */
static unsigned num_inputs[VIVID_MAX_DEVS] = { [0 ... (VIVID_MAX_DEVS - 1)] = 4 };
module_param_array(num_inputs, uint, NULL, 0444);
MODULE_PARM_DESC(num_inputs, " number of inputs, default is 4");

/* Default: input 0 = WEBCAM, 1 = TV, 2 = SVID, 3 = HDMI */
static unsigned input_types[VIVID_MAX_DEVS] = { [0 ... (VIVID_MAX_DEVS - 1)] = 0xe4 };
module_param_array(input_types, uint, NULL, 0444);
MODULE_PARM_DESC(input_types, " input types, default is 0xe4. Two bits per input,\n"
			      "\t\t    bits 0-1 == input 0, bits 31-30 == input 15.\n"
			      "\t\t    Type 0 == webcam, 1 == TV, 2 == S-Video, 3 == HDMI");

/* Default: 2 outputs */
static unsigned num_outputs[VIVID_MAX_DEVS] = { [0 ... (VIVID_MAX_DEVS - 1)] = 2 };
module_param_array(num_outputs, uint, NULL, 0444);
MODULE_PARM_DESC(num_outputs, " number of outputs, default is 2");

/* Default: output 0 = SVID, 1 = HDMI */
static unsigned output_types[VIVID_MAX_DEVS] = { [0 ... (VIVID_MAX_DEVS - 1)] = 2 };
module_param_array(output_types, uint, NULL, 0444);
MODULE_PARM_DESC(output_types, " output types, default is 0x02. One bit per output,\n"
			      "\t\t    bit 0 == output 0, bit 15 == output 15.\n"
			      "\t\t    Type 0 == S-Video, 1 == HDMI");

unsigned vivid_debug;
module_param(vivid_debug, uint, 0644);
MODULE_PARM_DESC(vivid_debug, " activates debug info");

static bool no_error_inj;
module_param(no_error_inj, bool, 0444);
MODULE_PARM_DESC(no_error_inj, " if set disable the error injecting controls");

static struct vivid_dev *vivid_devs[VIVID_MAX_DEVS];

const struct v4l2_rect vivid_min_rect = {
	0, 0, MIN_WIDTH, MIN_HEIGHT
};

const struct v4l2_rect vivid_max_rect = {
	0, 0, MAX_WIDTH * MAX_ZOOM, MAX_HEIGHT * MAX_ZOOM
};

static const u8 vivid_hdmi_edid[256] = {
	0x00, 0xff, 0xff, 0xff, 0xff, 0xff, 0xff, 0x00,
	0x63, 0x3a, 0xaa, 0x55, 0x00, 0x00, 0x00, 0x00,
	0x0a, 0x18, 0x01, 0x03, 0x80, 0x10, 0x09, 0x78,
	0x0e, 0x00, 0xb2, 0xa0, 0x57, 0x49, 0x9b, 0x26,
	0x10, 0x48, 0x4f, 0x2f, 0xcf, 0x00, 0x31, 0x59,
	0x45, 0x59, 0x81, 0x80, 0x81, 0x40, 0x90, 0x40,
	0x95, 0x00, 0xa9, 0x40, 0xb3, 0x00, 0x02, 0x3a,
	0x80, 0x18, 0x71, 0x38, 0x2d, 0x40, 0x58, 0x2c,
	0x46, 0x00, 0x10, 0x09, 0x00, 0x00, 0x00, 0x1e,
	0x00, 0x00, 0x00, 0xfd, 0x00, 0x18, 0x55, 0x18,
	0x5e, 0x11, 0x00, 0x0a, 0x20, 0x20, 0x20, 0x20,
	0x20, 0x20, 0x00, 0x00, 0x00, 0xfc, 0x00,  'v',
	'4',   'l',  '2',  '-',  'h',  'd',  'm',  'i',
	0x0a, 0x0a, 0x0a, 0x0a, 0x00, 0x00, 0x00, 0x10,
	0x00, 0x00, 0x00, 0x00, 0x00, 0x00, 0x00, 0x00,
	0x00, 0x00, 0x00, 0x00, 0x00, 0x00, 0x01, 0xf0,

	0x02, 0x03, 0x1a, 0xc0, 0x48, 0xa2, 0x10, 0x04,
	0x02, 0x01, 0x21, 0x14, 0x13, 0x23, 0x09, 0x07,
	0x07, 0x65, 0x03, 0x0c, 0x00, 0x10, 0x00, 0xe2,
	0x00, 0x2a, 0x01, 0x1d, 0x00, 0x80, 0x51, 0xd0,
	0x1c, 0x20, 0x40, 0x80, 0x35, 0x00, 0x00, 0x00,
	0x00, 0x00, 0x00, 0x1e, 0x8c, 0x0a, 0xd0, 0x8a,
	0x20, 0xe0, 0x2d, 0x10, 0x10, 0x3e, 0x96, 0x00,
	0x00, 0x00, 0x00, 0x00, 0x00, 0x18, 0x00, 0x00,
	0x00, 0x00, 0x00, 0x00, 0x00, 0x00, 0x00, 0x00,
	0x00, 0x00, 0x00, 0x00, 0x00, 0x00, 0x00, 0x00,
	0x00, 0x00, 0x00, 0x00, 0x00, 0x00, 0x00, 0x00,
	0x00, 0x00, 0x00, 0x00, 0x00, 0x00, 0x00, 0x00,
	0x00, 0x00, 0x00, 0x00, 0x00, 0x00, 0x00, 0x00,
	0x00, 0x00, 0x00, 0x00, 0x00, 0x00, 0x00, 0x00,
	0x00, 0x00, 0x00, 0x00, 0x00, 0x00, 0x00, 0x00,
	0x00, 0x00, 0x00, 0x00, 0x00, 0x00, 0x00, 0xd7
};

static int vidioc_querycap(struct file *file, void  *priv,
					struct v4l2_capability *cap)
{
	struct vivid_dev *dev = video_drvdata(file);

	strcpy(cap->driver, "vivid");
	strcpy(cap->card, "vivid");
	snprintf(cap->bus_info, sizeof(cap->bus_info),
			"platform:%s", dev->v4l2_dev.name);

	cap->capabilities = dev->vid_cap_caps | dev->vid_out_caps |
		dev->vbi_cap_caps | dev->vbi_out_caps |
		dev->radio_rx_caps | dev->radio_tx_caps |
		dev->sdr_cap_caps | V4L2_CAP_DEVICE_CAPS;
	return 0;
}

static int vidioc_s_hw_freq_seek(struct file *file, void *fh, const struct v4l2_hw_freq_seek *a)
{
	struct video_device *vdev = video_devdata(file);

	if (vdev->vfl_type == VFL_TYPE_RADIO)
		return vivid_radio_rx_s_hw_freq_seek(file, fh, a);
	return -ENOTTY;
}

static int vidioc_enum_freq_bands(struct file *file, void *fh, struct v4l2_frequency_band *band)
{
	struct video_device *vdev = video_devdata(file);

	if (vdev->vfl_type == VFL_TYPE_RADIO)
		return vivid_radio_rx_enum_freq_bands(file, fh, band);
	if (vdev->vfl_type == VFL_TYPE_SDR)
		return vivid_sdr_enum_freq_bands(file, fh, band);
	return -ENOTTY;
}

static int vidioc_g_tuner(struct file *file, void *fh, struct v4l2_tuner *vt)
{
	struct video_device *vdev = video_devdata(file);

	if (vdev->vfl_type == VFL_TYPE_RADIO)
		return vivid_radio_rx_g_tuner(file, fh, vt);
	if (vdev->vfl_type == VFL_TYPE_SDR)
		return vivid_sdr_g_tuner(file, fh, vt);
	return vivid_video_g_tuner(file, fh, vt);
}

static int vidioc_s_tuner(struct file *file, void *fh, const struct v4l2_tuner *vt)
{
	struct video_device *vdev = video_devdata(file);

	if (vdev->vfl_type == VFL_TYPE_RADIO)
		return vivid_radio_rx_s_tuner(file, fh, vt);
	if (vdev->vfl_type == VFL_TYPE_SDR)
		return vivid_sdr_s_tuner(file, fh, vt);
	return vivid_video_s_tuner(file, fh, vt);
}

static int vidioc_g_frequency(struct file *file, void *fh, struct v4l2_frequency *vf)
{
	struct vivid_dev *dev = video_drvdata(file);
	struct video_device *vdev = video_devdata(file);

	if (vdev->vfl_type == VFL_TYPE_RADIO)
		return vivid_radio_g_frequency(file,
			vdev->vfl_dir == VFL_DIR_RX ?
			&dev->radio_rx_freq : &dev->radio_tx_freq, vf);
	if (vdev->vfl_type == VFL_TYPE_SDR)
		return vivid_sdr_g_frequency(file, fh, vf);
	return vivid_video_g_frequency(file, fh, vf);
}

static int vidioc_s_frequency(struct file *file, void *fh, const struct v4l2_frequency *vf)
{
	struct vivid_dev *dev = video_drvdata(file);
	struct video_device *vdev = video_devdata(file);

	if (vdev->vfl_type == VFL_TYPE_RADIO)
		return vivid_radio_s_frequency(file,
			vdev->vfl_dir == VFL_DIR_RX ?
			&dev->radio_rx_freq : &dev->radio_tx_freq, vf);
	if (vdev->vfl_type == VFL_TYPE_SDR)
		return vivid_sdr_s_frequency(file, fh, vf);
	return vivid_video_s_frequency(file, fh, vf);
}

static int vidioc_overlay(struct file *file, void *fh, unsigned i)
{
	struct video_device *vdev = video_devdata(file);

	if (vdev->vfl_dir == VFL_DIR_RX)
		return vivid_vid_cap_overlay(file, fh, i);
	return vivid_vid_out_overlay(file, fh, i);
}

static int vidioc_g_fbuf(struct file *file, void *fh, struct v4l2_framebuffer *a)
{
	struct video_device *vdev = video_devdata(file);

	if (vdev->vfl_dir == VFL_DIR_RX)
		return vivid_vid_cap_g_fbuf(file, fh, a);
	return vivid_vid_out_g_fbuf(file, fh, a);
}

static int vidioc_s_fbuf(struct file *file, void *fh, const struct v4l2_framebuffer *a)
{
	struct video_device *vdev = video_devdata(file);

	if (vdev->vfl_dir == VFL_DIR_RX)
		return vivid_vid_cap_s_fbuf(file, fh, a);
	return vivid_vid_out_s_fbuf(file, fh, a);
}

static int vidioc_s_std(struct file *file, void *fh, v4l2_std_id id)
{
	struct video_device *vdev = video_devdata(file);

	if (vdev->vfl_dir == VFL_DIR_RX)
		return vivid_vid_cap_s_std(file, fh, id);
	return vivid_vid_out_s_std(file, fh, id);
}

static int vidioc_s_dv_timings(struct file *file, void *fh, struct v4l2_dv_timings *timings)
{
	struct video_device *vdev = video_devdata(file);

	if (vdev->vfl_dir == VFL_DIR_RX)
		return vivid_vid_cap_s_dv_timings(file, fh, timings);
	return vivid_vid_out_s_dv_timings(file, fh, timings);
}

static int vidioc_cropcap(struct file *file, void *fh, struct v4l2_cropcap *cc)
{
	struct video_device *vdev = video_devdata(file);

	if (vdev->vfl_dir == VFL_DIR_RX)
		return vivid_vid_cap_cropcap(file, fh, cc);
	return vivid_vid_out_cropcap(file, fh, cc);
}

static int vidioc_g_selection(struct file *file, void *fh,
			      struct v4l2_selection *sel)
{
	struct video_device *vdev = video_devdata(file);

	if (vdev->vfl_dir == VFL_DIR_RX)
		return vivid_vid_cap_g_selection(file, fh, sel);
	return vivid_vid_out_g_selection(file, fh, sel);
}

static int vidioc_s_selection(struct file *file, void *fh,
			      struct v4l2_selection *sel)
{
	struct video_device *vdev = video_devdata(file);

	if (vdev->vfl_dir == VFL_DIR_RX)
		return vivid_vid_cap_s_selection(file, fh, sel);
	return vivid_vid_out_s_selection(file, fh, sel);
}

static int vidioc_g_parm(struct file *file, void *fh,
			  struct v4l2_streamparm *parm)
{
	struct video_device *vdev = video_devdata(file);

	if (vdev->vfl_dir == VFL_DIR_RX)
		return vivid_vid_cap_g_parm(file, fh, parm);
	return vivid_vid_out_g_parm(file, fh, parm);
}

static int vidioc_s_parm(struct file *file, void *fh,
			  struct v4l2_streamparm *parm)
{
	struct video_device *vdev = video_devdata(file);

	if (vdev->vfl_dir == VFL_DIR_RX)
		return vivid_vid_cap_s_parm(file, fh, parm);
	return vivid_vid_out_g_parm(file, fh, parm);
}

static int vidioc_log_status(struct file *file, void *fh)
{
	struct vivid_dev *dev = video_drvdata(file);
	struct video_device *vdev = video_devdata(file);

	v4l2_ctrl_log_status(file, fh);
	if (vdev->vfl_dir == VFL_DIR_RX && vdev->vfl_type == VFL_TYPE_GRABBER)
		tpg_log_status(&dev->tpg);
	return 0;
}

static ssize_t vivid_radio_read(struct file *file, char __user *buf,
			 size_t size, loff_t *offset)
{
	struct video_device *vdev = video_devdata(file);

	if (vdev->vfl_dir == VFL_DIR_TX)
		return -EINVAL;
	return vivid_radio_rx_read(file, buf, size, offset);
}

static ssize_t vivid_radio_write(struct file *file, const char __user *buf,
			  size_t size, loff_t *offset)
{
	struct video_device *vdev = video_devdata(file);

	if (vdev->vfl_dir == VFL_DIR_RX)
		return -EINVAL;
	return vivid_radio_tx_write(file, buf, size, offset);
}

static unsigned int vivid_radio_poll(struct file *file, struct poll_table_struct *wait)
{
	struct video_device *vdev = video_devdata(file);

	if (vdev->vfl_dir == VFL_DIR_RX)
		return vivid_radio_rx_poll(file, wait);
	return vivid_radio_tx_poll(file, wait);
}

static bool vivid_is_in_use(struct video_device *vdev)
{
	unsigned long flags;
	bool res;

	spin_lock_irqsave(&vdev->fh_lock, flags);
	res = !list_empty(&vdev->fh_list);
	spin_unlock_irqrestore(&vdev->fh_lock, flags);
	return res;
}

static bool vivid_is_last_user(struct vivid_dev *dev)
{
	unsigned uses = vivid_is_in_use(&dev->vid_cap_dev) +
			vivid_is_in_use(&dev->vid_out_dev) +
			vivid_is_in_use(&dev->vbi_cap_dev) +
			vivid_is_in_use(&dev->vbi_out_dev) +
			vivid_is_in_use(&dev->sdr_cap_dev) +
			vivid_is_in_use(&dev->radio_rx_dev) +
			vivid_is_in_use(&dev->radio_tx_dev);

	return uses == 1;
}

static int vivid_fop_release(struct file *file)
{
	struct vivid_dev *dev = video_drvdata(file);
	struct video_device *vdev = video_devdata(file);

	mutex_lock(&dev->mutex);
	if (!no_error_inj && v4l2_fh_is_singular_file(file) &&
	    !video_is_registered(vdev) && vivid_is_last_user(dev)) {
		/*
		 * I am the last user of this driver, and a disconnect
		 * was forced (since this video_device is unregistered),
		 * so re-register all video_device's again.
		 */
		v4l2_info(&dev->v4l2_dev, "reconnect\n");
		set_bit(V4L2_FL_REGISTERED, &dev->vid_cap_dev.flags);
		set_bit(V4L2_FL_REGISTERED, &dev->vid_out_dev.flags);
		set_bit(V4L2_FL_REGISTERED, &dev->vbi_cap_dev.flags);
		set_bit(V4L2_FL_REGISTERED, &dev->vbi_out_dev.flags);
		set_bit(V4L2_FL_REGISTERED, &dev->sdr_cap_dev.flags);
		set_bit(V4L2_FL_REGISTERED, &dev->radio_rx_dev.flags);
		set_bit(V4L2_FL_REGISTERED, &dev->radio_tx_dev.flags);
	}
	mutex_unlock(&dev->mutex);
	if (file->private_data == dev->overlay_cap_owner)
		dev->overlay_cap_owner = NULL;
	if (file->private_data == dev->radio_rx_rds_owner) {
		dev->radio_rx_rds_last_block = 0;
		dev->radio_rx_rds_owner = NULL;
	}
	if (file->private_data == dev->radio_tx_rds_owner) {
		dev->radio_tx_rds_last_block = 0;
		dev->radio_tx_rds_owner = NULL;
	}
	if (vdev->queue)
		return vb2_fop_release(file);
	return v4l2_fh_release(file);
}

static const struct v4l2_file_operations vivid_fops = {
	.owner		= THIS_MODULE,
	.open           = v4l2_fh_open,
	.release        = vivid_fop_release,
	.read           = vb2_fop_read,
	.write          = vb2_fop_write,
	.poll		= vb2_fop_poll,
	.unlocked_ioctl = video_ioctl2,
	.mmap           = vb2_fop_mmap,
};

static const struct v4l2_file_operations vivid_radio_fops = {
	.owner		= THIS_MODULE,
	.open           = v4l2_fh_open,
	.release        = vivid_fop_release,
	.read           = vivid_radio_read,
	.write          = vivid_radio_write,
	.poll		= vivid_radio_poll,
	.unlocked_ioctl = video_ioctl2,
};

static const struct v4l2_ioctl_ops vivid_ioctl_ops = {
	.vidioc_querycap		= vidioc_querycap,

	.vidioc_enum_fmt_vid_cap	= vidioc_enum_fmt_vid,
	.vidioc_g_fmt_vid_cap		= vidioc_g_fmt_vid_cap,
	.vidioc_try_fmt_vid_cap		= vidioc_try_fmt_vid_cap,
	.vidioc_s_fmt_vid_cap		= vidioc_s_fmt_vid_cap,
	.vidioc_enum_fmt_vid_cap_mplane = vidioc_enum_fmt_vid_mplane,
	.vidioc_g_fmt_vid_cap_mplane	= vidioc_g_fmt_vid_cap_mplane,
	.vidioc_try_fmt_vid_cap_mplane	= vidioc_try_fmt_vid_cap_mplane,
	.vidioc_s_fmt_vid_cap_mplane	= vidioc_s_fmt_vid_cap_mplane,

	.vidioc_enum_fmt_vid_out	= vidioc_enum_fmt_vid,
	.vidioc_g_fmt_vid_out		= vidioc_g_fmt_vid_out,
	.vidioc_try_fmt_vid_out		= vidioc_try_fmt_vid_out,
	.vidioc_s_fmt_vid_out		= vidioc_s_fmt_vid_out,
	.vidioc_enum_fmt_vid_out_mplane = vidioc_enum_fmt_vid_mplane,
	.vidioc_g_fmt_vid_out_mplane	= vidioc_g_fmt_vid_out_mplane,
	.vidioc_try_fmt_vid_out_mplane	= vidioc_try_fmt_vid_out_mplane,
	.vidioc_s_fmt_vid_out_mplane	= vidioc_s_fmt_vid_out_mplane,

	.vidioc_g_selection		= vidioc_g_selection,
	.vidioc_s_selection		= vidioc_s_selection,
	.vidioc_cropcap			= vidioc_cropcap,

	.vidioc_g_fmt_vbi_cap		= vidioc_g_fmt_vbi_cap,
	.vidioc_try_fmt_vbi_cap		= vidioc_g_fmt_vbi_cap,
	.vidioc_s_fmt_vbi_cap		= vidioc_s_fmt_vbi_cap,

	.vidioc_g_fmt_sliced_vbi_cap    = vidioc_g_fmt_sliced_vbi_cap,
	.vidioc_try_fmt_sliced_vbi_cap  = vidioc_try_fmt_sliced_vbi_cap,
	.vidioc_s_fmt_sliced_vbi_cap    = vidioc_s_fmt_sliced_vbi_cap,
	.vidioc_g_sliced_vbi_cap	= vidioc_g_sliced_vbi_cap,

	.vidioc_g_fmt_vbi_out		= vidioc_g_fmt_vbi_out,
	.vidioc_try_fmt_vbi_out		= vidioc_g_fmt_vbi_out,
	.vidioc_s_fmt_vbi_out		= vidioc_s_fmt_vbi_out,

	.vidioc_g_fmt_sliced_vbi_out    = vidioc_g_fmt_sliced_vbi_out,
	.vidioc_try_fmt_sliced_vbi_out  = vidioc_try_fmt_sliced_vbi_out,
	.vidioc_s_fmt_sliced_vbi_out    = vidioc_s_fmt_sliced_vbi_out,

	.vidioc_enum_fmt_sdr_cap	= vidioc_enum_fmt_sdr_cap,
	.vidioc_g_fmt_sdr_cap		= vidioc_g_fmt_sdr_cap,
	.vidioc_try_fmt_sdr_cap		= vidioc_try_fmt_sdr_cap,
	.vidioc_s_fmt_sdr_cap		= vidioc_s_fmt_sdr_cap,

	.vidioc_overlay			= vidioc_overlay,
	.vidioc_enum_framesizes		= vidioc_enum_framesizes,
	.vidioc_enum_frameintervals	= vidioc_enum_frameintervals,
	.vidioc_g_parm			= vidioc_g_parm,
	.vidioc_s_parm			= vidioc_s_parm,

	.vidioc_enum_fmt_vid_overlay	= vidioc_enum_fmt_vid_overlay,
	.vidioc_g_fmt_vid_overlay	= vidioc_g_fmt_vid_overlay,
	.vidioc_try_fmt_vid_overlay	= vidioc_try_fmt_vid_overlay,
	.vidioc_s_fmt_vid_overlay	= vidioc_s_fmt_vid_overlay,
	.vidioc_g_fmt_vid_out_overlay	= vidioc_g_fmt_vid_out_overlay,
	.vidioc_try_fmt_vid_out_overlay	= vidioc_try_fmt_vid_out_overlay,
	.vidioc_s_fmt_vid_out_overlay	= vidioc_s_fmt_vid_out_overlay,
	.vidioc_g_fbuf			= vidioc_g_fbuf,
	.vidioc_s_fbuf			= vidioc_s_fbuf,

	.vidioc_reqbufs			= vb2_ioctl_reqbufs,
	.vidioc_create_bufs		= vb2_ioctl_create_bufs,
	.vidioc_prepare_buf		= vb2_ioctl_prepare_buf,
	.vidioc_querybuf		= vb2_ioctl_querybuf,
	.vidioc_qbuf			= vb2_ioctl_qbuf,
	.vidioc_dqbuf			= vb2_ioctl_dqbuf,
	.vidioc_expbuf			= vb2_ioctl_expbuf,
	.vidioc_streamon		= vb2_ioctl_streamon,
	.vidioc_streamoff		= vb2_ioctl_streamoff,

	.vidioc_enum_input		= vidioc_enum_input,
	.vidioc_g_input			= vidioc_g_input,
	.vidioc_s_input			= vidioc_s_input,
	.vidioc_s_audio			= vidioc_s_audio,
	.vidioc_g_audio			= vidioc_g_audio,
	.vidioc_enumaudio		= vidioc_enumaudio,
	.vidioc_s_frequency		= vidioc_s_frequency,
	.vidioc_g_frequency		= vidioc_g_frequency,
	.vidioc_s_tuner			= vidioc_s_tuner,
	.vidioc_g_tuner			= vidioc_g_tuner,
	.vidioc_s_modulator		= vidioc_s_modulator,
	.vidioc_g_modulator		= vidioc_g_modulator,
	.vidioc_s_hw_freq_seek		= vidioc_s_hw_freq_seek,
	.vidioc_enum_freq_bands		= vidioc_enum_freq_bands,

	.vidioc_enum_output		= vidioc_enum_output,
	.vidioc_g_output		= vidioc_g_output,
	.vidioc_s_output		= vidioc_s_output,
	.vidioc_s_audout		= vidioc_s_audout,
	.vidioc_g_audout		= vidioc_g_audout,
	.vidioc_enumaudout		= vidioc_enumaudout,

	.vidioc_querystd		= vidioc_querystd,
	.vidioc_g_std			= vidioc_g_std,
	.vidioc_s_std			= vidioc_s_std,
	.vidioc_s_dv_timings		= vidioc_s_dv_timings,
	.vidioc_g_dv_timings		= vidioc_g_dv_timings,
	.vidioc_query_dv_timings	= vidioc_query_dv_timings,
	.vidioc_enum_dv_timings		= vidioc_enum_dv_timings,
	.vidioc_dv_timings_cap		= vidioc_dv_timings_cap,
	.vidioc_g_edid			= vidioc_g_edid,
	.vidioc_s_edid			= vidioc_s_edid,

	.vidioc_log_status		= vidioc_log_status,
	.vidioc_subscribe_event		= vidioc_subscribe_event,
	.vidioc_unsubscribe_event	= v4l2_event_unsubscribe,
};

/* -----------------------------------------------------------------
	Initialization and module stuff
   ------------------------------------------------------------------*/

static void vivid_dev_release(struct v4l2_device *v4l2_dev)
{
	struct vivid_dev *dev = container_of(v4l2_dev, struct vivid_dev, v4l2_dev);

	vivid_free_controls(dev);
	v4l2_device_unregister(&dev->v4l2_dev);
	vfree(dev->scaled_line);
	vfree(dev->blended_line);
	vfree(dev->edid);
	vfree(dev->bitmap_cap);
	vfree(dev->bitmap_out);
	tpg_free(&dev->tpg);
	kfree(dev->query_dv_timings_qmenu);
	kfree(dev);
}

static int vivid_create_instance(struct platform_device *pdev, int inst)
{
	static const struct v4l2_dv_timings def_dv_timings =
					V4L2_DV_BT_CEA_1280X720P60;
	unsigned in_type_counter[4] = { 0, 0, 0, 0 };
	unsigned out_type_counter[4] = { 0, 0, 0, 0 };
	int ccs_cap = ccs_cap_mode[inst];
	int ccs_out = ccs_out_mode[inst];
	bool has_tuner;
	bool has_modulator;
	struct vivid_dev *dev;
	struct video_device *vfd;
	struct vb2_queue *q;
	unsigned node_type = node_types[inst];
	v4l2_std_id tvnorms_cap = 0, tvnorms_out = 0;
	int ret;
	int i;

	/* allocate main vivid state structure */
	dev = kzalloc(sizeof(*dev), GFP_KERNEL);
	if (!dev)
		return -ENOMEM;

	dev->inst = inst;

	/* register v4l2_device */
	snprintf(dev->v4l2_dev.name, sizeof(dev->v4l2_dev.name),
			"%s-%03d", VIVID_MODULE_NAME, inst);
	ret = v4l2_device_register(&pdev->dev, &dev->v4l2_dev);
	if (ret) {
		kfree(dev);
		return ret;
	}
	dev->v4l2_dev.release = vivid_dev_release;

	/* start detecting feature set */

	/* do we use single- or multi-planar? */
	dev->multiplanar = multiplanar[inst] > 1;
	v4l2_info(&dev->v4l2_dev, "using %splanar format API\n",
			dev->multiplanar ? "multi" : "single ");

	/* how many inputs do we have and of what type? */
	dev->num_inputs = num_inputs[inst];
	if (dev->num_inputs < 1)
		dev->num_inputs = 1;
	if (dev->num_inputs >= MAX_INPUTS)
		dev->num_inputs = MAX_INPUTS;
	for (i = 0; i < dev->num_inputs; i++) {
		dev->input_type[i] = (input_types[inst] >> (i * 2)) & 0x3;
		dev->input_name_counter[i] = in_type_counter[dev->input_type[i]]++;
	}
	dev->has_audio_inputs = in_type_counter[TV] && in_type_counter[SVID];
	if (in_type_counter[HDMI] == 16) {
		/* The CEC physical address only allows for max 15 inputs */
		in_type_counter[HDMI]--;
		dev->num_inputs--;
	}

	/* how many outputs do we have and of what type? */
	dev->num_outputs = num_outputs[inst];
	if (dev->num_outputs < 1)
		dev->num_outputs = 1;
	if (dev->num_outputs >= MAX_OUTPUTS)
		dev->num_outputs = MAX_OUTPUTS;
	for (i = 0; i < dev->num_outputs; i++) {
		dev->output_type[i] = ((output_types[inst] >> i) & 1) ? HDMI : SVID;
		dev->output_name_counter[i] = out_type_counter[dev->output_type[i]]++;
	}
	dev->has_audio_outputs = out_type_counter[SVID];
	if (out_type_counter[HDMI] == 16) {
		/*
		 * The CEC physical address only allows for max 15 inputs,
		 * so outputs are also limited to 15 to allow for easy
		 * CEC output to input mapping.
		 */
		out_type_counter[HDMI]--;
		dev->num_outputs--;
	}

	/* do we create a video capture device? */
	dev->has_vid_cap = node_type & 0x0001;

	/* do we create a vbi capture device? */
	if (in_type_counter[TV] || in_type_counter[SVID]) {
		dev->has_raw_vbi_cap = node_type & 0x0004;
		dev->has_sliced_vbi_cap = node_type & 0x0008;
		dev->has_vbi_cap = dev->has_raw_vbi_cap | dev->has_sliced_vbi_cap;
	}

	/* do we create a video output device? */
	dev->has_vid_out = node_type & 0x0100;

	/* do we create a vbi output device? */
	if (out_type_counter[SVID]) {
		dev->has_raw_vbi_out = node_type & 0x0400;
		dev->has_sliced_vbi_out = node_type & 0x0800;
		dev->has_vbi_out = dev->has_raw_vbi_out | dev->has_sliced_vbi_out;
	}

	/* do we create a radio receiver device? */
	dev->has_radio_rx = node_type & 0x0010;

	/* do we create a radio transmitter device? */
	dev->has_radio_tx = node_type & 0x1000;

	/* do we create a software defined radio capture device? */
	dev->has_sdr_cap = node_type & 0x0020;

	/* do we have a tuner? */
	has_tuner = ((dev->has_vid_cap || dev->has_vbi_cap) && in_type_counter[TV]) ||
		    dev->has_radio_rx || dev->has_sdr_cap;

	/* do we have a modulator? */
	has_modulator = dev->has_radio_tx;

	if (dev->has_vid_cap)
		/* do we have a framebuffer for overlay testing? */
		dev->has_fb = node_type & 0x10000;

	/* can we do crop/compose/scaling while capturing? */
	if (no_error_inj && ccs_cap == -1)
		ccs_cap = 7;

	/* if ccs_cap == -1, then the use can select it using controls */
	if (ccs_cap != -1) {
		dev->has_crop_cap = ccs_cap & 1;
		dev->has_compose_cap = ccs_cap & 2;
		dev->has_scaler_cap = ccs_cap & 4;
		v4l2_info(&dev->v4l2_dev, "Capture Crop: %c Compose: %c Scaler: %c\n",
			dev->has_crop_cap ? 'Y' : 'N',
			dev->has_compose_cap ? 'Y' : 'N',
			dev->has_scaler_cap ? 'Y' : 'N');
	}

	/* can we do crop/compose/scaling with video output? */
	if (no_error_inj && ccs_out == -1)
		ccs_out = 7;

	/* if ccs_out == -1, then the use can select it using controls */
	if (ccs_out != -1) {
		dev->has_crop_out = ccs_out & 1;
		dev->has_compose_out = ccs_out & 2;
		dev->has_scaler_out = ccs_out & 4;
		v4l2_info(&dev->v4l2_dev, "Output Crop: %c Compose: %c Scaler: %c\n",
			dev->has_crop_out ? 'Y' : 'N',
			dev->has_compose_out ? 'Y' : 'N',
			dev->has_scaler_out ? 'Y' : 'N');
	}

	/* end detecting feature set */

	if (dev->has_vid_cap) {
		/* set up the capabilities of the video capture device */
		dev->vid_cap_caps = dev->multiplanar ?
			V4L2_CAP_VIDEO_CAPTURE_MPLANE :
			V4L2_CAP_VIDEO_CAPTURE | V4L2_CAP_VIDEO_OVERLAY;
		dev->vid_cap_caps |= V4L2_CAP_STREAMING | V4L2_CAP_READWRITE;
		if (dev->has_audio_inputs)
			dev->vid_cap_caps |= V4L2_CAP_AUDIO;
		if (in_type_counter[TV])
			dev->vid_cap_caps |= V4L2_CAP_TUNER;
	}
	if (dev->has_vid_out) {
		/* set up the capabilities of the video output device */
		dev->vid_out_caps = dev->multiplanar ?
			V4L2_CAP_VIDEO_OUTPUT_MPLANE :
			V4L2_CAP_VIDEO_OUTPUT;
		if (dev->has_fb)
			dev->vid_out_caps |= V4L2_CAP_VIDEO_OUTPUT_OVERLAY;
		dev->vid_out_caps |= V4L2_CAP_STREAMING | V4L2_CAP_READWRITE;
		if (dev->has_audio_outputs)
			dev->vid_out_caps |= V4L2_CAP_AUDIO;
	}
	if (dev->has_vbi_cap) {
		/* set up the capabilities of the vbi capture device */
		dev->vbi_cap_caps = (dev->has_raw_vbi_cap ? V4L2_CAP_VBI_CAPTURE : 0) |
				    (dev->has_sliced_vbi_cap ? V4L2_CAP_SLICED_VBI_CAPTURE : 0);
		dev->vbi_cap_caps |= V4L2_CAP_STREAMING | V4L2_CAP_READWRITE;
		if (dev->has_audio_inputs)
			dev->vbi_cap_caps |= V4L2_CAP_AUDIO;
		if (in_type_counter[TV])
			dev->vbi_cap_caps |= V4L2_CAP_TUNER;
	}
	if (dev->has_vbi_out) {
		/* set up the capabilities of the vbi output device */
		dev->vbi_out_caps = (dev->has_raw_vbi_out ? V4L2_CAP_VBI_OUTPUT : 0) |
				    (dev->has_sliced_vbi_out ? V4L2_CAP_SLICED_VBI_OUTPUT : 0);
		dev->vbi_out_caps |= V4L2_CAP_STREAMING | V4L2_CAP_READWRITE;
		if (dev->has_audio_outputs)
			dev->vbi_out_caps |= V4L2_CAP_AUDIO;
	}
	if (dev->has_sdr_cap) {
		/* set up the capabilities of the sdr capture device */
		dev->sdr_cap_caps = V4L2_CAP_SDR_CAPTURE | V4L2_CAP_TUNER;
		dev->sdr_cap_caps |= V4L2_CAP_STREAMING | V4L2_CAP_READWRITE;
	}
	/* set up the capabilities of the radio receiver device */
	if (dev->has_radio_rx)
		dev->radio_rx_caps = V4L2_CAP_RADIO | V4L2_CAP_RDS_CAPTURE |
				     V4L2_CAP_HW_FREQ_SEEK | V4L2_CAP_TUNER |
				     V4L2_CAP_READWRITE;
	/* set up the capabilities of the radio transmitter device */
	if (dev->has_radio_tx)
		dev->radio_tx_caps = V4L2_CAP_RDS_OUTPUT | V4L2_CAP_MODULATOR |
				     V4L2_CAP_READWRITE;

	/* initialize the test pattern generator */
	tpg_init(&dev->tpg, 640, 360);
	if (tpg_alloc(&dev->tpg, MAX_ZOOM * MAX_WIDTH))
		goto free_dev;
	dev->scaled_line = vzalloc(MAX_ZOOM * MAX_WIDTH);
	if (!dev->scaled_line)
		goto free_dev;
	dev->blended_line = vzalloc(MAX_ZOOM * MAX_WIDTH);
	if (!dev->blended_line)
		goto free_dev;

	/* load the edid */
	dev->edid = vmalloc(256 * 128);
	if (!dev->edid)
		goto free_dev;

	/* create a string array containing the names of all the preset timings */
	while (v4l2_dv_timings_presets[dev->query_dv_timings_size].bt.width)
		dev->query_dv_timings_size++;
	dev->query_dv_timings_qmenu = kmalloc(dev->query_dv_timings_size *
					   (sizeof(void *) + 32), GFP_KERNEL);
	if (dev->query_dv_timings_qmenu == NULL)
		goto free_dev;
	for (i = 0; i < dev->query_dv_timings_size; i++) {
		const struct v4l2_bt_timings *bt = &v4l2_dv_timings_presets[i].bt;
		char *p = (char *)&dev->query_dv_timings_qmenu[dev->query_dv_timings_size];
		u32 htot, vtot;

		p += i * 32;
		dev->query_dv_timings_qmenu[i] = p;

		htot = V4L2_DV_BT_FRAME_WIDTH(bt);
		vtot = V4L2_DV_BT_FRAME_HEIGHT(bt);
		snprintf(p, 32, "%ux%u%s%u",
			bt->width, bt->height, bt->interlaced ? "i" : "p",
			(u32)bt->pixelclock / (htot * vtot));
	}

	/* disable invalid ioctls based on the feature set */
	if (!dev->has_audio_inputs) {
		v4l2_disable_ioctl(&dev->vid_cap_dev, VIDIOC_S_AUDIO);
		v4l2_disable_ioctl(&dev->vid_cap_dev, VIDIOC_G_AUDIO);
		v4l2_disable_ioctl(&dev->vid_cap_dev, VIDIOC_ENUMAUDIO);
		v4l2_disable_ioctl(&dev->vbi_cap_dev, VIDIOC_S_AUDIO);
		v4l2_disable_ioctl(&dev->vbi_cap_dev, VIDIOC_G_AUDIO);
		v4l2_disable_ioctl(&dev->vbi_cap_dev, VIDIOC_ENUMAUDIO);
	}
	if (!dev->has_audio_outputs) {
		v4l2_disable_ioctl(&dev->vid_out_dev, VIDIOC_S_AUDOUT);
		v4l2_disable_ioctl(&dev->vid_out_dev, VIDIOC_G_AUDOUT);
		v4l2_disable_ioctl(&dev->vid_out_dev, VIDIOC_ENUMAUDOUT);
		v4l2_disable_ioctl(&dev->vbi_out_dev, VIDIOC_S_AUDOUT);
		v4l2_disable_ioctl(&dev->vbi_out_dev, VIDIOC_G_AUDOUT);
		v4l2_disable_ioctl(&dev->vbi_out_dev, VIDIOC_ENUMAUDOUT);
	}
	if (!in_type_counter[TV] && !in_type_counter[SVID]) {
		v4l2_disable_ioctl(&dev->vid_cap_dev, VIDIOC_S_STD);
		v4l2_disable_ioctl(&dev->vid_cap_dev, VIDIOC_G_STD);
		v4l2_disable_ioctl(&dev->vid_cap_dev, VIDIOC_ENUMSTD);
		v4l2_disable_ioctl(&dev->vid_cap_dev, VIDIOC_QUERYSTD);
	}
	if (!out_type_counter[SVID]) {
		v4l2_disable_ioctl(&dev->vid_out_dev, VIDIOC_S_STD);
		v4l2_disable_ioctl(&dev->vid_out_dev, VIDIOC_G_STD);
		v4l2_disable_ioctl(&dev->vid_out_dev, VIDIOC_ENUMSTD);
	}
	if (!has_tuner && !has_modulator) {
		v4l2_disable_ioctl(&dev->vid_cap_dev, VIDIOC_S_FREQUENCY);
		v4l2_disable_ioctl(&dev->vid_cap_dev, VIDIOC_G_FREQUENCY);
		v4l2_disable_ioctl(&dev->vbi_cap_dev, VIDIOC_S_FREQUENCY);
		v4l2_disable_ioctl(&dev->vbi_cap_dev, VIDIOC_G_FREQUENCY);
	}
	if (!has_tuner) {
		v4l2_disable_ioctl(&dev->vid_cap_dev, VIDIOC_S_TUNER);
		v4l2_disable_ioctl(&dev->vid_cap_dev, VIDIOC_G_TUNER);
		v4l2_disable_ioctl(&dev->vbi_cap_dev, VIDIOC_S_TUNER);
		v4l2_disable_ioctl(&dev->vbi_cap_dev, VIDIOC_G_TUNER);
	}
	if (in_type_counter[HDMI] == 0) {
		v4l2_disable_ioctl(&dev->vid_cap_dev, VIDIOC_S_EDID);
		v4l2_disable_ioctl(&dev->vid_cap_dev, VIDIOC_G_EDID);
		v4l2_disable_ioctl(&dev->vid_cap_dev, VIDIOC_DV_TIMINGS_CAP);
		v4l2_disable_ioctl(&dev->vid_cap_dev, VIDIOC_G_DV_TIMINGS);
		v4l2_disable_ioctl(&dev->vid_cap_dev, VIDIOC_S_DV_TIMINGS);
		v4l2_disable_ioctl(&dev->vid_cap_dev, VIDIOC_ENUM_DV_TIMINGS);
		v4l2_disable_ioctl(&dev->vid_cap_dev, VIDIOC_QUERY_DV_TIMINGS);
	}
	if (out_type_counter[HDMI] == 0) {
		v4l2_disable_ioctl(&dev->vid_out_dev, VIDIOC_G_EDID);
		v4l2_disable_ioctl(&dev->vid_out_dev, VIDIOC_DV_TIMINGS_CAP);
		v4l2_disable_ioctl(&dev->vid_out_dev, VIDIOC_G_DV_TIMINGS);
		v4l2_disable_ioctl(&dev->vid_out_dev, VIDIOC_S_DV_TIMINGS);
		v4l2_disable_ioctl(&dev->vid_out_dev, VIDIOC_ENUM_DV_TIMINGS);
	}
	if (!dev->has_fb) {
		v4l2_disable_ioctl(&dev->vid_out_dev, VIDIOC_G_FBUF);
		v4l2_disable_ioctl(&dev->vid_out_dev, VIDIOC_S_FBUF);
		v4l2_disable_ioctl(&dev->vid_out_dev, VIDIOC_OVERLAY);
	}
	v4l2_disable_ioctl(&dev->vid_cap_dev, VIDIOC_S_HW_FREQ_SEEK);
	v4l2_disable_ioctl(&dev->vbi_cap_dev, VIDIOC_S_HW_FREQ_SEEK);
	v4l2_disable_ioctl(&dev->sdr_cap_dev, VIDIOC_S_HW_FREQ_SEEK);
	v4l2_disable_ioctl(&dev->vid_out_dev, VIDIOC_S_FREQUENCY);
	v4l2_disable_ioctl(&dev->vid_out_dev, VIDIOC_G_FREQUENCY);
	v4l2_disable_ioctl(&dev->vid_out_dev, VIDIOC_ENUM_FRAMESIZES);
	v4l2_disable_ioctl(&dev->vid_out_dev, VIDIOC_ENUM_FRAMEINTERVALS);
	v4l2_disable_ioctl(&dev->vbi_out_dev, VIDIOC_S_FREQUENCY);
	v4l2_disable_ioctl(&dev->vbi_out_dev, VIDIOC_G_FREQUENCY);

	/* configure internal data */
	dev->fmt_cap = &vivid_formats[0];
	dev->fmt_out = &vivid_formats[0];
	if (!dev->multiplanar)
		vivid_formats[0].data_offset[0] = 0;
	dev->webcam_size_idx = 1;
	dev->webcam_ival_idx = 3;
	tpg_s_fourcc(&dev->tpg, dev->fmt_cap->fourcc);
	dev->std_cap = V4L2_STD_PAL;
	dev->std_out = V4L2_STD_PAL;
	if (dev->input_type[0] == TV || dev->input_type[0] == SVID)
		tvnorms_cap = V4L2_STD_ALL;
	if (dev->output_type[0] == SVID)
		tvnorms_out = V4L2_STD_ALL;
	dev->dv_timings_cap = def_dv_timings;
	dev->dv_timings_out = def_dv_timings;
	dev->tv_freq = 2804 /* 175.25 * 16 */;
	dev->tv_audmode = V4L2_TUNER_MODE_STEREO;
	dev->tv_field_cap = V4L2_FIELD_INTERLACED;
	dev->tv_field_out = V4L2_FIELD_INTERLACED;
	dev->radio_rx_freq = 95000 * 16;
	dev->radio_rx_audmode = V4L2_TUNER_MODE_STEREO;
	if (dev->has_radio_tx) {
		dev->radio_tx_freq = 95500 * 16;
		dev->radio_rds_loop = false;
	}
	dev->radio_tx_subchans = V4L2_TUNER_SUB_STEREO | V4L2_TUNER_SUB_RDS;
	dev->sdr_adc_freq = 300000;
	dev->sdr_fm_freq = 50000000;
	dev->sdr_pixelformat = V4L2_SDR_FMT_CU8;
	dev->sdr_buffersize = SDR_CAP_SAMPLES_PER_BUF * 2;

	dev->edid_max_blocks = dev->edid_blocks = 2;
	memcpy(dev->edid, vivid_hdmi_edid, sizeof(vivid_hdmi_edid));
	ktime_get_ts(&dev->radio_rds_init_ts);

	/* create all controls */
	ret = vivid_create_controls(dev, ccs_cap == -1, ccs_out == -1, no_error_inj,
			in_type_counter[TV] || in_type_counter[SVID] ||
			out_type_counter[SVID],
			in_type_counter[HDMI] || out_type_counter[HDMI]);
	if (ret)
		goto unreg_dev;

	/*
	 * update the capture and output formats to do a proper initial
	 * configuration.
	 */
	vivid_update_format_cap(dev, false);
	vivid_update_format_out(dev);

	v4l2_ctrl_handler_setup(&dev->ctrl_hdl_vid_cap);
	v4l2_ctrl_handler_setup(&dev->ctrl_hdl_vid_out);
	v4l2_ctrl_handler_setup(&dev->ctrl_hdl_vbi_cap);
	v4l2_ctrl_handler_setup(&dev->ctrl_hdl_vbi_out);
	v4l2_ctrl_handler_setup(&dev->ctrl_hdl_radio_rx);
	v4l2_ctrl_handler_setup(&dev->ctrl_hdl_radio_tx);
	v4l2_ctrl_handler_setup(&dev->ctrl_hdl_sdr_cap);

	/* initialize overlay */
	dev->fb_cap.fmt.width = dev->src_rect.width;
	dev->fb_cap.fmt.height = dev->src_rect.height;
	dev->fb_cap.fmt.pixelformat = dev->fmt_cap->fourcc;
	dev->fb_cap.fmt.bytesperline = dev->src_rect.width * tpg_g_twopixelsize(&dev->tpg, 0) / 2;
	dev->fb_cap.fmt.sizeimage = dev->src_rect.height * dev->fb_cap.fmt.bytesperline;

	/* initialize locks */
	spin_lock_init(&dev->slock);
	mutex_init(&dev->mutex);

	/* init dma queues */
	INIT_LIST_HEAD(&dev->vid_cap_active);
	INIT_LIST_HEAD(&dev->vid_out_active);
	INIT_LIST_HEAD(&dev->vbi_cap_active);
	INIT_LIST_HEAD(&dev->vbi_out_active);
	INIT_LIST_HEAD(&dev->sdr_cap_active);

	INIT_LIST_HEAD(&dev->cec_work_list);
	spin_lock_init(&dev->cec_slock);
	/*
	 * Same as create_singlethread_workqueue, but now I can use the
	 * string formatting of alloc_ordered_workqueue.
	 */
	dev->cec_workqueue =
		alloc_ordered_workqueue("vivid-%03d-cec", WQ_MEM_RECLAIM, inst);
	if (!dev->cec_workqueue)
		goto unreg_dev;

	/* start creating the vb2 queues */
	if (dev->has_vid_cap) {
		/* initialize vid_cap queue */
		q = &dev->vb_vid_cap_q;
		q->type = dev->multiplanar ? V4L2_BUF_TYPE_VIDEO_CAPTURE_MPLANE :
			V4L2_BUF_TYPE_VIDEO_CAPTURE;
		q->io_modes = VB2_MMAP | VB2_USERPTR | VB2_DMABUF | VB2_READ;
		q->drv_priv = dev;
		q->buf_struct_size = sizeof(struct vivid_buffer);
		q->ops = &vivid_vid_cap_qops;
		q->mem_ops = &vb2_vmalloc_memops;
		q->timestamp_flags = V4L2_BUF_FLAG_TIMESTAMP_MONOTONIC;
		q->min_buffers_needed = 2;
		q->lock = &dev->mutex;

		ret = vb2_queue_init(q);
		if (ret)
			goto unreg_dev;
	}

	if (dev->has_vid_out) {
		/* initialize vid_out queue */
		q = &dev->vb_vid_out_q;
		q->type = dev->multiplanar ? V4L2_BUF_TYPE_VIDEO_OUTPUT_MPLANE :
			V4L2_BUF_TYPE_VIDEO_OUTPUT;
		q->io_modes = VB2_MMAP | VB2_USERPTR | VB2_DMABUF | VB2_WRITE;
		q->drv_priv = dev;
		q->buf_struct_size = sizeof(struct vivid_buffer);
		q->ops = &vivid_vid_out_qops;
		q->mem_ops = &vb2_vmalloc_memops;
		q->timestamp_flags = V4L2_BUF_FLAG_TIMESTAMP_MONOTONIC;
		q->min_buffers_needed = 2;
		q->lock = &dev->mutex;

		ret = vb2_queue_init(q);
		if (ret)
			goto unreg_dev;
	}

	if (dev->has_vbi_cap) {
		/* initialize vbi_cap queue */
		q = &dev->vb_vbi_cap_q;
		q->type = dev->has_raw_vbi_cap ? V4L2_BUF_TYPE_VBI_CAPTURE :
					      V4L2_BUF_TYPE_SLICED_VBI_CAPTURE;
		q->io_modes = VB2_MMAP | VB2_USERPTR | VB2_DMABUF | VB2_READ;
		q->drv_priv = dev;
		q->buf_struct_size = sizeof(struct vivid_buffer);
		q->ops = &vivid_vbi_cap_qops;
		q->mem_ops = &vb2_vmalloc_memops;
		q->timestamp_flags = V4L2_BUF_FLAG_TIMESTAMP_MONOTONIC;
		q->min_buffers_needed = 2;
		q->lock = &dev->mutex;

		ret = vb2_queue_init(q);
		if (ret)
			goto unreg_dev;
	}

	if (dev->has_vbi_out) {
		/* initialize vbi_out queue */
		q = &dev->vb_vbi_out_q;
		q->type = dev->has_raw_vbi_out ? V4L2_BUF_TYPE_VBI_OUTPUT :
					      V4L2_BUF_TYPE_SLICED_VBI_OUTPUT;
		q->io_modes = VB2_MMAP | VB2_USERPTR | VB2_DMABUF | VB2_WRITE;
		q->drv_priv = dev;
		q->buf_struct_size = sizeof(struct vivid_buffer);
		q->ops = &vivid_vbi_out_qops;
		q->mem_ops = &vb2_vmalloc_memops;
		q->timestamp_flags = V4L2_BUF_FLAG_TIMESTAMP_MONOTONIC;
		q->min_buffers_needed = 2;
		q->lock = &dev->mutex;

		ret = vb2_queue_init(q);
		if (ret)
			goto unreg_dev;
	}

	if (dev->has_sdr_cap) {
		/* initialize sdr_cap queue */
		q = &dev->vb_sdr_cap_q;
		q->type = V4L2_BUF_TYPE_SDR_CAPTURE;
		q->io_modes = VB2_MMAP | VB2_USERPTR | VB2_DMABUF | VB2_READ;
		q->drv_priv = dev;
		q->buf_struct_size = sizeof(struct vivid_buffer);
		q->ops = &vivid_sdr_cap_qops;
		q->mem_ops = &vb2_vmalloc_memops;
		q->timestamp_flags = V4L2_BUF_FLAG_TIMESTAMP_MONOTONIC;
		q->min_buffers_needed = 8;
		q->lock = &dev->mutex;

		ret = vb2_queue_init(q);
		if (ret)
			goto unreg_dev;
	}

	if (dev->has_fb) {
		/* Create framebuffer for testing capture/output overlay */
		ret = vivid_fb_init(dev);
		if (ret)
			goto unreg_dev;
		v4l2_info(&dev->v4l2_dev, "Framebuffer device registered as fb%d\n",
				dev->fb_info.node);
	}

	/* finally start creating the device nodes */
	if (dev->has_vid_cap) {
		vfd = &dev->vid_cap_dev;
		snprintf(vfd->name, sizeof(vfd->name),
			 "vivid-%03d-vid-cap", inst);
		vfd->fops = &vivid_fops;
		vfd->ioctl_ops = &vivid_ioctl_ops;
		vfd->device_caps = dev->vid_cap_caps;
		vfd->release = video_device_release_empty;
		vfd->v4l2_dev = &dev->v4l2_dev;
		vfd->queue = &dev->vb_vid_cap_q;
		vfd->tvnorms = tvnorms_cap;

		/*
		 * Provide a mutex to v4l2 core. It will be used to protect
		 * all fops and v4l2 ioctls.
		 */
		vfd->lock = &dev->mutex;
		video_set_drvdata(vfd, dev);

#ifdef CONFIG_VIDEO_VIVID_CEC
		if (in_type_counter[HDMI]) {
			struct cec_adapter *adap;

			adap = vivid_cec_alloc_adap(dev, 0, &pdev->dev, false);
			ret = PTR_ERR_OR_ZERO(adap);
			if (ret < 0)
				goto unreg_dev;
			dev->cec_rx_adap = adap;
			ret = cec_register_adapter(adap);
			if (ret < 0) {
				cec_delete_adapter(adap);
				dev->cec_rx_adap = NULL;
				goto unreg_dev;
			}
			cec_s_phys_addr(adap, 0, false);
			v4l2_info(&dev->v4l2_dev, "CEC adapter %s registered for HDMI input %d\n",
				  dev_name(&adap->devnode.dev), i);
		}
#endif

		ret = video_register_device(vfd, VFL_TYPE_GRABBER, vid_cap_nr[inst]);
		if (ret < 0)
			goto unreg_dev;
		v4l2_info(&dev->v4l2_dev, "V4L2 capture device registered as %s\n",
					  video_device_node_name(vfd));
	}

	if (dev->has_vid_out) {
#ifdef CONFIG_VIDEO_VIVID_CEC
		unsigned int bus_cnt = 0;
#endif

		vfd = &dev->vid_out_dev;
		snprintf(vfd->name, sizeof(vfd->name),
			 "vivid-%03d-vid-out", inst);
		vfd->vfl_dir = VFL_DIR_TX;
		vfd->fops = &vivid_fops;
		vfd->ioctl_ops = &vivid_ioctl_ops;
		vfd->device_caps = dev->vid_out_caps;
		vfd->release = video_device_release_empty;
		vfd->v4l2_dev = &dev->v4l2_dev;
		vfd->queue = &dev->vb_vid_out_q;
		vfd->tvnorms = tvnorms_out;

		/*
		 * Provide a mutex to v4l2 core. It will be used to protect
		 * all fops and v4l2 ioctls.
		 */
		vfd->lock = &dev->mutex;
		video_set_drvdata(vfd, dev);

#ifdef CONFIG_VIDEO_VIVID_CEC
		for (i = 0; i < dev->num_outputs; i++) {
			struct cec_adapter *adap;

			if (dev->output_type[i] != HDMI)
				continue;
			dev->cec_output2bus_map[i] = bus_cnt;
			adap = vivid_cec_alloc_adap(dev, bus_cnt,
						     &pdev->dev, true);
			ret = PTR_ERR_OR_ZERO(adap);
			if (ret < 0)
				goto unreg_dev;
			dev->cec_tx_adap[bus_cnt] = adap;
			ret = cec_register_adapter(adap);
			if (ret < 0) {
				cec_delete_adapter(adap);
				dev->cec_tx_adap[bus_cnt] = NULL;
				goto unreg_dev;
			}
			bus_cnt++;
<<<<<<< HEAD
			if (bus_cnt <= in_type_counter[HDMI])
=======
			if (bus_cnt <= out_type_counter[HDMI])
>>>>>>> 009a6208
				cec_s_phys_addr(adap, bus_cnt << 12, false);
			else
				cec_s_phys_addr(adap, 0x1000, false);
			v4l2_info(&dev->v4l2_dev, "CEC adapter %s registered for HDMI output %d\n",
				  dev_name(&adap->devnode.dev), i);
		}
#endif

		ret = video_register_device(vfd, VFL_TYPE_GRABBER, vid_out_nr[inst]);
		if (ret < 0)
			goto unreg_dev;
		v4l2_info(&dev->v4l2_dev, "V4L2 output device registered as %s\n",
					  video_device_node_name(vfd));
	}

	if (dev->has_vbi_cap) {
		vfd = &dev->vbi_cap_dev;
		snprintf(vfd->name, sizeof(vfd->name),
			 "vivid-%03d-vbi-cap", inst);
		vfd->fops = &vivid_fops;
		vfd->ioctl_ops = &vivid_ioctl_ops;
		vfd->device_caps = dev->vbi_cap_caps;
		vfd->release = video_device_release_empty;
		vfd->v4l2_dev = &dev->v4l2_dev;
		vfd->queue = &dev->vb_vbi_cap_q;
		vfd->lock = &dev->mutex;
		vfd->tvnorms = tvnorms_cap;
		video_set_drvdata(vfd, dev);

		ret = video_register_device(vfd, VFL_TYPE_VBI, vbi_cap_nr[inst]);
		if (ret < 0)
			goto unreg_dev;
		v4l2_info(&dev->v4l2_dev, "V4L2 capture device registered as %s, supports %s VBI\n",
					  video_device_node_name(vfd),
					  (dev->has_raw_vbi_cap && dev->has_sliced_vbi_cap) ?
					  "raw and sliced" :
					  (dev->has_raw_vbi_cap ? "raw" : "sliced"));
	}

	if (dev->has_vbi_out) {
		vfd = &dev->vbi_out_dev;
		snprintf(vfd->name, sizeof(vfd->name),
			 "vivid-%03d-vbi-out", inst);
		vfd->vfl_dir = VFL_DIR_TX;
		vfd->fops = &vivid_fops;
		vfd->ioctl_ops = &vivid_ioctl_ops;
		vfd->device_caps = dev->vbi_out_caps;
		vfd->release = video_device_release_empty;
		vfd->v4l2_dev = &dev->v4l2_dev;
		vfd->queue = &dev->vb_vbi_out_q;
		vfd->lock = &dev->mutex;
		vfd->tvnorms = tvnorms_out;
		video_set_drvdata(vfd, dev);

		ret = video_register_device(vfd, VFL_TYPE_VBI, vbi_out_nr[inst]);
		if (ret < 0)
			goto unreg_dev;
		v4l2_info(&dev->v4l2_dev, "V4L2 output device registered as %s, supports %s VBI\n",
					  video_device_node_name(vfd),
					  (dev->has_raw_vbi_out && dev->has_sliced_vbi_out) ?
					  "raw and sliced" :
					  (dev->has_raw_vbi_out ? "raw" : "sliced"));
	}

	if (dev->has_sdr_cap) {
		vfd = &dev->sdr_cap_dev;
		snprintf(vfd->name, sizeof(vfd->name),
			 "vivid-%03d-sdr-cap", inst);
		vfd->fops = &vivid_fops;
		vfd->ioctl_ops = &vivid_ioctl_ops;
		vfd->device_caps = dev->sdr_cap_caps;
		vfd->release = video_device_release_empty;
		vfd->v4l2_dev = &dev->v4l2_dev;
		vfd->queue = &dev->vb_sdr_cap_q;
		vfd->lock = &dev->mutex;
		video_set_drvdata(vfd, dev);

		ret = video_register_device(vfd, VFL_TYPE_SDR, sdr_cap_nr[inst]);
		if (ret < 0)
			goto unreg_dev;
		v4l2_info(&dev->v4l2_dev, "V4L2 capture device registered as %s\n",
					  video_device_node_name(vfd));
	}

	if (dev->has_radio_rx) {
		vfd = &dev->radio_rx_dev;
		snprintf(vfd->name, sizeof(vfd->name),
			 "vivid-%03d-rad-rx", inst);
		vfd->fops = &vivid_radio_fops;
		vfd->ioctl_ops = &vivid_ioctl_ops;
		vfd->device_caps = dev->radio_rx_caps;
		vfd->release = video_device_release_empty;
		vfd->v4l2_dev = &dev->v4l2_dev;
		vfd->lock = &dev->mutex;
		video_set_drvdata(vfd, dev);

		ret = video_register_device(vfd, VFL_TYPE_RADIO, radio_rx_nr[inst]);
		if (ret < 0)
			goto unreg_dev;
		v4l2_info(&dev->v4l2_dev, "V4L2 receiver device registered as %s\n",
					  video_device_node_name(vfd));
	}

	if (dev->has_radio_tx) {
		vfd = &dev->radio_tx_dev;
		snprintf(vfd->name, sizeof(vfd->name),
			 "vivid-%03d-rad-tx", inst);
		vfd->vfl_dir = VFL_DIR_TX;
		vfd->fops = &vivid_radio_fops;
		vfd->ioctl_ops = &vivid_ioctl_ops;
		vfd->device_caps = dev->radio_tx_caps;
		vfd->release = video_device_release_empty;
		vfd->v4l2_dev = &dev->v4l2_dev;
		vfd->lock = &dev->mutex;
		video_set_drvdata(vfd, dev);

		ret = video_register_device(vfd, VFL_TYPE_RADIO, radio_tx_nr[inst]);
		if (ret < 0)
			goto unreg_dev;
		v4l2_info(&dev->v4l2_dev, "V4L2 transmitter device registered as %s\n",
					  video_device_node_name(vfd));
	}

	/* Now that everything is fine, let's add it to device list */
	vivid_devs[inst] = dev;

	return 0;

unreg_dev:
	video_unregister_device(&dev->radio_tx_dev);
	video_unregister_device(&dev->radio_rx_dev);
	video_unregister_device(&dev->sdr_cap_dev);
	video_unregister_device(&dev->vbi_out_dev);
	video_unregister_device(&dev->vbi_cap_dev);
	video_unregister_device(&dev->vid_out_dev);
	video_unregister_device(&dev->vid_cap_dev);
	cec_unregister_adapter(dev->cec_rx_adap);
	for (i = 0; i < MAX_OUTPUTS; i++)
		cec_unregister_adapter(dev->cec_tx_adap[i]);
	if (dev->cec_workqueue) {
		vivid_cec_bus_free_work(dev);
		destroy_workqueue(dev->cec_workqueue);
	}
free_dev:
	v4l2_device_put(&dev->v4l2_dev);
	return ret;
}

/* This routine allocates from 1 to n_devs virtual drivers.

   The real maximum number of virtual drivers will depend on how many drivers
   will succeed. This is limited to the maximum number of devices that
   videodev supports, which is equal to VIDEO_NUM_DEVICES.
 */
static int vivid_probe(struct platform_device *pdev)
{
	const struct font_desc *font = find_font("VGA8x16");
	int ret = 0, i;

	if (font == NULL) {
		pr_err("vivid: could not find font\n");
		return -ENODEV;
	}

	tpg_set_font(font->data);

	n_devs = clamp_t(unsigned, n_devs, 1, VIVID_MAX_DEVS);

	for (i = 0; i < n_devs; i++) {
		ret = vivid_create_instance(pdev, i);
		if (ret) {
			/* If some instantiations succeeded, keep driver */
			if (i)
				ret = 0;
			break;
		}
	}

	if (ret < 0) {
		pr_err("vivid: error %d while loading driver\n", ret);
		return ret;
	}

	/* n_devs will reflect the actual number of allocated devices */
	n_devs = i;

	return ret;
}

static int vivid_remove(struct platform_device *pdev)
{
	struct vivid_dev *dev;
	unsigned int i, j;

	for (i = 0; i < n_devs; i++) {
		dev = vivid_devs[i];
		if (!dev)
			continue;

		if (dev->has_vid_cap) {
			v4l2_info(&dev->v4l2_dev, "unregistering %s\n",
				video_device_node_name(&dev->vid_cap_dev));
			video_unregister_device(&dev->vid_cap_dev);
		}
		if (dev->has_vid_out) {
			v4l2_info(&dev->v4l2_dev, "unregistering %s\n",
				video_device_node_name(&dev->vid_out_dev));
			video_unregister_device(&dev->vid_out_dev);
		}
		if (dev->has_vbi_cap) {
			v4l2_info(&dev->v4l2_dev, "unregistering %s\n",
				video_device_node_name(&dev->vbi_cap_dev));
			video_unregister_device(&dev->vbi_cap_dev);
		}
		if (dev->has_vbi_out) {
			v4l2_info(&dev->v4l2_dev, "unregistering %s\n",
				video_device_node_name(&dev->vbi_out_dev));
			video_unregister_device(&dev->vbi_out_dev);
		}
		if (dev->has_sdr_cap) {
			v4l2_info(&dev->v4l2_dev, "unregistering %s\n",
				video_device_node_name(&dev->sdr_cap_dev));
			video_unregister_device(&dev->sdr_cap_dev);
		}
		if (dev->has_radio_rx) {
			v4l2_info(&dev->v4l2_dev, "unregistering %s\n",
				video_device_node_name(&dev->radio_rx_dev));
			video_unregister_device(&dev->radio_rx_dev);
		}
		if (dev->has_radio_tx) {
			v4l2_info(&dev->v4l2_dev, "unregistering %s\n",
				video_device_node_name(&dev->radio_tx_dev));
			video_unregister_device(&dev->radio_tx_dev);
		}
		if (dev->has_fb) {
			v4l2_info(&dev->v4l2_dev, "unregistering fb%d\n",
				dev->fb_info.node);
			unregister_framebuffer(&dev->fb_info);
			vivid_fb_release_buffers(dev);
		}
		cec_unregister_adapter(dev->cec_rx_adap);
		for (j = 0; j < MAX_OUTPUTS; j++)
			cec_unregister_adapter(dev->cec_tx_adap[j]);
		if (dev->cec_workqueue) {
			vivid_cec_bus_free_work(dev);
			destroy_workqueue(dev->cec_workqueue);
		}
		v4l2_device_put(&dev->v4l2_dev);
		vivid_devs[i] = NULL;
	}
	return 0;
}

static void vivid_pdev_release(struct device *dev)
{
}

static struct platform_device vivid_pdev = {
	.name		= "vivid",
	.dev.release	= vivid_pdev_release,
};

static struct platform_driver vivid_pdrv = {
	.probe		= vivid_probe,
	.remove		= vivid_remove,
	.driver		= {
		.name	= "vivid",
	},
};

static int __init vivid_init(void)
{
	int ret;

	ret = platform_device_register(&vivid_pdev);
	if (ret)
		return ret;

	ret = platform_driver_register(&vivid_pdrv);
	if (ret)
		platform_device_unregister(&vivid_pdev);

	return ret;
}

static void __exit vivid_exit(void)
{
	platform_driver_unregister(&vivid_pdrv);
	platform_device_unregister(&vivid_pdev);
}

module_init(vivid_init);
module_exit(vivid_exit);<|MERGE_RESOLUTION|>--- conflicted
+++ resolved
@@ -1232,11 +1232,7 @@
 				goto unreg_dev;
 			}
 			bus_cnt++;
-<<<<<<< HEAD
-			if (bus_cnt <= in_type_counter[HDMI])
-=======
 			if (bus_cnt <= out_type_counter[HDMI])
->>>>>>> 009a6208
 				cec_s_phys_addr(adap, bus_cnt << 12, false);
 			else
 				cec_s_phys_addr(adap, 0x1000, false);
