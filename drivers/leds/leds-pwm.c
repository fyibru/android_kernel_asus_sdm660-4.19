--- conflicted
+++ resolved
@@ -39,17 +39,8 @@
 struct led_pwm_data {
 	struct led_classdev	cdev;
 	struct pwm_device	*pwm;
-<<<<<<< HEAD
-	struct pwm_setting	pwm_setting;
-	struct led_setting	led_setting;
-	unsigned int		active_low;
-	unsigned int		period;
-	int			duty;
-	bool			blinking;
-=======
 	struct pwm_state	pwmstate;
 	unsigned int		active_low;
->>>>>>> 88afb447
 };
 
 struct led_pwm_priv {
@@ -57,157 +48,23 @@
 	struct led_pwm_data leds[0];
 };
 
-<<<<<<< HEAD
-static int __led_blink_config_pwm(struct led_pwm_data *led_data)
-{
-	struct pwm_state pstate;
-	int rc;
-
-	pwm_get_state(led_data->pwm, &pstate);
-	pstate.enabled = !!(led_data->pwm_setting.duty_ns != 0);
-	pstate.period = led_data->pwm_setting.period_ns;
-	pstate.duty_cycle = led_data->pwm_setting.duty_ns;
-	/* Use default pattern in PWM device */
-	pstate.output_pattern = NULL;
-
-	rc = pwm_apply_state(led_data->pwm, &pstate);
-	if (rc < 0)
-		pr_err("Apply PWM state for %s led failed, rc=%d\n",
-				led_data->cdev.name, rc);
-
-	return rc;
-}
-
-static int led_pwm_set_blink(struct led_pwm_data *led_data)
-{
-	u64 on_ms, off_ms, period_ns, duty_ns;
-	enum led_brightness brightness = led_data->led_setting.brightness;
-	int rc = 0;
-
-	if (led_data->led_setting.blink) {
-		on_ms = led_data->led_setting.on_ms;
-		off_ms = led_data->led_setting.off_ms;
-
-		duty_ns = on_ms * NSEC_PER_MSEC;
-		period_ns = (on_ms + off_ms) * NSEC_PER_MSEC;
-
-		if (period_ns < duty_ns && duty_ns != 0)
-			period_ns = duty_ns + 1;
-
-	} else {
-		/* Use initial period if no blinking is required */
-		period_ns = PWM_PERIOD_DEFAULT_NS;
-
-		duty_ns = period_ns * brightness;
-		do_div(duty_ns, LED_FULL);
-
-		if (period_ns < duty_ns && duty_ns != 0)
-			period_ns = duty_ns + 1;
-	}
-
-	pr_debug("BLINK: PWM settings for %s led: period = %lluns, duty = %lluns brightness = %d\n",
-			led_data->cdev.name, period_ns, duty_ns, brightness);
-
-	led_data->pwm_setting.duty_ns = duty_ns;
-	led_data->pwm_setting.period_ns = period_ns;
-
-	rc = __led_blink_config_pwm(led_data);
-	if (rc < 0) {
-		pr_err("failed to config pwm for blink %s failed, rc=%d\n",
-				led_data->cdev.name, rc);
-		return rc;
-	}
-
-	if (led_data->led_setting.blink) {
-		led_data->cdev.brightness = LED_FULL;
-		led_data->blinking = true;
-	} else {
-		led_data->cdev.brightness = led_data->led_setting.brightness;
-		led_data->blinking = false;
-	}
-
-	return rc;
-}
-
-static int led_pwm_blink_set(struct led_classdev *led_cdev,
-	unsigned long *on_ms, unsigned long *off_ms)
+static int led_pwm_set(struct led_classdev *led_cdev,
+		       enum led_brightness brightness)
 {
 	struct led_pwm_data *led_data =
 		container_of(led_cdev, struct led_pwm_data, cdev);
-	int rc = 0;
-
-	if (led_data->blinking && *on_ms == led_data->led_setting.on_ms &&
-				*off_ms == led_data->led_setting.off_ms) {
-		pr_debug("Ignore, on/off setting is not changed: on %lums, off %lums\n",
-			*on_ms, *off_ms);
-		return 0;
-	}
-
-	if (*on_ms == 0) {
-		led_data->led_setting.blink = false;
-		led_data->led_setting.brightness = LED_OFF;
-	} else if (*off_ms == 0) {
-		led_data->led_setting.blink = false;
-		led_data->led_setting.brightness = led_data->cdev.brightness;
-	} else {
-		led_data->led_setting.on_ms = *on_ms;
-		led_data->led_setting.off_ms = *off_ms;
-		led_data->led_setting.blink = true;
-	}
-
-	rc = led_pwm_set_blink(led_data);
-	if (rc < 0)
-		pr_err("blink led failed for rc=%d\n", rc);
-
-	return rc;
-}
-
-static void __led_pwm_set(struct led_pwm_data *led_data)
-{
-	int new_duty = led_data->duty;
-
-	pwm_config(led_data->pwm, new_duty, led_data->period);
-
-	if (new_duty == 0)
-		pwm_disable(led_data->pwm);
-	else
-		pwm_enable(led_data->pwm);
-}
-
-=======
->>>>>>> 88afb447
-static int led_pwm_set(struct led_classdev *led_cdev,
-		       enum led_brightness brightness)
-{
-	struct led_pwm_data *led_data =
-		container_of(led_cdev, struct led_pwm_data, cdev);
-<<<<<<< HEAD
 	unsigned int max = led_data->cdev.max_brightness;
-	unsigned long long duty =  led_data->period;
-=======
-	unsigned int max = led_dat->cdev.max_brightness;
-	unsigned long long duty = led_dat->pwmstate.period;
->>>>>>> 88afb447
+	unsigned long long duty = led_data->pwmstate.period;
 
 	duty *= brightness;
 	do_div(duty, max);
 
-<<<<<<< HEAD
 	if (led_data->active_low)
-		duty = led_data->period - duty;
-
-	led_data->duty = duty;
-	led_data->blinking = false;
-
-	__led_pwm_set(led_data);
-=======
-	if (led_dat->active_low)
-		duty = led_dat->pwmstate.period - duty;
->>>>>>> 88afb447
-
-	led_dat->pwmstate.duty_cycle = duty;
-	led_dat->pwmstate.enabled = true;
-	return pwm_apply_state(led_dat->pwm, &led_dat->pwmstate);
+		duty = led_data->pwmstate.period - duty;
+
+	led_data->pwmstate.duty_cycle = duty;
+	led_data->pwmstate.enabled = true;
+	return pwm_apply_state(led_data->pwm, &led_data->pwmstate);
 }
 
 static inline size_t sizeof_pwm_leds_priv(int num_leds)
