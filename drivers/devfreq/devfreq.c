/*
 * devfreq: Generic Dynamic Voltage and Frequency Scaling (DVFS) Framework
 *	    for Non-CPU Devices.
 *
 * Copyright (C) 2011 Samsung Electronics
 *	MyungJoo Ham <myungjoo.ham@samsung.com>
 *
 * This program is free software; you can redistribute it and/or modify
 * it under the terms of the GNU General Public License version 2 as
 * published by the Free Software Foundation.
 */

#include <linux/kernel.h>
#include <linux/kmod.h>
#include <linux/sched.h>
#include <linux/errno.h>
#include <linux/err.h>
#include <linux/init.h>
#include <linux/export.h>
#include <linux/slab.h>
#include <linux/stat.h>
#include <linux/pm_opp.h>
#include <linux/devfreq.h>
#include <linux/workqueue.h>
#include <linux/platform_device.h>
#include <linux/list.h>
#include <linux/printk.h>
#include <linux/hrtimer.h>
#include <linux/of.h>
#include "governor.h"

#define MAX(a,b)	((a > b) ? a : b)
#define MIN(a,b)	((a < b) ? a : b)

static struct class *devfreq_class;

/*
 * devfreq core provides delayed work based load monitoring helper
 * functions. Governors can use these or can implement their own
 * monitoring mechanism.
 */
static struct workqueue_struct *devfreq_wq;

/* The list of all device-devfreq governors */
static LIST_HEAD(devfreq_governor_list);
/* The list of all device-devfreq */
static LIST_HEAD(devfreq_list);
static DEFINE_MUTEX(devfreq_list_lock);

/**
 * find_device_devfreq() - find devfreq struct using device pointer
 * @dev:	device pointer used to lookup device devfreq.
 *
 * Search the list of device devfreqs and return the matched device's
 * devfreq info. devfreq_list_lock should be held by the caller.
 */
static struct devfreq *find_device_devfreq(struct device *dev)
{
	struct devfreq *tmp_devfreq;

	if (IS_ERR_OR_NULL(dev)) {
		pr_err("DEVFREQ: %s: Invalid parameters\n", __func__);
		return ERR_PTR(-EINVAL);
	}
	WARN(!mutex_is_locked(&devfreq_list_lock),
	     "devfreq_list_lock must be locked.");

	list_for_each_entry(tmp_devfreq, &devfreq_list, node) {
		if (tmp_devfreq->dev.parent == dev)
			return tmp_devfreq;
	}

	return ERR_PTR(-ENODEV);
}

static long find_available_min_freq(struct devfreq *devfreq)
{
	struct dev_pm_opp *opp;
	long min_freq = 0;

	opp = dev_pm_opp_find_freq_ceil(devfreq->dev.parent, &min_freq);
	if (IS_ERR(opp))
		min_freq = PTR_ERR(opp);
	else
		dev_pm_opp_put(opp);

	return min_freq;
}

static long find_available_max_freq(struct devfreq *devfreq)
{
	struct dev_pm_opp *opp;
	long max_freq = LONG_MAX;

	opp = dev_pm_opp_find_freq_floor(devfreq->dev.parent, &max_freq);
	if (IS_ERR(opp))
		max_freq = PTR_ERR(opp);
	else
		dev_pm_opp_put(opp);

	return max_freq;
}

/**
 * devfreq_get_freq_level() - Lookup freq_table for the frequency
 * @devfreq:	the devfreq instance
 * @freq:	the target frequency
 */
static int devfreq_get_freq_level(struct devfreq *devfreq, unsigned long freq)
{
	int lev;

	for (lev = 0; lev < devfreq->profile->max_state; lev++)
		if (freq == devfreq->profile->freq_table[lev])
			return lev;

	return -EINVAL;
}

static int set_freq_table(struct devfreq *devfreq)
{
	struct devfreq_dev_profile *profile = devfreq->profile;
	struct dev_pm_opp *opp;
	unsigned long freq;
	int i, count;

	/* Initialize the freq_table from OPP table */
	count = dev_pm_opp_get_opp_count(devfreq->dev.parent);
	if (count <= 0)
		return -EINVAL;

	profile->max_state = count;
	profile->freq_table = devm_kcalloc(devfreq->dev.parent,
					profile->max_state,
					sizeof(*profile->freq_table),
					GFP_KERNEL);
	if (!profile->freq_table) {
		profile->max_state = 0;
		return -ENOMEM;
	}

	for (i = 0, freq = 0; i < profile->max_state; i++, freq++) {
		opp = dev_pm_opp_find_freq_ceil(devfreq->dev.parent, &freq);
		if (IS_ERR(opp)) {
			devm_kfree(devfreq->dev.parent, profile->freq_table);
			profile->max_state = 0;
			return PTR_ERR(opp);
		}
		dev_pm_opp_put(opp);
		profile->freq_table[i] = freq;
	}

	return 0;
}

/**
 * devfreq_update_status() - Update statistics of devfreq behavior
 * @devfreq:	the devfreq instance
 * @freq:	the update target frequency
 */
int devfreq_update_status(struct devfreq *devfreq, unsigned long freq)
{
	int lev, prev_lev, ret = 0;
	unsigned long cur_time;

	lockdep_assert_held(&devfreq->lock);
	cur_time = jiffies;

	/* Immediately exit if previous_freq is not initialized yet. */
	if (!devfreq->previous_freq)
		goto out;

	prev_lev = devfreq_get_freq_level(devfreq, devfreq->previous_freq);
	if (prev_lev < 0) {
		ret = prev_lev;
		goto out;
	}

	devfreq->time_in_state[prev_lev] +=
			 cur_time - devfreq->last_stat_updated;

	lev = devfreq_get_freq_level(devfreq, freq);
	if (lev < 0) {
		ret = lev;
		goto out;
	}

	if (lev != prev_lev) {
		devfreq->trans_table[(prev_lev *
				devfreq->profile->max_state) + lev]++;
		devfreq->total_trans++;
	}

out:
	devfreq->last_stat_updated = cur_time;
	return ret;
}
EXPORT_SYMBOL(devfreq_update_status);

/**
 * find_devfreq_governor() - find devfreq governor from name
 * @name:	name of the governor
 *
 * Search the list of devfreq governors and return the matched
 * governor's pointer. devfreq_list_lock should be held by the caller.
 */
static struct devfreq_governor *find_devfreq_governor(const char *name)
{
	struct devfreq_governor *tmp_governor;

	if (IS_ERR_OR_NULL(name)) {
		pr_err("DEVFREQ: %s: Invalid parameters\n", __func__);
		return ERR_PTR(-EINVAL);
	}
	WARN(!mutex_is_locked(&devfreq_list_lock),
	     "devfreq_list_lock must be locked.");

	list_for_each_entry(tmp_governor, &devfreq_governor_list, node) {
		if (!strncmp(tmp_governor->name, name, DEVFREQ_NAME_LEN))
			return tmp_governor;
	}

	return ERR_PTR(-ENODEV);
}

/**
 * try_then_request_governor() - Try to find the governor and request the
 *                               module if is not found.
 * @name:	name of the governor
 *
 * Search the list of devfreq governors and request the module and try again
 * if is not found. This can happen when both drivers (the governor driver
 * and the driver that call devfreq_add_device) are built as modules.
 * devfreq_list_lock should be held by the caller. Returns the matched
 * governor's pointer or an error pointer.
 */
static struct devfreq_governor *try_then_request_governor(const char *name)
{
	struct devfreq_governor *governor;
	int err = 0;

	if (IS_ERR_OR_NULL(name)) {
		pr_err("DEVFREQ: %s: Invalid parameters\n", __func__);
		return ERR_PTR(-EINVAL);
	}
	WARN(!mutex_is_locked(&devfreq_list_lock),
	     "devfreq_list_lock must be locked.");

	governor = find_devfreq_governor(name);
	if (IS_ERR(governor)) {
		mutex_unlock(&devfreq_list_lock);

		if (!strncmp(name, DEVFREQ_GOV_SIMPLE_ONDEMAND,
			     DEVFREQ_NAME_LEN))
			err = request_module("governor_%s", "simpleondemand");
		else
			err = request_module("governor_%s", name);
		/* Restore previous state before return */
		mutex_lock(&devfreq_list_lock);
		if (err)
			return (err < 0) ? ERR_PTR(err) : ERR_PTR(-EINVAL);

		governor = find_devfreq_governor(name);
	}

	return governor;
}

static int devfreq_notify_transition(struct devfreq *devfreq,
		struct devfreq_freqs *freqs, unsigned int state)
{
	if (!devfreq)
		return -EINVAL;

	switch (state) {
	case DEVFREQ_PRECHANGE:
		srcu_notifier_call_chain(&devfreq->transition_notifier_list,
				DEVFREQ_PRECHANGE, freqs);
		break;

	case DEVFREQ_POSTCHANGE:
		srcu_notifier_call_chain(&devfreq->transition_notifier_list,
				DEVFREQ_POSTCHANGE, freqs);
		break;
	default:
		return -EINVAL;
	}

	return 0;
}

/* Load monitoring helper functions for governors use */

/**
 * update_devfreq() - Reevaluate the device and configure frequency.
 * @devfreq:	the devfreq instance.
 *
 * Note: Lock devfreq->lock before calling update_devfreq
 *	 This function is exported for governors.
 */
int update_devfreq(struct devfreq *devfreq)
{
	struct devfreq_freqs freqs;
	unsigned long freq, cur_freq, min_freq, max_freq;
	int err = 0;
	u32 flags = 0;

	if (!mutex_is_locked(&devfreq->lock)) {
		WARN(true, "devfreq->lock must be locked by the caller.\n");
		return -EINVAL;
	}

	if (!devfreq->governor)
		return -EINVAL;

	/* Reevaluate the proper frequency */
	err = devfreq->governor->get_target_freq(devfreq, &freq);
	if (err)
		return err;

	/*
	 * Adjust the frequency with user freq, QoS and available freq.
	 *
	 * List from the highest priority
	 * max_freq
	 * min_freq
	 */
	max_freq = MIN(devfreq->scaling_max_freq, devfreq->max_freq);
	min_freq = MAX(devfreq->scaling_min_freq, devfreq->min_freq);

	if (freq < min_freq) {
		freq = min_freq;
		flags &= ~DEVFREQ_FLAG_LEAST_UPPER_BOUND; /* Use GLB */
	}
	if (freq > max_freq) {
		freq = max_freq;
		flags |= DEVFREQ_FLAG_LEAST_UPPER_BOUND; /* Use LUB */
	}

	if (devfreq->profile->get_cur_freq)
		devfreq->profile->get_cur_freq(devfreq->dev.parent, &cur_freq);
	else
		cur_freq = devfreq->previous_freq;

	freqs.old = cur_freq;
	freqs.new = freq;
	devfreq_notify_transition(devfreq, &freqs, DEVFREQ_PRECHANGE);

	err = devfreq->profile->target(devfreq->dev.parent, &freq, flags);
	if (err) {
		freqs.new = cur_freq;
		devfreq_notify_transition(devfreq, &freqs, DEVFREQ_POSTCHANGE);
		return err;
	}

	freqs.new = freq;
	devfreq_notify_transition(devfreq, &freqs, DEVFREQ_POSTCHANGE);

	if (devfreq_update_status(devfreq, freq))
		dev_err(&devfreq->dev,
			"Couldn't update frequency transition information.\n");

	devfreq->previous_freq = freq;
	return err;
}
EXPORT_SYMBOL(update_devfreq);

/**
 * devfreq_monitor() - Periodically poll devfreq objects.
 * @work:	the work struct used to run devfreq_monitor periodically.
 *
 */
static void devfreq_monitor(struct work_struct *work)
{
	int err;
	struct devfreq *devfreq = container_of(work,
					struct devfreq, work.work);

	mutex_lock(&devfreq->lock);
	err = update_devfreq(devfreq);
	if (err)
		dev_err(&devfreq->dev, "dvfs failed with (%d) error\n", err);

	queue_delayed_work(devfreq_wq, &devfreq->work,
				msecs_to_jiffies(devfreq->profile->polling_ms));
	mutex_unlock(&devfreq->lock);
}

/**
 * devfreq_monitor_start() - Start load monitoring of devfreq instance
 * @devfreq:	the devfreq instance.
 *
 * Helper function for starting devfreq device load monitoing. By
 * default delayed work based monitoring is supported. Function
 * to be called from governor in response to DEVFREQ_GOV_START
 * event when device is added to devfreq framework.
 */
void devfreq_monitor_start(struct devfreq *devfreq)
{
	INIT_DEFERRABLE_WORK(&devfreq->work, devfreq_monitor);
	if (devfreq->profile->polling_ms)
		queue_delayed_work(devfreq_wq, &devfreq->work,
			msecs_to_jiffies(devfreq->profile->polling_ms));
}
EXPORT_SYMBOL(devfreq_monitor_start);

/**
 * devfreq_monitor_stop() - Stop load monitoring of a devfreq instance
 * @devfreq:	the devfreq instance.
 *
 * Helper function to stop devfreq device load monitoing. Function
 * to be called from governor in response to DEVFREQ_GOV_STOP
 * event when device is removed from devfreq framework.
 */
void devfreq_monitor_stop(struct devfreq *devfreq)
{
	cancel_delayed_work_sync(&devfreq->work);
}
EXPORT_SYMBOL(devfreq_monitor_stop);

/**
 * devfreq_monitor_suspend() - Suspend load monitoring of a devfreq instance
 * @devfreq:	the devfreq instance.
 *
 * Helper function to suspend devfreq device load monitoing. Function
 * to be called from governor in response to DEVFREQ_GOV_SUSPEND
 * event or when polling interval is set to zero.
 *
 * Note: Though this function is same as devfreq_monitor_stop(),
 * intentionally kept separate to provide hooks for collecting
 * transition statistics.
 */
void devfreq_monitor_suspend(struct devfreq *devfreq)
{
	mutex_lock(&devfreq->lock);
	if (devfreq->stop_polling) {
		mutex_unlock(&devfreq->lock);
		return;
	}

	devfreq_update_status(devfreq, devfreq->previous_freq);
	devfreq->stop_polling = true;
	mutex_unlock(&devfreq->lock);
	cancel_delayed_work_sync(&devfreq->work);
}
EXPORT_SYMBOL(devfreq_monitor_suspend);

/**
 * devfreq_monitor_resume() - Resume load monitoring of a devfreq instance
 * @devfreq:    the devfreq instance.
 *
 * Helper function to resume devfreq device load monitoing. Function
 * to be called from governor in response to DEVFREQ_GOV_RESUME
 * event or when polling interval is set to non-zero.
 */
void devfreq_monitor_resume(struct devfreq *devfreq)
{
	unsigned long freq;

	mutex_lock(&devfreq->lock);
	if (!devfreq->stop_polling)
		goto out;

	if (!delayed_work_pending(&devfreq->work) &&
			devfreq->profile->polling_ms)
		queue_delayed_work(devfreq_wq, &devfreq->work,
			msecs_to_jiffies(devfreq->profile->polling_ms));

	devfreq->last_stat_updated = jiffies;
	devfreq->stop_polling = false;

	if (devfreq->profile->get_cur_freq &&
		!devfreq->profile->get_cur_freq(devfreq->dev.parent, &freq))
		devfreq->previous_freq = freq;

out:
	mutex_unlock(&devfreq->lock);
}
EXPORT_SYMBOL(devfreq_monitor_resume);

/**
 * devfreq_interval_update() - Update device devfreq monitoring interval
 * @devfreq:    the devfreq instance.
 * @delay:      new polling interval to be set.
 *
 * Helper function to set new load monitoring polling interval. Function
 * to be called from governor in response to DEVFREQ_GOV_INTERVAL event.
 */
void devfreq_interval_update(struct devfreq *devfreq, unsigned int *delay)
{
	unsigned int cur_delay = devfreq->profile->polling_ms;
	unsigned int new_delay = *delay;

	mutex_lock(&devfreq->lock);
	devfreq->profile->polling_ms = new_delay;

	if (devfreq->stop_polling)
		goto out;

	/* if new delay is zero, stop polling */
	if (!new_delay) {
		mutex_unlock(&devfreq->lock);
		cancel_delayed_work_sync(&devfreq->work);
		return;
	}

	/* if current delay is zero, start polling with new delay */
	if (!cur_delay) {
		queue_delayed_work(devfreq_wq, &devfreq->work,
			msecs_to_jiffies(devfreq->profile->polling_ms));
		goto out;
	}

	/* if current delay is greater than new delay, restart polling */
	if (cur_delay > new_delay) {
		mutex_unlock(&devfreq->lock);
		cancel_delayed_work_sync(&devfreq->work);
		mutex_lock(&devfreq->lock);
		if (!devfreq->stop_polling)
			queue_delayed_work(devfreq_wq, &devfreq->work,
			      msecs_to_jiffies(devfreq->profile->polling_ms));
	}
out:
	mutex_unlock(&devfreq->lock);
}
EXPORT_SYMBOL(devfreq_interval_update);

/**
 * devfreq_notifier_call() - Notify that the device frequency requirements
 *			   has been changed out of devfreq framework.
 * @nb:		the notifier_block (supposed to be devfreq->nb)
 * @type:	not used
 * @devp:	not used
 *
 * Called by a notifier that uses devfreq->nb.
 */
static int devfreq_notifier_call(struct notifier_block *nb, unsigned long type,
				 void *devp)
{
	struct devfreq *devfreq = container_of(nb, struct devfreq, nb);
<<<<<<< HEAD
	int ret;
	long freq;

	mutex_lock(&devfreq->lock);

	freq = find_available_min_freq(devfreq);
	if (freq < 0) {
		devfreq->scaling_min_freq = 0;
		mutex_unlock(&devfreq->lock);
		return -EINVAL;
	}
	devfreq->scaling_min_freq = freq;

	freq = find_available_max_freq(devfreq);
	if (freq < 0) {
		devfreq->scaling_max_freq = 0;
		mutex_unlock(&devfreq->lock);
		return -EINVAL;
=======
	int err = -EINVAL;

	mutex_lock(&devfreq->lock);

	devfreq->scaling_min_freq = find_available_min_freq(devfreq);
	if (!devfreq->scaling_min_freq)
		goto out;

	devfreq->scaling_max_freq = find_available_max_freq(devfreq);
	if (!devfreq->scaling_max_freq) {
		devfreq->scaling_max_freq = ULONG_MAX;
		goto out;
>>>>>>> 363cfba6
	}
	devfreq->scaling_max_freq = freq;

	err = update_devfreq(devfreq);

out:
	mutex_unlock(&devfreq->lock);
	if (err)
		dev_err(devfreq->dev.parent,
			"failed to update frequency from OPP notifier (%d)\n",
			err);

	return NOTIFY_OK;
}

/**
 * devfreq_dev_release() - Callback for struct device to release the device.
 * @dev:	the devfreq device
 *
 * Remove devfreq from the list and release its resources.
 */
static void devfreq_dev_release(struct device *dev)
{
	struct devfreq *devfreq = to_devfreq(dev);

	mutex_lock(&devfreq_list_lock);
	list_del(&devfreq->node);
	mutex_unlock(&devfreq_list_lock);

	if (devfreq->profile->exit)
		devfreq->profile->exit(devfreq->dev.parent);

	mutex_destroy(&devfreq->lock);
	mutex_destroy(&devfreq->event_lock);
	kfree(devfreq);
}

/**
 * devfreq_add_device() - Add devfreq feature to the device
 * @dev:	the device to add devfreq feature.
 * @profile:	device-specific profile to run devfreq.
 * @governor_name:	name of the policy to choose frequency.
 * @data:	private data for the governor. The devfreq framework does not
 *		touch this value.
 */
struct devfreq *devfreq_add_device(struct device *dev,
				   struct devfreq_dev_profile *profile,
				   const char *governor_name,
				   void *data)
{
	struct devfreq *devfreq;
	struct devfreq_governor *governor;
	int err = 0;
	long freq;

	if (!dev || !profile || !governor_name) {
		dev_err(dev, "%s: Invalid parameters.\n", __func__);
		return ERR_PTR(-EINVAL);
	}

	mutex_lock(&devfreq_list_lock);
	devfreq = find_device_devfreq(dev);
	mutex_unlock(&devfreq_list_lock);
	if (!IS_ERR(devfreq)) {
		dev_err(dev, "%s: Unable to create devfreq for the device.\n",
			__func__);
		err = -EINVAL;
		goto err_out;
	}

	devfreq = kzalloc(sizeof(struct devfreq), GFP_KERNEL);
	if (!devfreq) {
		err = -ENOMEM;
		goto err_out;
	}

	mutex_init(&devfreq->lock);
	mutex_init(&devfreq->event_lock);
	mutex_lock(&devfreq->lock);
	devfreq->dev.parent = dev;
	devfreq->dev.class = devfreq_class;
	devfreq->dev.release = devfreq_dev_release;
	INIT_LIST_HEAD(&devfreq->node);
	devfreq->profile = profile;
	strncpy(devfreq->governor_name, governor_name, DEVFREQ_NAME_LEN);
	devfreq->previous_freq = profile->initial_freq;
	devfreq->last_status.current_frequency = profile->initial_freq;
	devfreq->data = data;
	devfreq->nb.notifier_call = devfreq_notifier_call;
	devfreq->dev_suspended = false;

	if (!devfreq->profile->max_state && !devfreq->profile->freq_table) {
		mutex_unlock(&devfreq->lock);
		err = set_freq_table(devfreq);
		if (err < 0)
			goto err_out;
		mutex_lock(&devfreq->lock);
	}

	freq = find_available_min_freq(devfreq);
	if (freq < 0) {
		mutex_unlock(&devfreq->lock);
		err = -EINVAL;
		goto err_dev;
	}
	devfreq->min_freq = devfreq->scaling_min_freq = freq;

	freq = find_available_max_freq(devfreq);
	if (freq < 0) {
		mutex_unlock(&devfreq->lock);
		err = -EINVAL;
		goto err_dev;
	}
	devfreq->max_freq = devfreq->scaling_max_freq = freq;

	dev_set_name(&devfreq->dev, "%s", dev_name(dev));
	err = device_register(&devfreq->dev);
	if (err) {
		mutex_unlock(&devfreq->lock);
		put_device(&devfreq->dev);
		goto err_out;
	}

	devfreq->trans_table =
		devm_kzalloc(&devfreq->dev,
			     array3_size(sizeof(unsigned int),
					 devfreq->profile->max_state,
					 devfreq->profile->max_state),
			     GFP_KERNEL);
	devfreq->time_in_state = devm_kcalloc(&devfreq->dev,
						devfreq->profile->max_state,
						sizeof(unsigned long),
						GFP_KERNEL);
	devfreq->last_stat_updated = jiffies;

	srcu_init_notifier_head(&devfreq->transition_notifier_list);

	mutex_unlock(&devfreq->lock);

	mutex_lock(&devfreq_list_lock);

	governor = try_then_request_governor(devfreq->governor_name);
	if (IS_ERR(governor)) {
		dev_err(dev, "%s: Unable to find governor for the device\n",
			__func__);
		err = PTR_ERR(governor);
		goto err_init;
	}

	devfreq->governor = governor;
	err = devfreq->governor->event_handler(devfreq, DEVFREQ_GOV_START,
						NULL);
	if (err) {
		dev_err(dev, "%s: Unable to start governor for the device\n",
			__func__);
		goto err_init;
	}

	list_add(&devfreq->node, &devfreq_list);

	mutex_unlock(&devfreq_list_lock);

	return devfreq;

err_init:
	mutex_unlock(&devfreq_list_lock);

	devfreq_remove_device(devfreq);
	devfreq = NULL;
err_dev:
	if (devfreq)
		kfree(devfreq);
err_out:
	return ERR_PTR(err);
}
EXPORT_SYMBOL(devfreq_add_device);

/**
 * devfreq_remove_device() - Remove devfreq feature from a device.
 * @devfreq:	the devfreq instance to be removed
 *
 * The opposite of devfreq_add_device().
 */
int devfreq_remove_device(struct devfreq *devfreq)
{
	if (!devfreq)
		return -EINVAL;

	if (devfreq->governor)
		devfreq->governor->event_handler(devfreq,
						 DEVFREQ_GOV_STOP, NULL);
	device_unregister(&devfreq->dev);

	return 0;
}
EXPORT_SYMBOL(devfreq_remove_device);

static int devm_devfreq_dev_match(struct device *dev, void *res, void *data)
{
	struct devfreq **r = res;

	if (WARN_ON(!r || !*r))
		return 0;

	return *r == data;
}

static void devm_devfreq_dev_release(struct device *dev, void *res)
{
	devfreq_remove_device(*(struct devfreq **)res);
}

/**
 * devm_devfreq_add_device() - Resource-managed devfreq_add_device()
 * @dev:	the device to add devfreq feature.
 * @profile:	device-specific profile to run devfreq.
 * @governor_name:	name of the policy to choose frequency.
 * @data:	private data for the governor. The devfreq framework does not
 *		touch this value.
 *
 * This function manages automatically the memory of devfreq device using device
 * resource management and simplify the free operation for memory of devfreq
 * device.
 */
struct devfreq *devm_devfreq_add_device(struct device *dev,
					struct devfreq_dev_profile *profile,
					const char *governor_name,
					void *data)
{
	struct devfreq **ptr, *devfreq;

	ptr = devres_alloc(devm_devfreq_dev_release, sizeof(*ptr), GFP_KERNEL);
	if (!ptr)
		return ERR_PTR(-ENOMEM);

	devfreq = devfreq_add_device(dev, profile, governor_name, data);
	if (IS_ERR(devfreq)) {
		devres_free(ptr);
		return devfreq;
	}

	*ptr = devfreq;
	devres_add(dev, ptr);

	return devfreq;
}
EXPORT_SYMBOL(devm_devfreq_add_device);

#ifdef CONFIG_OF
/*
 * devfreq_get_devfreq_by_phandle - Get the devfreq device from devicetree
 * @dev - instance to the given device
 * @index - index into list of devfreq
 *
 * return the instance of devfreq device
 */
struct devfreq *devfreq_get_devfreq_by_phandle(struct device *dev, int index)
{
	struct device_node *node;
	struct devfreq *devfreq;

	if (!dev)
		return ERR_PTR(-EINVAL);

	if (!dev->of_node)
		return ERR_PTR(-EINVAL);

	node = of_parse_phandle(dev->of_node, "devfreq", index);
	if (!node)
		return ERR_PTR(-ENODEV);

	mutex_lock(&devfreq_list_lock);
	list_for_each_entry(devfreq, &devfreq_list, node) {
		if (devfreq->dev.parent
			&& devfreq->dev.parent->of_node == node) {
			mutex_unlock(&devfreq_list_lock);
			of_node_put(node);
			return devfreq;
		}
	}
	mutex_unlock(&devfreq_list_lock);
	of_node_put(node);

	return ERR_PTR(-EPROBE_DEFER);
}
#else
struct devfreq *devfreq_get_devfreq_by_phandle(struct device *dev, int index)
{
	return ERR_PTR(-ENODEV);
}
#endif /* CONFIG_OF */
EXPORT_SYMBOL_GPL(devfreq_get_devfreq_by_phandle);

/**
 * devm_devfreq_remove_device() - Resource-managed devfreq_remove_device()
 * @dev:	the device to add devfreq feature.
 * @devfreq:	the devfreq instance to be removed
 */
void devm_devfreq_remove_device(struct device *dev, struct devfreq *devfreq)
{
	WARN_ON(devres_release(dev, devm_devfreq_dev_release,
			       devm_devfreq_dev_match, devfreq));
}
EXPORT_SYMBOL(devm_devfreq_remove_device);

/**
 * devfreq_suspend_device() - Suspend devfreq of a device.
 * @devfreq: the devfreq instance to be suspended
 *
 * This function is intended to be called by the pm callbacks
 * (e.g., runtime_suspend, suspend) of the device driver that
 * holds the devfreq.
 */
int devfreq_suspend_device(struct devfreq *devfreq)
{
	int ret;

	if (!devfreq)
		return -EINVAL;

	mutex_lock(&devfreq->event_lock);
	if (!devfreq->governor || devfreq->dev_suspended) {
		mutex_unlock(&devfreq->event_lock);
		return 0;
	}

	ret = devfreq->governor->event_handler(devfreq,
				DEVFREQ_GOV_SUSPEND, NULL);
	if (!ret)
		devfreq->dev_suspended = true;
	mutex_unlock(&devfreq->event_lock);
	return ret;
}
EXPORT_SYMBOL(devfreq_suspend_device);

/**
 * devfreq_resume_device() - Resume devfreq of a device.
 * @devfreq: the devfreq instance to be resumed
 *
 * This function is intended to be called by the pm callbacks
 * (e.g., runtime_resume, resume) of the device driver that
 * holds the devfreq.
 */
int devfreq_resume_device(struct devfreq *devfreq)
{
	int ret;
	if (!devfreq)
		return -EINVAL;

	mutex_lock(&devfreq->event_lock);
	if (!devfreq->governor || !devfreq->dev_suspended) {
		mutex_unlock(&devfreq->event_lock);
		return 0;
	}

	ret = devfreq->governor->event_handler(devfreq,
				DEVFREQ_GOV_RESUME, NULL);
	if (!ret)
		devfreq->dev_suspended = false;
	mutex_unlock(&devfreq->event_lock);
	return ret;
}
EXPORT_SYMBOL(devfreq_resume_device);

/**
 * devfreq_add_governor() - Add devfreq governor
 * @governor:	the devfreq governor to be added
 */
int devfreq_add_governor(struct devfreq_governor *governor)
{
	struct devfreq_governor *g;
	struct devfreq *devfreq;
	int err = 0;

	if (!governor) {
		pr_err("%s: Invalid parameters.\n", __func__);
		return -EINVAL;
	}

	mutex_lock(&devfreq_list_lock);
	g = find_devfreq_governor(governor->name);
	if (!IS_ERR(g)) {
		pr_err("%s: governor %s already registered\n", __func__,
		       g->name);
		err = -EINVAL;
		goto err_out;
	}

	list_add(&governor->node, &devfreq_governor_list);

	list_for_each_entry(devfreq, &devfreq_list, node) {
		int ret = 0;
		struct device *dev = devfreq->dev.parent;

		if (!strncmp(devfreq->governor_name, governor->name,
			     DEVFREQ_NAME_LEN)) {
			/* The following should never occur */
			if (devfreq->governor) {
				dev_warn(dev,
					 "%s: Governor %s already present\n",
					 __func__, devfreq->governor->name);
				ret = devfreq->governor->event_handler(devfreq,
							DEVFREQ_GOV_STOP, NULL);
				if (ret) {
					dev_warn(dev,
						 "%s: Governor %s stop = %d\n",
						 __func__,
						 devfreq->governor->name, ret);
				}
				/* Fall through */
			}
			devfreq->governor = governor;
			ret = devfreq->governor->event_handler(devfreq,
						DEVFREQ_GOV_START, NULL);
			if (ret) {
				dev_warn(dev, "%s: Governor %s start=%d\n",
					 __func__, devfreq->governor->name,
					 ret);
			}
		}
	}

err_out:
	mutex_unlock(&devfreq_list_lock);

	return err;
}
EXPORT_SYMBOL(devfreq_add_governor);

/**
 * devfreq_remove_governor() - Remove devfreq feature from a device.
 * @governor:	the devfreq governor to be removed
 */
int devfreq_remove_governor(struct devfreq_governor *governor)
{
	struct devfreq_governor *g;
	struct devfreq *devfreq;
	int err = 0;

	if (!governor) {
		pr_err("%s: Invalid parameters.\n", __func__);
		return -EINVAL;
	}

	mutex_lock(&devfreq_list_lock);
	g = find_devfreq_governor(governor->name);
	if (IS_ERR(g)) {
		pr_err("%s: governor %s not registered\n", __func__,
		       governor->name);
		err = PTR_ERR(g);
		goto err_out;
	}
	list_for_each_entry(devfreq, &devfreq_list, node) {
		int ret;
		struct device *dev = devfreq->dev.parent;

		if (!strncmp(devfreq->governor_name, governor->name,
			     DEVFREQ_NAME_LEN)) {
			/* we should have a devfreq governor! */
			if (!devfreq->governor) {
				dev_warn(dev, "%s: Governor %s NOT present\n",
					 __func__, governor->name);
				continue;
				/* Fall through */
			}
			ret = devfreq->governor->event_handler(devfreq,
						DEVFREQ_GOV_STOP, NULL);
			if (ret) {
				dev_warn(dev, "%s: Governor %s stop=%d\n",
					 __func__, devfreq->governor->name,
					 ret);
			}
			devfreq->governor = NULL;
		}
	}

	list_del(&governor->node);
err_out:
	mutex_unlock(&devfreq_list_lock);

	return err;
}
EXPORT_SYMBOL(devfreq_remove_governor);

static ssize_t governor_show(struct device *dev,
			     struct device_attribute *attr, char *buf)
{
	if (!to_devfreq(dev)->governor)
		return -EINVAL;

	return sprintf(buf, "%s\n", to_devfreq(dev)->governor->name);
}

static ssize_t governor_store(struct device *dev, struct device_attribute *attr,
			      const char *buf, size_t count)
{
	struct devfreq *df = to_devfreq(dev);
	int ret;
	char str_governor[DEVFREQ_NAME_LEN + 1];
	const struct devfreq_governor *governor, *prev_gov;

	ret = sscanf(buf, "%" __stringify(DEVFREQ_NAME_LEN) "s", str_governor);
	if (ret != 1)
		return -EINVAL;

	mutex_lock(&devfreq_list_lock);
	governor = try_then_request_governor(str_governor);
	if (IS_ERR(governor)) {
		ret = PTR_ERR(governor);
		goto out;
	}
	if (df->governor == governor) {
		ret = 0;
		goto out;
	} else if ((df->governor && df->governor->immutable) ||
					governor->immutable) {
		ret = -EINVAL;
		goto out;
	}

	mutex_lock(&df->event_lock);
	if (df->dev_suspended) {
		ret = -EINVAL;
		goto gov_stop_out;
	}
	if (df->governor) {
		ret = df->governor->event_handler(df, DEVFREQ_GOV_STOP, NULL);
		if (ret) {
			dev_warn(dev, "%s: Governor %s not stopped(%d)\n",
				 __func__, df->governor->name, ret);
			goto gov_stop_out;
		}
	}
	prev_gov = df->governor;
	df->governor = governor;
	strlcpy(df->governor_name, governor->name, DEVFREQ_NAME_LEN);
	ret = df->governor->event_handler(df, DEVFREQ_GOV_START, NULL);
	if (ret) {
		dev_warn(dev, "%s: Governor %s not started(%d)\n",
			 __func__, df->governor->name, ret);
		if (prev_gov) {
			df->governor = prev_gov;
			strlcpy(df->governor_name, prev_gov->name,
				DEVFREQ_NAME_LEN);
			df->governor->event_handler(df, DEVFREQ_GOV_START,
						    NULL);
		}
	}

gov_stop_out:
	mutex_unlock(&df->event_lock);
out:
	mutex_unlock(&devfreq_list_lock);

	if (!ret)
		ret = count;
	return ret;
}
static DEVICE_ATTR_RW(governor);

static ssize_t available_governors_show(struct device *d,
					struct device_attribute *attr,
					char *buf)
{
	struct devfreq *df = to_devfreq(d);
	ssize_t count = 0;

	mutex_lock(&devfreq_list_lock);

	/*
	 * The devfreq with immutable governor (e.g., passive) shows
	 * only own governor.
	 */
	if (df->governor && df->governor->immutable) {
		count = scnprintf(&buf[count], DEVFREQ_NAME_LEN,
				   "%s ", df->governor_name);
	/*
	 * The devfreq device shows the registered governor except for
	 * immutable governors such as passive governor .
	 */
	} else {
		struct devfreq_governor *governor;

		list_for_each_entry(governor, &devfreq_governor_list, node) {
			if (governor->immutable)
				continue;
			count += scnprintf(&buf[count], (PAGE_SIZE - count - 2),
					   "%s ", governor->name);
		}
	}

	mutex_unlock(&devfreq_list_lock);

	/* Truncate the trailing space */
	if (count)
		count--;

	count += sprintf(&buf[count], "\n");

	return count;
}
static DEVICE_ATTR_RO(available_governors);

static ssize_t cur_freq_show(struct device *dev, struct device_attribute *attr,
			     char *buf)
{
	unsigned long freq;
	struct devfreq *devfreq = to_devfreq(dev);

	if (devfreq->profile->get_cur_freq &&
		!devfreq->profile->get_cur_freq(devfreq->dev.parent, &freq))
		return sprintf(buf, "%lu\n", freq);

	return sprintf(buf, "%lu\n", devfreq->previous_freq);
}
static DEVICE_ATTR_RO(cur_freq);

static ssize_t target_freq_show(struct device *dev,
				struct device_attribute *attr, char *buf)
{
	return sprintf(buf, "%lu\n", to_devfreq(dev)->previous_freq);
}
static DEVICE_ATTR_RO(target_freq);

static ssize_t polling_interval_show(struct device *dev,
				     struct device_attribute *attr, char *buf)
{
	return sprintf(buf, "%d\n", to_devfreq(dev)->profile->polling_ms);
}

static ssize_t polling_interval_store(struct device *dev,
				      struct device_attribute *attr,
				      const char *buf, size_t count)
{
	struct devfreq *df = to_devfreq(dev);
	unsigned int value;
	int ret;

	ret = sscanf(buf, "%u", &value);
	if (ret != 1)
		return -EINVAL;

	mutex_lock(&df->event_lock);
	if (!df->governor || df->dev_suspended) {
		dev_warn(dev, "device suspended, operation not allowed\n");
		mutex_unlock(&df->event_lock);
		return -EINVAL;
	}
	df->governor->event_handler(df, DEVFREQ_GOV_INTERVAL, &value);
	ret = count;
	mutex_unlock(&df->event_lock);

	return ret;
}
static DEVICE_ATTR_RW(polling_interval);

static ssize_t min_freq_store(struct device *dev, struct device_attribute *attr,
			      const char *buf, size_t count)
{
	struct devfreq *df = to_devfreq(dev);
	unsigned long value;
	int ret;

	ret = sscanf(buf, "%lu", &value);
	if (ret != 1)
		return -EINVAL;

	mutex_lock(&df->event_lock);
	if (df->dev_suspended) {
		dev_warn(dev, "device suspended, min freq not allowed\n");
		mutex_unlock(&df->event_lock);
		return -EINVAL;
	}
	mutex_lock(&df->lock);

	if (value) {
		if (value > df->max_freq) {
			ret = -EINVAL;
			goto unlock;
		}
	} else {
		unsigned long *freq_table = df->profile->freq_table;

		/* Get minimum frequency according to sorting order */
		if (freq_table[0] < freq_table[df->profile->max_state - 1])
			value = freq_table[0];
		else
			value = freq_table[df->profile->max_state - 1];
	}

	df->min_freq = value;
	update_devfreq(df);
	ret = count;
unlock:
	mutex_unlock(&df->lock);
	mutex_unlock(&df->event_lock);
	return ret;
}

static ssize_t min_freq_show(struct device *dev, struct device_attribute *attr,
			     char *buf)
{
	struct devfreq *df = to_devfreq(dev);

	return sprintf(buf, "%lu\n", MAX(df->scaling_min_freq, df->min_freq));
}

static ssize_t max_freq_store(struct device *dev, struct device_attribute *attr,
			      const char *buf, size_t count)
{
	struct devfreq *df = to_devfreq(dev);
	unsigned long value;
	int ret;

	ret = sscanf(buf, "%lu", &value);
	if (ret != 1)
		return -EINVAL;

	mutex_lock(&df->event_lock);
	if (df->dev_suspended) {
		mutex_unlock(&df->event_lock);
		dev_warn(dev, "device suspended, max freq not allowed\n");
		return -EINVAL;
	}
	mutex_lock(&df->lock);

	if (value) {
		if (value < df->min_freq) {
			ret = -EINVAL;
			goto unlock;
		}
	} else {
		unsigned long *freq_table = df->profile->freq_table;

		/* Get maximum frequency according to sorting order */
		if (freq_table[0] < freq_table[df->profile->max_state - 1])
			value = freq_table[df->profile->max_state - 1];
		else
			value = freq_table[0];
	}

	df->max_freq = value;
	update_devfreq(df);
	ret = count;
unlock:
	mutex_unlock(&df->lock);
	mutex_unlock(&df->event_lock);
	return ret;
}
static DEVICE_ATTR_RW(min_freq);

static ssize_t max_freq_show(struct device *dev, struct device_attribute *attr,
			     char *buf)
{
	struct devfreq *df = to_devfreq(dev);

	return sprintf(buf, "%lu\n", MIN(df->scaling_max_freq, df->max_freq));
}
static DEVICE_ATTR_RW(max_freq);

static ssize_t available_frequencies_show(struct device *d,
					  struct device_attribute *attr,
					  char *buf)
{
	struct devfreq *df = to_devfreq(d);
	ssize_t count = 0;
	int i;

	mutex_lock(&df->lock);

	for (i = 0; i < df->profile->max_state; i++)
		count += scnprintf(&buf[count], (PAGE_SIZE - count - 2),
				"%lu ", df->profile->freq_table[i]);

	mutex_unlock(&df->lock);
	/* Truncate the trailing space */
	if (count)
		count--;

	count += sprintf(&buf[count], "\n");

	return count;
}
static DEVICE_ATTR_RO(available_frequencies);

static ssize_t trans_stat_show(struct device *dev,
			       struct device_attribute *attr, char *buf)
{
	struct devfreq *devfreq = to_devfreq(dev);
	ssize_t len;
	int i, j;
	unsigned int max_state = devfreq->profile->max_state;

	if (max_state == 0)
		return sprintf(buf, "Not Supported.\n");

	mutex_lock(&devfreq->lock);
	if (!devfreq->stop_polling &&
			devfreq_update_status(devfreq, devfreq->previous_freq)) {
		mutex_unlock(&devfreq->lock);
		return 0;
	}
	mutex_unlock(&devfreq->lock);

	len = sprintf(buf, "     From  :   To\n");
	len += sprintf(buf + len, "           :");
	for (i = 0; i < max_state; i++)
		len += sprintf(buf + len, "%10lu",
				devfreq->profile->freq_table[i]);

	len += sprintf(buf + len, "   time(ms)\n");

	for (i = 0; i < max_state; i++) {
		if (devfreq->profile->freq_table[i]
					== devfreq->previous_freq) {
			len += sprintf(buf + len, "*");
		} else {
			len += sprintf(buf + len, " ");
		}
		len += sprintf(buf + len, "%10lu:",
				devfreq->profile->freq_table[i]);
		for (j = 0; j < max_state; j++)
			len += sprintf(buf + len, "%10u",
				devfreq->trans_table[(i * max_state) + j]);
		len += sprintf(buf + len, "%10u\n",
			jiffies_to_msecs(devfreq->time_in_state[i]));
	}

	len += sprintf(buf + len, "Total transition : %u\n",
					devfreq->total_trans);
	return len;
}
static DEVICE_ATTR_RO(trans_stat);

static struct attribute *devfreq_attrs[] = {
	&dev_attr_governor.attr,
	&dev_attr_available_governors.attr,
	&dev_attr_cur_freq.attr,
	&dev_attr_available_frequencies.attr,
	&dev_attr_target_freq.attr,
	&dev_attr_polling_interval.attr,
	&dev_attr_min_freq.attr,
	&dev_attr_max_freq.attr,
	&dev_attr_trans_stat.attr,
	NULL,
};
ATTRIBUTE_GROUPS(devfreq);

static int __init devfreq_init(void)
{
	devfreq_class = class_create(THIS_MODULE, "devfreq");
	if (IS_ERR(devfreq_class)) {
		pr_err("%s: couldn't create class\n", __FILE__);
		return PTR_ERR(devfreq_class);
	}

	devfreq_wq = create_freezable_workqueue("devfreq_wq");
	if (!devfreq_wq) {
		class_destroy(devfreq_class);
		pr_err("%s: couldn't create workqueue\n", __FILE__);
		return -ENOMEM;
	}
	devfreq_class->dev_groups = devfreq_groups;

	return 0;
}
subsys_initcall(devfreq_init);

/*
 * The following are helper functions for devfreq user device drivers with
 * OPP framework.
 */

/**
 * devfreq_recommended_opp() - Helper function to get proper OPP for the
 *			     freq value given to target callback.
 * @dev:	The devfreq user device. (parent of devfreq)
 * @freq:	The frequency given to target function
 * @flags:	Flags handed from devfreq framework.
 *
 * The callers are required to call dev_pm_opp_put() for the returned OPP after
 * use.
 */
struct dev_pm_opp *devfreq_recommended_opp(struct device *dev,
					   unsigned long *freq,
					   u32 flags)
{
	struct dev_pm_opp *opp;

	if (flags & DEVFREQ_FLAG_LEAST_UPPER_BOUND) {
		/* The freq is an upper bound. opp should be lower */
		opp = dev_pm_opp_find_freq_floor(dev, freq);

		/* If not available, use the closest opp */
		if (opp == ERR_PTR(-ERANGE))
			opp = dev_pm_opp_find_freq_ceil(dev, freq);
	} else {
		/* The freq is an lower bound. opp should be higher */
		opp = dev_pm_opp_find_freq_ceil(dev, freq);

		/* If not available, use the closest opp */
		if (opp == ERR_PTR(-ERANGE))
			opp = dev_pm_opp_find_freq_floor(dev, freq);
	}

	return opp;
}
EXPORT_SYMBOL(devfreq_recommended_opp);

/**
 * devfreq_register_opp_notifier() - Helper function to get devfreq notified
 *				   for any changes in the OPP availability
 *				   changes
 * @dev:	The devfreq user device. (parent of devfreq)
 * @devfreq:	The devfreq object.
 */
int devfreq_register_opp_notifier(struct device *dev, struct devfreq *devfreq)
{
	return dev_pm_opp_register_notifier(dev, &devfreq->nb);
}
EXPORT_SYMBOL(devfreq_register_opp_notifier);

/**
 * devfreq_unregister_opp_notifier() - Helper function to stop getting devfreq
 *				     notified for any changes in the OPP
 *				     availability changes anymore.
 * @dev:	The devfreq user device. (parent of devfreq)
 * @devfreq:	The devfreq object.
 *
 * At exit() callback of devfreq_dev_profile, this must be included if
 * devfreq_recommended_opp is used.
 */
int devfreq_unregister_opp_notifier(struct device *dev, struct devfreq *devfreq)
{
	return dev_pm_opp_unregister_notifier(dev, &devfreq->nb);
}
EXPORT_SYMBOL(devfreq_unregister_opp_notifier);

static void devm_devfreq_opp_release(struct device *dev, void *res)
{
	devfreq_unregister_opp_notifier(dev, *(struct devfreq **)res);
}

/**
 * devm_ devfreq_register_opp_notifier()
 *		- Resource-managed devfreq_register_opp_notifier()
 * @dev:	The devfreq user device. (parent of devfreq)
 * @devfreq:	The devfreq object.
 */
int devm_devfreq_register_opp_notifier(struct device *dev,
				       struct devfreq *devfreq)
{
	struct devfreq **ptr;
	int ret;

	ptr = devres_alloc(devm_devfreq_opp_release, sizeof(*ptr), GFP_KERNEL);
	if (!ptr)
		return -ENOMEM;

	ret = devfreq_register_opp_notifier(dev, devfreq);
	if (ret) {
		devres_free(ptr);
		return ret;
	}

	*ptr = devfreq;
	devres_add(dev, ptr);

	return 0;
}
EXPORT_SYMBOL(devm_devfreq_register_opp_notifier);

/**
 * devm_devfreq_unregister_opp_notifier()
 *		- Resource-managed devfreq_unregister_opp_notifier()
 * @dev:	The devfreq user device. (parent of devfreq)
 * @devfreq:	The devfreq object.
 */
void devm_devfreq_unregister_opp_notifier(struct device *dev,
					 struct devfreq *devfreq)
{
	WARN_ON(devres_release(dev, devm_devfreq_opp_release,
			       devm_devfreq_dev_match, devfreq));
}
EXPORT_SYMBOL(devm_devfreq_unregister_opp_notifier);

/**
 * devfreq_register_notifier() - Register a driver with devfreq
 * @devfreq:	The devfreq object.
 * @nb:		The notifier block to register.
 * @list:	DEVFREQ_TRANSITION_NOTIFIER.
 */
int devfreq_register_notifier(struct devfreq *devfreq,
				struct notifier_block *nb,
				unsigned int list)
{
	int ret = 0;

	if (!devfreq)
		return -EINVAL;

	switch (list) {
	case DEVFREQ_TRANSITION_NOTIFIER:
		ret = srcu_notifier_chain_register(
				&devfreq->transition_notifier_list, nb);
		break;
	default:
		ret = -EINVAL;
	}

	return ret;
}
EXPORT_SYMBOL(devfreq_register_notifier);

/*
 * devfreq_unregister_notifier() - Unregister a driver with devfreq
 * @devfreq:	The devfreq object.
 * @nb:		The notifier block to be unregistered.
 * @list:	DEVFREQ_TRANSITION_NOTIFIER.
 */
int devfreq_unregister_notifier(struct devfreq *devfreq,
				struct notifier_block *nb,
				unsigned int list)
{
	int ret = 0;

	if (!devfreq)
		return -EINVAL;

	switch (list) {
	case DEVFREQ_TRANSITION_NOTIFIER:
		ret = srcu_notifier_chain_unregister(
				&devfreq->transition_notifier_list, nb);
		break;
	default:
		ret = -EINVAL;
	}

	return ret;
}
EXPORT_SYMBOL(devfreq_unregister_notifier);

struct devfreq_notifier_devres {
	struct devfreq *devfreq;
	struct notifier_block *nb;
	unsigned int list;
};

static void devm_devfreq_notifier_release(struct device *dev, void *res)
{
	struct devfreq_notifier_devres *this = res;

	devfreq_unregister_notifier(this->devfreq, this->nb, this->list);
}

/**
 * devm_devfreq_register_notifier()
	- Resource-managed devfreq_register_notifier()
 * @dev:	The devfreq user device. (parent of devfreq)
 * @devfreq:	The devfreq object.
 * @nb:		The notifier block to be unregistered.
 * @list:	DEVFREQ_TRANSITION_NOTIFIER.
 */
int devm_devfreq_register_notifier(struct device *dev,
				struct devfreq *devfreq,
				struct notifier_block *nb,
				unsigned int list)
{
	struct devfreq_notifier_devres *ptr;
	int ret;

	ptr = devres_alloc(devm_devfreq_notifier_release, sizeof(*ptr),
				GFP_KERNEL);
	if (!ptr)
		return -ENOMEM;

	ret = devfreq_register_notifier(devfreq, nb, list);
	if (ret) {
		devres_free(ptr);
		return ret;
	}

	ptr->devfreq = devfreq;
	ptr->nb = nb;
	ptr->list = list;
	devres_add(dev, ptr);

	return 0;
}
EXPORT_SYMBOL(devm_devfreq_register_notifier);

/**
 * devm_devfreq_unregister_notifier()
	- Resource-managed devfreq_unregister_notifier()
 * @dev:	The devfreq user device. (parent of devfreq)
 * @devfreq:	The devfreq object.
 * @nb:		The notifier block to be unregistered.
 * @list:	DEVFREQ_TRANSITION_NOTIFIER.
 */
void devm_devfreq_unregister_notifier(struct device *dev,
				struct devfreq *devfreq,
				struct notifier_block *nb,
				unsigned int list)
{
	WARN_ON(devres_release(dev, devm_devfreq_notifier_release,
			       devm_devfreq_dev_match, devfreq));
}
EXPORT_SYMBOL(devm_devfreq_unregister_notifier);<|MERGE_RESOLUTION|>--- conflicted
+++ resolved
@@ -538,26 +538,6 @@
 				 void *devp)
 {
 	struct devfreq *devfreq = container_of(nb, struct devfreq, nb);
-<<<<<<< HEAD
-	int ret;
-	long freq;
-
-	mutex_lock(&devfreq->lock);
-
-	freq = find_available_min_freq(devfreq);
-	if (freq < 0) {
-		devfreq->scaling_min_freq = 0;
-		mutex_unlock(&devfreq->lock);
-		return -EINVAL;
-	}
-	devfreq->scaling_min_freq = freq;
-
-	freq = find_available_max_freq(devfreq);
-	if (freq < 0) {
-		devfreq->scaling_max_freq = 0;
-		mutex_unlock(&devfreq->lock);
-		return -EINVAL;
-=======
 	int err = -EINVAL;
 
 	mutex_lock(&devfreq->lock);
@@ -570,9 +550,7 @@
 	if (!devfreq->scaling_max_freq) {
 		devfreq->scaling_max_freq = ULONG_MAX;
 		goto out;
->>>>>>> 363cfba6
-	}
-	devfreq->scaling_max_freq = freq;
+	}
 
 	err = update_devfreq(devfreq);
 
