/*
 * Copyright 2006-2007 Advanced Micro Devices, Inc.  
 *
 * Permission is hereby granted, free of charge, to any person obtaining a
 * copy of this software and associated documentation files (the "Software"),
 * to deal in the Software without restriction, including without limitation
 * the rights to use, copy, modify, merge, publish, distribute, sublicense,
 * and/or sell copies of the Software, and to permit persons to whom the
 * Software is furnished to do so, subject to the following conditions:
 *
 * The above copyright notice and this permission notice shall be included in
 * all copies or substantial portions of the Software.
 *
 * THE SOFTWARE IS PROVIDED "AS IS", WITHOUT WARRANTY OF ANY KIND, EXPRESS OR
 * IMPLIED, INCLUDING BUT NOT LIMITED TO THE WARRANTIES OF MERCHANTABILITY,
 * FITNESS FOR A PARTICULAR PURPOSE AND NONINFRINGEMENT.  IN NO EVENT SHALL
 * THE COPYRIGHT HOLDER(S) OR AUTHOR(S) BE LIABLE FOR ANY CLAIM, DAMAGES OR
 * OTHER LIABILITY, WHETHER IN AN ACTION OF CONTRACT, TORT OR OTHERWISE,
 * ARISING FROM, OUT OF OR IN CONNECTION WITH THE SOFTWARE OR THE USE OR
 * OTHER DEALINGS IN THE SOFTWARE.
 */


/****************************************************************************/	
/*Portion I: Definitions  shared between VBIOS and Driver                   */
/****************************************************************************/


#ifndef _ATOMBIOS_H
#define _ATOMBIOS_H

#define ATOM_VERSION_MAJOR                   0x00020000
#define ATOM_VERSION_MINOR                   0x00000002

#define ATOM_HEADER_VERSION (ATOM_VERSION_MAJOR | ATOM_VERSION_MINOR)

/* Endianness should be specified before inclusion,
 * default to little endian
 */
#ifndef ATOM_BIG_ENDIAN
#error Endian not specified
#endif

#ifdef _H2INC
  #ifndef ULONG 
    typedef unsigned long ULONG;
  #endif

  #ifndef UCHAR
    typedef unsigned char UCHAR;
  #endif

  #ifndef USHORT 
    typedef unsigned short USHORT;
  #endif
#endif
      
#define ATOM_DAC_A            0 
#define ATOM_DAC_B            1
#define ATOM_EXT_DAC          2

#define ATOM_CRTC1            0
#define ATOM_CRTC2            1
#define ATOM_CRTC3            2
#define ATOM_CRTC4            3
#define ATOM_CRTC5            4
#define ATOM_CRTC6            5
#define ATOM_CRTC_INVALID     0xFF

#define ATOM_DIGA             0
#define ATOM_DIGB             1

#define ATOM_PPLL1            0
#define ATOM_PPLL2            1
#define ATOM_DCPLL            2
#define ATOM_PPLL_INVALID     0xFF

#define ATOM_SCALER1          0
#define ATOM_SCALER2          1

#define ATOM_SCALER_DISABLE   0   
#define ATOM_SCALER_CENTER    1   
#define ATOM_SCALER_EXPANSION 2   
#define ATOM_SCALER_MULTI_EX  3   

#define ATOM_DISABLE          0
#define ATOM_ENABLE           1
#define ATOM_LCD_BLOFF                          (ATOM_DISABLE+2)
#define ATOM_LCD_BLON                           (ATOM_ENABLE+2)
#define ATOM_LCD_BL_BRIGHTNESS_CONTROL          (ATOM_ENABLE+3)
#define ATOM_LCD_SELFTEST_START									(ATOM_DISABLE+5)
#define ATOM_LCD_SELFTEST_STOP									(ATOM_ENABLE+5)
#define ATOM_ENCODER_INIT			                  (ATOM_DISABLE+7)
#define ATOM_GET_STATUS                         (ATOM_DISABLE+8)

#define ATOM_BLANKING         1
#define ATOM_BLANKING_OFF     0

#define ATOM_CURSOR1          0
#define ATOM_CURSOR2          1

#define ATOM_ICON1            0
#define ATOM_ICON2            1

#define ATOM_CRT1             0
#define ATOM_CRT2             1

#define ATOM_TV_NTSC          1
#define ATOM_TV_NTSCJ         2
#define ATOM_TV_PAL           3
#define ATOM_TV_PALM          4
#define ATOM_TV_PALCN         5
#define ATOM_TV_PALN          6
#define ATOM_TV_PAL60         7
#define ATOM_TV_SECAM         8
#define ATOM_TV_CV            16

#define ATOM_DAC1_PS2         1
#define ATOM_DAC1_CV          2
#define ATOM_DAC1_NTSC        3
#define ATOM_DAC1_PAL         4

#define ATOM_DAC2_PS2         ATOM_DAC1_PS2
#define ATOM_DAC2_CV          ATOM_DAC1_CV
#define ATOM_DAC2_NTSC        ATOM_DAC1_NTSC
#define ATOM_DAC2_PAL         ATOM_DAC1_PAL
 
#define ATOM_PM_ON            0
#define ATOM_PM_STANDBY       1
#define ATOM_PM_SUSPEND       2
#define ATOM_PM_OFF           3

/* Bit0:{=0:single, =1:dual},
   Bit1 {=0:666RGB, =1:888RGB},
   Bit2:3:{Grey level}
   Bit4:{=0:LDI format for RGB888, =1 FPDI format for RGB888}*/

#define ATOM_PANEL_MISC_DUAL               0x00000001
#define ATOM_PANEL_MISC_888RGB             0x00000002
#define ATOM_PANEL_MISC_GREY_LEVEL         0x0000000C
#define ATOM_PANEL_MISC_FPDI               0x00000010
#define ATOM_PANEL_MISC_GREY_LEVEL_SHIFT   2
#define ATOM_PANEL_MISC_SPATIAL            0x00000020
#define ATOM_PANEL_MISC_TEMPORAL           0x00000040
#define ATOM_PANEL_MISC_API_ENABLED        0x00000080


#define MEMTYPE_DDR1              "DDR1"
#define MEMTYPE_DDR2              "DDR2"
#define MEMTYPE_DDR3              "DDR3"
#define MEMTYPE_DDR4              "DDR4"

#define ASIC_BUS_TYPE_PCI         "PCI"
#define ASIC_BUS_TYPE_AGP         "AGP"
#define ASIC_BUS_TYPE_PCIE        "PCI_EXPRESS"

/* Maximum size of that FireGL flag string */

#define ATOM_FIREGL_FLAG_STRING     "FGL"             //Flag used to enable FireGL Support
#define ATOM_MAX_SIZE_OF_FIREGL_FLAG_STRING  3        //sizeof( ATOM_FIREGL_FLAG_STRING )

#define ATOM_FAKE_DESKTOP_STRING    "DSK"             //Flag used to enable mobile ASIC on Desktop
#define ATOM_MAX_SIZE_OF_FAKE_DESKTOP_STRING  ATOM_MAX_SIZE_OF_FIREGL_FLAG_STRING 

#define ATOM_M54T_FLAG_STRING       "M54T"            //Flag used to enable M54T Support
#define ATOM_MAX_SIZE_OF_M54T_FLAG_STRING    4        //sizeof( ATOM_M54T_FLAG_STRING )

#define HW_ASSISTED_I2C_STATUS_FAILURE          2
#define HW_ASSISTED_I2C_STATUS_SUCCESS          1

#pragma pack(1)                                       /* BIOS data must use byte aligment */

/*  Define offset to location of ROM header. */

#define OFFSET_TO_POINTER_TO_ATOM_ROM_HEADER		0x00000048L
#define OFFSET_TO_ATOM_ROM_IMAGE_SIZE				    0x00000002L

#define OFFSET_TO_ATOMBIOS_ASIC_BUS_MEM_TYPE    0x94
#define MAXSIZE_OF_ATOMBIOS_ASIC_BUS_MEM_TYPE   20    /* including the terminator 0x0! */
#define	OFFSET_TO_GET_ATOMBIOS_STRINGS_NUMBER		0x002f
#define	OFFSET_TO_GET_ATOMBIOS_STRINGS_START		0x006e

/* Common header for all ROM Data tables.
  Every table pointed  _ATOM_MASTER_DATA_TABLE has this common header. 
  And the pointer actually points to this header. */

typedef struct _ATOM_COMMON_TABLE_HEADER
{
  USHORT usStructureSize;
  UCHAR  ucTableFormatRevision;   /*Change it when the Parser is not backward compatible */
  UCHAR  ucTableContentRevision;  /*Change it only when the table needs to change but the firmware */
                                  /*Image can't be updated, while Driver needs to carry the new table! */
}ATOM_COMMON_TABLE_HEADER;

typedef struct _ATOM_ROM_HEADER
{
  ATOM_COMMON_TABLE_HEADER		sHeader;
  UCHAR	 uaFirmWareSignature[4];    /*Signature to distinguish between Atombios and non-atombios, 
                                      atombios should init it as "ATOM", don't change the position */
  USHORT usBiosRuntimeSegmentAddress;
  USHORT usProtectedModeInfoOffset;
  USHORT usConfigFilenameOffset;
  USHORT usCRC_BlockOffset;
  USHORT usBIOS_BootupMessageOffset;
  USHORT usInt10Offset;
  USHORT usPciBusDevInitCode;
  USHORT usIoBaseAddress;
  USHORT usSubsystemVendorID;
  USHORT usSubsystemID;
  USHORT usPCI_InfoOffset; 
  USHORT usMasterCommandTableOffset; /*Offset for SW to get all command table offsets, Don't change the position */
  USHORT usMasterDataTableOffset;   /*Offset for SW to get all data table offsets, Don't change the position */
  UCHAR  ucExtendedFunctionCode;
  UCHAR  ucReserved;
}ATOM_ROM_HEADER;

/*==============================Command Table Portion==================================== */

#ifdef	UEFI_BUILD
	#define	UTEMP	USHORT
	#define	USHORT	void*
#endif

typedef struct _ATOM_MASTER_LIST_OF_COMMAND_TABLES{
  USHORT ASIC_Init;                              //Function Table, used by various SW components,latest version 1.1
  USHORT GetDisplaySurfaceSize;                  //Atomic Table,  Used by Bios when enabling HW ICON
  USHORT ASIC_RegistersInit;                     //Atomic Table,  indirectly used by various SW components,called from ASIC_Init
  USHORT VRAM_BlockVenderDetection;              //Atomic Table,  used only by Bios
  USHORT DIGxEncoderControl;										 //Only used by Bios
  USHORT MemoryControllerInit;                   //Atomic Table,  indirectly used by various SW components,called from ASIC_Init
  USHORT EnableCRTCMemReq;                       //Function Table,directly used by various SW components,latest version 2.1
  USHORT MemoryParamAdjust; 										 //Atomic Table,  indirectly used by various SW components,called from SetMemoryClock if needed
  USHORT DVOEncoderControl;                      //Function Table,directly used by various SW components,latest version 1.2
  USHORT GPIOPinControl;												 //Atomic Table,  only used by Bios
  USHORT SetEngineClock;                         //Function Table,directly used by various SW components,latest version 1.1
  USHORT SetMemoryClock;                         //Function Table,directly used by various SW components,latest version 1.1
  USHORT SetPixelClock;                          //Function Table,directly used by various SW components,latest version 1.2  
  USHORT DynamicClockGating;                     //Atomic Table,  indirectly used by various SW components,called from ASIC_Init
  USHORT ResetMemoryDLL;                         //Atomic Table,  indirectly used by various SW components,called from SetMemoryClock
  USHORT ResetMemoryDevice;                      //Atomic Table,  indirectly used by various SW components,called from SetMemoryClock
  USHORT MemoryPLLInit;
  USHORT AdjustDisplayPll;												//only used by Bios
  USHORT AdjustMemoryController;                 //Atomic Table,  indirectly used by various SW components,called from SetMemoryClock                
  USHORT EnableASIC_StaticPwrMgt;                //Atomic Table,  only used by Bios
  USHORT ASIC_StaticPwrMgtStatusChange;          //Obsolete ,     only used by Bios   
  USHORT DAC_LoadDetection;                      //Atomic Table,  directly used by various SW components,latest version 1.2  
  USHORT LVTMAEncoderControl;                    //Atomic Table,directly used by various SW components,latest version 1.3
  USHORT LCD1OutputControl;                      //Atomic Table,  directly used by various SW components,latest version 1.1 
  USHORT DAC1EncoderControl;                     //Atomic Table,  directly used by various SW components,latest version 1.1  
  USHORT DAC2EncoderControl;                     //Atomic Table,  directly used by various SW components,latest version 1.1 
  USHORT DVOOutputControl;                       //Atomic Table,  directly used by various SW components,latest version 1.1 
  USHORT CV1OutputControl;                       //Atomic Table,  Atomic Table,  Obsolete from Ry6xx, use DAC2 Output instead 
  USHORT GetConditionalGoldenSetting;            //only used by Bios
  USHORT TVEncoderControl;                       //Function Table,directly used by various SW components,latest version 1.1
  USHORT TMDSAEncoderControl;                    //Atomic Table,  directly used by various SW components,latest version 1.3
  USHORT LVDSEncoderControl;                     //Atomic Table,  directly used by various SW components,latest version 1.3
  USHORT TV1OutputControl;                       //Atomic Table,  Obsolete from Ry6xx, use DAC2 Output instead
  USHORT EnableScaler;                           //Atomic Table,  used only by Bios
  USHORT BlankCRTC;                              //Atomic Table,  directly used by various SW components,latest version 1.1 
  USHORT EnableCRTC;                             //Atomic Table,  directly used by various SW components,latest version 1.1 
  USHORT GetPixelClock;                          //Atomic Table,  directly used by various SW components,latest version 1.1 
  USHORT EnableVGA_Render;                       //Function Table,directly used by various SW components,latest version 1.1
  USHORT GetSCLKOverMCLKRatio;                   //Atomic Table,  only used by Bios
  USHORT SetCRTC_Timing;                         //Atomic Table,  directly used by various SW components,latest version 1.1
  USHORT SetCRTC_OverScan;                       //Atomic Table,  used by various SW components,latest version 1.1 
  USHORT SetCRTC_Replication;                    //Atomic Table,  used only by Bios
  USHORT SelectCRTC_Source;                      //Atomic Table,  directly used by various SW components,latest version 1.1 
  USHORT EnableGraphSurfaces;                    //Atomic Table,  used only by Bios
  USHORT UpdateCRTC_DoubleBufferRegisters;
  USHORT LUT_AutoFill;                           //Atomic Table,  only used by Bios
  USHORT EnableHW_IconCursor;                    //Atomic Table,  only used by Bios
  USHORT GetMemoryClock;                         //Atomic Table,  directly used by various SW components,latest version 1.1 
  USHORT GetEngineClock;                         //Atomic Table,  directly used by various SW components,latest version 1.1 
  USHORT SetCRTC_UsingDTDTiming;                 //Atomic Table,  directly used by various SW components,latest version 1.1
  USHORT ExternalEncoderControl;                 //Atomic Table,  directly used by various SW components,latest version 2.1
  USHORT LVTMAOutputControl;                     //Atomic Table,  directly used by various SW components,latest version 1.1
  USHORT VRAM_BlockDetectionByStrap;             //Atomic Table,  used only by Bios
  USHORT MemoryCleanUp;                          //Atomic Table,  only used by Bios    
  USHORT ProcessI2cChannelTransaction;           //Function Table,only used by Bios
  USHORT WriteOneByteToHWAssistedI2C;            //Function Table,indirectly used by various SW components 
  USHORT ReadHWAssistedI2CStatus;                //Atomic Table,  indirectly used by various SW components
  USHORT SpeedFanControl;                        //Function Table,indirectly used by various SW components,called from ASIC_Init
  USHORT PowerConnectorDetection;                //Atomic Table,  directly used by various SW components,latest version 1.1
  USHORT MC_Synchronization;                     //Atomic Table,  indirectly used by various SW components,called from SetMemoryClock
  USHORT ComputeMemoryEnginePLL;                 //Atomic Table,  indirectly used by various SW components,called from SetMemory/EngineClock
  USHORT MemoryRefreshConversion;                //Atomic Table,  indirectly used by various SW components,called from SetMemory or SetEngineClock
  USHORT VRAM_GetCurrentInfoBlock;               //Atomic Table,  used only by Bios
  USHORT DynamicMemorySettings;                  //Atomic Table,  indirectly used by various SW components,called from SetMemoryClock
  USHORT MemoryTraining;                         //Atomic Table,  used only by Bios
  USHORT EnableSpreadSpectrumOnPPLL;             //Atomic Table,  directly used by various SW components,latest version 1.2
  USHORT TMDSAOutputControl;                     //Atomic Table,  directly used by various SW components,latest version 1.1
  USHORT SetVoltage;                             //Function Table,directly and/or indirectly used by various SW components,latest version 1.1
  USHORT DAC1OutputControl;                      //Atomic Table,  directly used by various SW components,latest version 1.1
  USHORT DAC2OutputControl;                      //Atomic Table,  directly used by various SW components,latest version 1.1
  USHORT SetupHWAssistedI2CStatus;               //Function Table,only used by Bios, obsolete soon.Switch to use "ReadEDIDFromHWAssistedI2C"
  USHORT ClockSource;                            //Atomic Table,  indirectly used by various SW components,called from ASIC_Init
  USHORT MemoryDeviceInit;                       //Atomic Table,  indirectly used by various SW components,called from SetMemoryClock
  USHORT EnableYUV;                              //Atomic Table,  indirectly used by various SW components,called from EnableVGARender
  USHORT DIG1EncoderControl;                     //Atomic Table,directly used by various SW components,latest version 1.1
  USHORT DIG2EncoderControl;                     //Atomic Table,directly used by various SW components,latest version 1.1
  USHORT DIG1TransmitterControl;                 //Atomic Table,directly used by various SW components,latest version 1.1
  USHORT DIG2TransmitterControl;	               //Atomic Table,directly used by various SW components,latest version 1.1 
  USHORT ProcessAuxChannelTransaction;					 //Function Table,only used by Bios
  USHORT DPEncoderService;											 //Function Table,only used by Bios
}ATOM_MASTER_LIST_OF_COMMAND_TABLES;   

// For backward compatible 
#define ReadEDIDFromHWAssistedI2C                ProcessI2cChannelTransaction
#define UNIPHYTransmitterControl						     DIG1TransmitterControl
#define LVTMATransmitterControl							     DIG2TransmitterControl
#define SetCRTC_DPM_State                        GetConditionalGoldenSetting
#define SetUniphyInstance                        ASIC_StaticPwrMgtStatusChange
#define HPDInterruptService                      ReadHWAssistedI2CStatus
#define EnableVGA_Access                         GetSCLKOverMCLKRatio

typedef struct _ATOM_MASTER_COMMAND_TABLE
{
  ATOM_COMMON_TABLE_HEADER           sHeader;
  ATOM_MASTER_LIST_OF_COMMAND_TABLES ListOfCommandTables;
}ATOM_MASTER_COMMAND_TABLE;

/****************************************************************************/	
// Structures used in every command table
/****************************************************************************/	
typedef struct _ATOM_TABLE_ATTRIBUTE
{
#if ATOM_BIG_ENDIAN
  USHORT  UpdatedByUtility:1;         //[15]=Table updated by utility flag
  USHORT  PS_SizeInBytes:7;           //[14:8]=Size of parameter space in Bytes (multiple of a dword), 
  USHORT  WS_SizeInBytes:8;           //[7:0]=Size of workspace in Bytes (in multiple of a dword), 
#else
  USHORT  WS_SizeInBytes:8;           //[7:0]=Size of workspace in Bytes (in multiple of a dword), 
  USHORT  PS_SizeInBytes:7;           //[14:8]=Size of parameter space in Bytes (multiple of a dword), 
  USHORT  UpdatedByUtility:1;         //[15]=Table updated by utility flag
#endif
}ATOM_TABLE_ATTRIBUTE;

typedef union _ATOM_TABLE_ATTRIBUTE_ACCESS
{
  ATOM_TABLE_ATTRIBUTE sbfAccess;
  USHORT               susAccess;
}ATOM_TABLE_ATTRIBUTE_ACCESS;

/****************************************************************************/	
// Common header for all command tables.
// Every table pointed by _ATOM_MASTER_COMMAND_TABLE has this common header. 
// And the pointer actually points to this header.
/****************************************************************************/	
typedef struct _ATOM_COMMON_ROM_COMMAND_TABLE_HEADER
{
  ATOM_COMMON_TABLE_HEADER CommonHeader;
  ATOM_TABLE_ATTRIBUTE     TableAttribute;	
}ATOM_COMMON_ROM_COMMAND_TABLE_HEADER;

/****************************************************************************/	
// Structures used by ComputeMemoryEnginePLLTable
/****************************************************************************/	
#define COMPUTE_MEMORY_PLL_PARAM        1
#define COMPUTE_ENGINE_PLL_PARAM        2

typedef struct _COMPUTE_MEMORY_ENGINE_PLL_PARAMETERS
{
  ULONG   ulClock;        //When returen, it's the re-calculated clock based on given Fb_div Post_Div and ref_div
  UCHAR   ucAction;       //0:reserved //1:Memory //2:Engine  
  UCHAR   ucReserved;     //may expand to return larger Fbdiv later
  UCHAR   ucFbDiv;        //return value
  UCHAR   ucPostDiv;      //return value
}COMPUTE_MEMORY_ENGINE_PLL_PARAMETERS;

typedef struct _COMPUTE_MEMORY_ENGINE_PLL_PARAMETERS_V2
{
  ULONG   ulClock;        //When return, [23:0] return real clock 
  UCHAR   ucAction;       //0:reserved;COMPUTE_MEMORY_PLL_PARAM:Memory;COMPUTE_ENGINE_PLL_PARAM:Engine. it return ref_div to be written to register
  USHORT  usFbDiv;		    //return Feedback value to be written to register
  UCHAR   ucPostDiv;      //return post div to be written to register
}COMPUTE_MEMORY_ENGINE_PLL_PARAMETERS_V2;
#define COMPUTE_MEMORY_ENGINE_PLL_PARAMETERS_PS_ALLOCATION   COMPUTE_MEMORY_ENGINE_PLL_PARAMETERS


#define SET_CLOCK_FREQ_MASK                     0x00FFFFFF  //Clock change tables only take bit [23:0] as the requested clock value
#define USE_NON_BUS_CLOCK_MASK                  0x01000000  //Applicable to both memory and engine clock change, when set, it uses another clock as the temporary clock (engine uses memory and vice versa)
#define USE_MEMORY_SELF_REFRESH_MASK            0x02000000	//Only applicable to memory clock change, when set, using memory self refresh during clock transition
#define SKIP_INTERNAL_MEMORY_PARAMETER_CHANGE   0x04000000  //Only applicable to memory clock change, when set, the table will skip predefined internal memory parameter change
#define FIRST_TIME_CHANGE_CLOCK									0x08000000	//Applicable to both memory and engine clock change,when set, it means this is 1st time to change clock after ASIC bootup
#define SKIP_SW_PROGRAM_PLL											0x10000000	//Applicable to both memory and engine clock change, when set, it means the table will not program SPLL/MPLL
#define USE_SS_ENABLED_PIXEL_CLOCK  USE_NON_BUS_CLOCK_MASK

#define b3USE_NON_BUS_CLOCK_MASK                  0x01       //Applicable to both memory and engine clock change, when set, it uses another clock as the temporary clock (engine uses memory and vice versa)
#define b3USE_MEMORY_SELF_REFRESH                 0x02	     //Only applicable to memory clock change, when set, using memory self refresh during clock transition
#define b3SKIP_INTERNAL_MEMORY_PARAMETER_CHANGE   0x04       //Only applicable to memory clock change, when set, the table will skip predefined internal memory parameter change
#define b3FIRST_TIME_CHANGE_CLOCK									0x08       //Applicable to both memory and engine clock change,when set, it means this is 1st time to change clock after ASIC bootup
#define b3SKIP_SW_PROGRAM_PLL											0x10			 //Applicable to both memory and engine clock change, when set, it means the table will not program SPLL/MPLL

typedef struct _ATOM_COMPUTE_CLOCK_FREQ
{
#if ATOM_BIG_ENDIAN
  ULONG ulComputeClockFlag:8;                 // =1: COMPUTE_MEMORY_PLL_PARAM, =2: COMPUTE_ENGINE_PLL_PARAM
  ULONG ulClockFreq:24;                       // in unit of 10kHz
#else
  ULONG ulClockFreq:24;                       // in unit of 10kHz
  ULONG ulComputeClockFlag:8;                 // =1: COMPUTE_MEMORY_PLL_PARAM, =2: COMPUTE_ENGINE_PLL_PARAM
#endif
}ATOM_COMPUTE_CLOCK_FREQ;

typedef struct _ATOM_S_MPLL_FB_DIVIDER
{
  USHORT usFbDivFrac;  
  USHORT usFbDiv;  
}ATOM_S_MPLL_FB_DIVIDER;

typedef struct _COMPUTE_MEMORY_ENGINE_PLL_PARAMETERS_V3
{
  union
  {
    ATOM_COMPUTE_CLOCK_FREQ  ulClock;         //Input Parameter
    ATOM_S_MPLL_FB_DIVIDER   ulFbDiv;         //Output Parameter
  };
  UCHAR   ucRefDiv;                           //Output Parameter      
  UCHAR   ucPostDiv;                          //Output Parameter      
  UCHAR   ucCntlFlag;                         //Output Parameter      
  UCHAR   ucReserved;
}COMPUTE_MEMORY_ENGINE_PLL_PARAMETERS_V3;

// ucCntlFlag
#define ATOM_PLL_CNTL_FLAG_PLL_POST_DIV_EN          1
#define ATOM_PLL_CNTL_FLAG_MPLL_VCO_MODE            2
#define ATOM_PLL_CNTL_FLAG_FRACTION_DISABLE         4
#define ATOM_PLL_CNTL_FLAG_SPLL_ISPARE_9						8


// V4 are only used for APU which PLL outside GPU
typedef struct _COMPUTE_MEMORY_ENGINE_PLL_PARAMETERS_V4
{
#if ATOM_BIG_ENDIAN
  ULONG  ucPostDiv;          //return parameter: post divider which is used to program to register directly
  ULONG  ulClock:24;         //Input= target clock, output = actual clock 
#else
  ULONG  ulClock:24;         //Input= target clock, output = actual clock 
  ULONG  ucPostDiv;          //return parameter: post divider which is used to program to register directly
#endif
}COMPUTE_MEMORY_ENGINE_PLL_PARAMETERS_V4;

typedef struct _DYNAMICE_MEMORY_SETTINGS_PARAMETER
{
  ATOM_COMPUTE_CLOCK_FREQ ulClock;
  ULONG ulReserved[2];
}DYNAMICE_MEMORY_SETTINGS_PARAMETER;

typedef struct _DYNAMICE_ENGINE_SETTINGS_PARAMETER
{
  ATOM_COMPUTE_CLOCK_FREQ ulClock;
  ULONG ulMemoryClock;
  ULONG ulReserved;
}DYNAMICE_ENGINE_SETTINGS_PARAMETER;

/****************************************************************************/	
// Structures used by SetEngineClockTable
/****************************************************************************/	
typedef struct _SET_ENGINE_CLOCK_PARAMETERS
{
  ULONG ulTargetEngineClock;          //In 10Khz unit
}SET_ENGINE_CLOCK_PARAMETERS;

typedef struct _SET_ENGINE_CLOCK_PS_ALLOCATION
{
  ULONG ulTargetEngineClock;          //In 10Khz unit
  COMPUTE_MEMORY_ENGINE_PLL_PARAMETERS_PS_ALLOCATION sReserved;
}SET_ENGINE_CLOCK_PS_ALLOCATION;

/****************************************************************************/	
// Structures used by SetMemoryClockTable
/****************************************************************************/	
typedef struct _SET_MEMORY_CLOCK_PARAMETERS
{
  ULONG ulTargetMemoryClock;          //In 10Khz unit
}SET_MEMORY_CLOCK_PARAMETERS;

typedef struct _SET_MEMORY_CLOCK_PS_ALLOCATION
{
  ULONG ulTargetMemoryClock;          //In 10Khz unit
  COMPUTE_MEMORY_ENGINE_PLL_PARAMETERS_PS_ALLOCATION sReserved;
}SET_MEMORY_CLOCK_PS_ALLOCATION;

/****************************************************************************/	
// Structures used by ASIC_Init.ctb
/****************************************************************************/	
typedef struct _ASIC_INIT_PARAMETERS
{
  ULONG ulDefaultEngineClock;         //In 10Khz unit
  ULONG ulDefaultMemoryClock;         //In 10Khz unit
}ASIC_INIT_PARAMETERS;

typedef struct _ASIC_INIT_PS_ALLOCATION
{
  ASIC_INIT_PARAMETERS sASICInitClocks;
  SET_ENGINE_CLOCK_PS_ALLOCATION sReserved; //Caller doesn't need to init this structure
}ASIC_INIT_PS_ALLOCATION;

/****************************************************************************/	
// Structure used by DynamicClockGatingTable.ctb
/****************************************************************************/	
typedef struct _DYNAMIC_CLOCK_GATING_PARAMETERS 
{
  UCHAR ucEnable;                     // ATOM_ENABLE or ATOM_DISABLE
  UCHAR ucPadding[3];
}DYNAMIC_CLOCK_GATING_PARAMETERS;
#define  DYNAMIC_CLOCK_GATING_PS_ALLOCATION  DYNAMIC_CLOCK_GATING_PARAMETERS

/****************************************************************************/	
// Structure used by EnableASIC_StaticPwrMgtTable.ctb
/****************************************************************************/	
typedef struct _ENABLE_ASIC_STATIC_PWR_MGT_PARAMETERS
{
  UCHAR ucEnable;                     // ATOM_ENABLE or ATOM_DISABLE
  UCHAR ucPadding[3];
}ENABLE_ASIC_STATIC_PWR_MGT_PARAMETERS;
#define ENABLE_ASIC_STATIC_PWR_MGT_PS_ALLOCATION  ENABLE_ASIC_STATIC_PWR_MGT_PARAMETERS

/****************************************************************************/	
// Structures used by DAC_LoadDetectionTable.ctb
/****************************************************************************/	
typedef struct _DAC_LOAD_DETECTION_PARAMETERS
{
  USHORT usDeviceID;                  //{ATOM_DEVICE_CRTx_SUPPORT,ATOM_DEVICE_TVx_SUPPORT,ATOM_DEVICE_CVx_SUPPORT}
  UCHAR  ucDacType;                   //{ATOM_DAC_A,ATOM_DAC_B, ATOM_EXT_DAC}
  UCHAR  ucMisc;											//Valid only when table revision =1.3 and above
}DAC_LOAD_DETECTION_PARAMETERS;

// DAC_LOAD_DETECTION_PARAMETERS.ucMisc
#define DAC_LOAD_MISC_YPrPb						0x01

typedef struct _DAC_LOAD_DETECTION_PS_ALLOCATION
{
  DAC_LOAD_DETECTION_PARAMETERS            sDacload;
  ULONG                                    Reserved[2];// Don't set this one, allocation for EXT DAC
}DAC_LOAD_DETECTION_PS_ALLOCATION;

/****************************************************************************/	
// Structures used by DAC1EncoderControlTable.ctb and DAC2EncoderControlTable.ctb
/****************************************************************************/	
typedef struct _DAC_ENCODER_CONTROL_PARAMETERS 
{
  USHORT usPixelClock;                // in 10KHz; for bios convenient
  UCHAR  ucDacStandard;               // See definition of ATOM_DACx_xxx, For DEC3.0, bit 7 used as internal flag to indicate DAC2 (==1) or DAC1 (==0)
  UCHAR  ucAction;                    // 0: turn off encoder
                                      // 1: setup and turn on encoder
                                      // 7: ATOM_ENCODER_INIT Initialize DAC
}DAC_ENCODER_CONTROL_PARAMETERS;

#define DAC_ENCODER_CONTROL_PS_ALLOCATION  DAC_ENCODER_CONTROL_PARAMETERS

/****************************************************************************/	
// Structures used by DIG1EncoderControlTable
//                    DIG2EncoderControlTable
//                    ExternalEncoderControlTable
/****************************************************************************/	
typedef struct _DIG_ENCODER_CONTROL_PARAMETERS
{
  USHORT usPixelClock;		// in 10KHz; for bios convenient
  UCHAR  ucConfig;		  
                            // [2] Link Select:
                            // =0: PHY linkA if bfLane<3
                            // =1: PHY linkB if bfLanes<3
                            // =0: PHY linkA+B if bfLanes=3
                            // [3] Transmitter Sel
                            // =0: UNIPHY or PCIEPHY
                            // =1: LVTMA 					
  UCHAR ucAction;           // =0: turn off encoder					
                            // =1: turn on encoder			
  UCHAR ucEncoderMode;
                            // =0: DP   encoder      
                            // =1: LVDS encoder          
                            // =2: DVI  encoder  
                            // =3: HDMI encoder
                            // =4: SDVO encoder
  UCHAR ucLaneNum;          // how many lanes to enable
  UCHAR ucReserved[2];
}DIG_ENCODER_CONTROL_PARAMETERS;
#define DIG_ENCODER_CONTROL_PS_ALLOCATION			  DIG_ENCODER_CONTROL_PARAMETERS
#define EXTERNAL_ENCODER_CONTROL_PARAMETER			DIG_ENCODER_CONTROL_PARAMETERS

//ucConfig
#define ATOM_ENCODER_CONFIG_DPLINKRATE_MASK				0x01
#define ATOM_ENCODER_CONFIG_DPLINKRATE_1_62GHZ		0x00
#define ATOM_ENCODER_CONFIG_DPLINKRATE_2_70GHZ		0x01
#define ATOM_ENCODER_CONFIG_LINK_SEL_MASK				  0x04
#define ATOM_ENCODER_CONFIG_LINKA								  0x00
#define ATOM_ENCODER_CONFIG_LINKB								  0x04
#define ATOM_ENCODER_CONFIG_LINKA_B							  ATOM_TRANSMITTER_CONFIG_LINKA
#define ATOM_ENCODER_CONFIG_LINKB_A							  ATOM_ENCODER_CONFIG_LINKB
#define ATOM_ENCODER_CONFIG_TRANSMITTER_SEL_MASK	0x08
#define ATOM_ENCODER_CONFIG_UNIPHY							  0x00
#define ATOM_ENCODER_CONFIG_LVTMA								  0x08
#define ATOM_ENCODER_CONFIG_TRANSMITTER1				  0x00
#define ATOM_ENCODER_CONFIG_TRANSMITTER2				  0x08
#define ATOM_ENCODER_CONFIG_DIGB								  0x80			// VBIOS Internal use, outside SW should set this bit=0
// ucAction
// ATOM_ENABLE:  Enable Encoder
// ATOM_DISABLE: Disable Encoder

//ucEncoderMode
#define ATOM_ENCODER_MODE_DP											0
#define ATOM_ENCODER_MODE_LVDS										1
#define ATOM_ENCODER_MODE_DVI											2
#define ATOM_ENCODER_MODE_HDMI										3
#define ATOM_ENCODER_MODE_SDVO										4
#define ATOM_ENCODER_MODE_DP_AUDIO                5
#define ATOM_ENCODER_MODE_TV											13
#define ATOM_ENCODER_MODE_CV											14
#define ATOM_ENCODER_MODE_CRT											15

typedef struct _ATOM_DIG_ENCODER_CONFIG_V2
{
#if ATOM_BIG_ENDIAN
    UCHAR ucReserved1:2;
    UCHAR ucTransmitterSel:2;     // =0: UniphyAB, =1: UniphyCD  =2: UniphyEF
    UCHAR ucLinkSel:1;            // =0: linkA/C/E =1: linkB/D/F
    UCHAR ucReserved:1;
    UCHAR ucDPLinkRate:1;         // =0: 1.62Ghz, =1: 2.7Ghz
#else
    UCHAR ucDPLinkRate:1;         // =0: 1.62Ghz, =1: 2.7Ghz
    UCHAR ucReserved:1;
    UCHAR ucLinkSel:1;            // =0: linkA/C/E =1: linkB/D/F
    UCHAR ucTransmitterSel:2;     // =0: UniphyAB, =1: UniphyCD  =2: UniphyEF
    UCHAR ucReserved1:2;
#endif
}ATOM_DIG_ENCODER_CONFIG_V2;


typedef struct _DIG_ENCODER_CONTROL_PARAMETERS_V2
{
  USHORT usPixelClock;      // in 10KHz; for bios convenient
  ATOM_DIG_ENCODER_CONFIG_V2 acConfig;
  UCHAR ucAction;                                       
  UCHAR ucEncoderMode;
                            // =0: DP   encoder      
                            // =1: LVDS encoder          
                            // =2: DVI  encoder  
                            // =3: HDMI encoder
                            // =4: SDVO encoder
  UCHAR ucLaneNum;          // how many lanes to enable
  UCHAR ucStatus;           // = DP_LINK_TRAINING_COMPLETE or DP_LINK_TRAINING_INCOMPLETE, only used by VBIOS with command ATOM_ENCODER_CMD_QUERY_DP_LINK_TRAINING_STATUS
  UCHAR ucReserved;
}DIG_ENCODER_CONTROL_PARAMETERS_V2;

//ucConfig
#define ATOM_ENCODER_CONFIG_V2_DPLINKRATE_MASK				0x01
#define ATOM_ENCODER_CONFIG_V2_DPLINKRATE_1_62GHZ		  0x00
#define ATOM_ENCODER_CONFIG_V2_DPLINKRATE_2_70GHZ		  0x01
#define ATOM_ENCODER_CONFIG_V2_LINK_SEL_MASK				  0x04
#define ATOM_ENCODER_CONFIG_V2_LINKA								  0x00
#define ATOM_ENCODER_CONFIG_V2_LINKB								  0x04
#define ATOM_ENCODER_CONFIG_V2_TRANSMITTER_SEL_MASK	  0x18
#define ATOM_ENCODER_CONFIG_V2_TRANSMITTER1				    0x00
#define ATOM_ENCODER_CONFIG_V2_TRANSMITTER2				    0x08
#define ATOM_ENCODER_CONFIG_V2_TRANSMITTER3				    0x10

// ucAction:
// ATOM_DISABLE
// ATOM_ENABLE
#define ATOM_ENCODER_CMD_DP_LINK_TRAINING_START       0x08
#define ATOM_ENCODER_CMD_DP_LINK_TRAINING_PATTERN1    0x09
#define ATOM_ENCODER_CMD_DP_LINK_TRAINING_PATTERN2    0x0a
#define ATOM_ENCODER_CMD_DP_LINK_TRAINING_COMPLETE    0x0b
#define ATOM_ENCODER_CMD_DP_VIDEO_OFF                 0x0c
#define ATOM_ENCODER_CMD_DP_VIDEO_ON                  0x0d
#define ATOM_ENCODER_CMD_QUERY_DP_LINK_TRAINING_STATUS    0x0e
#define ATOM_ENCODER_CMD_SETUP                        0x0f

// ucStatus
#define ATOM_ENCODER_STATUS_LINK_TRAINING_COMPLETE    0x10
#define ATOM_ENCODER_STATUS_LINK_TRAINING_INCOMPLETE  0x00

// Following function ENABLE sub-function will be used by driver when TMDS/HDMI/LVDS is used, disable function will be used by driver
typedef struct _ATOM_DIG_ENCODER_CONFIG_V3
{
#if ATOM_BIG_ENDIAN
    UCHAR ucReserved1:1;
    UCHAR ucDigSel:3;             // =0: DIGA/B/C/D/E/F
    UCHAR ucReserved:3;
    UCHAR ucDPLinkRate:1;         // =0: 1.62Ghz, =1: 2.7Ghz
#else
    UCHAR ucDPLinkRate:1;         // =0: 1.62Ghz, =1: 2.7Ghz
    UCHAR ucReserved:3;
    UCHAR ucDigSel:3;             // =0: DIGA/B/C/D/E/F
    UCHAR ucReserved1:1;
#endif
}ATOM_DIG_ENCODER_CONFIG_V3;

#define ATOM_ENCODER_CONFIG_V3_ENCODER_SEL					  0x70


typedef struct _DIG_ENCODER_CONTROL_PARAMETERS_V3
{
  USHORT usPixelClock;      // in 10KHz; for bios convenient
  ATOM_DIG_ENCODER_CONFIG_V3 acConfig;
  UCHAR ucAction;                              
  UCHAR ucEncoderMode;
                            // =0: DP   encoder      
                            // =1: LVDS encoder          
                            // =2: DVI  encoder  
                            // =3: HDMI encoder
                            // =4: SDVO encoder
                            // =5: DP audio
  UCHAR ucLaneNum;          // how many lanes to enable
  UCHAR ucBitPerColor;      // only valid for DP mode when ucAction = ATOM_ENCODER_CMD_SETUP
  UCHAR ucReserved;
}DIG_ENCODER_CONTROL_PARAMETERS_V3;


// define ucBitPerColor: 
#define PANEL_BPC_UNDEFINE                               0x00
#define PANEL_6BIT_PER_COLOR                             0x01 
#define PANEL_8BIT_PER_COLOR                             0x02
#define PANEL_10BIT_PER_COLOR                            0x03
#define PANEL_12BIT_PER_COLOR                            0x04
#define PANEL_16BIT_PER_COLOR                            0x05

/****************************************************************************/	
// Structures used by UNIPHYTransmitterControlTable
//                    LVTMATransmitterControlTable
//                    DVOOutputControlTable
/****************************************************************************/	
typedef struct _ATOM_DP_VS_MODE
{
  UCHAR ucLaneSel;
  UCHAR ucLaneSet;
}ATOM_DP_VS_MODE;

typedef struct _DIG_TRANSMITTER_CONTROL_PARAMETERS
{
	union
	{
  USHORT usPixelClock;		// in 10KHz; for bios convenient
	USHORT usInitInfo;			// when init uniphy,lower 8bit is used for connector type defined in objectid.h
  ATOM_DP_VS_MODE asMode; // DP Voltage swing mode
	};
  UCHAR ucConfig;
													// [0]=0: 4 lane Link,      
													//    =1: 8 lane Link ( Dual Links TMDS ) 
                          // [1]=0: InCoherent mode   
													//    =1: Coherent Mode										
													// [2] Link Select:
  												// =0: PHY linkA   if bfLane<3
													// =1: PHY linkB   if bfLanes<3
		  										// =0: PHY linkA+B if bfLanes=3		
                          // [5:4]PCIE lane Sel
                          // =0: lane 0~3 or 0~7
                          // =1: lane 4~7
                          // =2: lane 8~11 or 8~15
                          // =3: lane 12~15 
	UCHAR ucAction;				  // =0: turn off encoder					
	                        // =1: turn on encoder			
  UCHAR ucReserved[4];
}DIG_TRANSMITTER_CONTROL_PARAMETERS;

#define DIG_TRANSMITTER_CONTROL_PS_ALLOCATION		DIG_TRANSMITTER_CONTROL_PARAMETERS					

//ucInitInfo
#define ATOM_TRAMITTER_INITINFO_CONNECTOR_MASK	0x00ff			

//ucConfig 
#define ATOM_TRANSMITTER_CONFIG_8LANE_LINK			0x01
#define ATOM_TRANSMITTER_CONFIG_COHERENT				0x02
#define ATOM_TRANSMITTER_CONFIG_LINK_SEL_MASK		0x04
#define ATOM_TRANSMITTER_CONFIG_LINKA						0x00
#define ATOM_TRANSMITTER_CONFIG_LINKB						0x04
#define ATOM_TRANSMITTER_CONFIG_LINKA_B					0x00			
#define ATOM_TRANSMITTER_CONFIG_LINKB_A					0x04

#define ATOM_TRANSMITTER_CONFIG_ENCODER_SEL_MASK	0x08			// only used when ATOM_TRANSMITTER_ACTION_ENABLE
#define ATOM_TRANSMITTER_CONFIG_DIG1_ENCODER		0x00				// only used when ATOM_TRANSMITTER_ACTION_ENABLE
#define ATOM_TRANSMITTER_CONFIG_DIG2_ENCODER		0x08				// only used when ATOM_TRANSMITTER_ACTION_ENABLE

#define ATOM_TRANSMITTER_CONFIG_CLKSRC_MASK			0x30
#define ATOM_TRANSMITTER_CONFIG_CLKSRC_PPLL			0x00
#define ATOM_TRANSMITTER_CONFIG_CLKSRC_PCIE			0x20
#define ATOM_TRANSMITTER_CONFIG_CLKSRC_XTALIN		0x30
#define ATOM_TRANSMITTER_CONFIG_LANE_SEL_MASK		0xc0
#define ATOM_TRANSMITTER_CONFIG_LANE_0_3				0x00
#define ATOM_TRANSMITTER_CONFIG_LANE_0_7				0x00
#define ATOM_TRANSMITTER_CONFIG_LANE_4_7				0x40
#define ATOM_TRANSMITTER_CONFIG_LANE_8_11				0x80
#define ATOM_TRANSMITTER_CONFIG_LANE_8_15				0x80
#define ATOM_TRANSMITTER_CONFIG_LANE_12_15			0xc0

//ucAction
#define ATOM_TRANSMITTER_ACTION_DISABLE					       0
#define ATOM_TRANSMITTER_ACTION_ENABLE					       1
#define ATOM_TRANSMITTER_ACTION_LCD_BLOFF				       2
#define ATOM_TRANSMITTER_ACTION_LCD_BLON				       3
#define ATOM_TRANSMITTER_ACTION_BL_BRIGHTNESS_CONTROL  4
#define ATOM_TRANSMITTER_ACTION_LCD_SELFTEST_START		 5
#define ATOM_TRANSMITTER_ACTION_LCD_SELFTEST_STOP			 6
#define ATOM_TRANSMITTER_ACTION_INIT						       7
#define ATOM_TRANSMITTER_ACTION_DISABLE_OUTPUT	       8
#define ATOM_TRANSMITTER_ACTION_ENABLE_OUTPUT		       9
#define ATOM_TRANSMITTER_ACTION_SETUP						       10
#define ATOM_TRANSMITTER_ACTION_SETUP_VSEMPH           11
#define ATOM_TRANSMITTER_ACTION_POWER_ON               12
#define ATOM_TRANSMITTER_ACTION_POWER_OFF              13

// Following are used for DigTransmitterControlTable ver1.2
typedef struct _ATOM_DIG_TRANSMITTER_CONFIG_V2
{
#if ATOM_BIG_ENDIAN
  UCHAR ucTransmitterSel:2;         //bit7:6: =0 Dig Transmitter 1 ( Uniphy AB )
                                    //        =1 Dig Transmitter 2 ( Uniphy CD )
                                    //        =2 Dig Transmitter 3 ( Uniphy EF )
  UCHAR ucReserved:1;               
  UCHAR fDPConnector:1;             //bit4=0: DP connector  =1: None DP connector
  UCHAR ucEncoderSel:1;             //bit3=0: Data/Clk path source from DIGA( DIG inst0 ). =1: Data/clk path source from DIGB ( DIG inst1 )
  UCHAR ucLinkSel:1;                //bit2=0: Uniphy LINKA or C or E when fDualLinkConnector=0. when fDualLinkConnector=1, it means master link of dual link is A or C or E
                                    //    =1: Uniphy LINKB or D or F when fDualLinkConnector=0. when fDualLinkConnector=1, it means master link of dual link is B or D or F

  UCHAR fCoherentMode:1;            //bit1=1: Coherent Mode ( for DVI/HDMI mode )
  UCHAR fDualLinkConnector:1;       //bit0=1: Dual Link DVI connector
#else
  UCHAR fDualLinkConnector:1;       //bit0=1: Dual Link DVI connector
  UCHAR fCoherentMode:1;            //bit1=1: Coherent Mode ( for DVI/HDMI mode )
  UCHAR ucLinkSel:1;                //bit2=0: Uniphy LINKA or C or E when fDualLinkConnector=0. when fDualLinkConnector=1, it means master link of dual link is A or C or E
                                    //    =1: Uniphy LINKB or D or F when fDualLinkConnector=0. when fDualLinkConnector=1, it means master link of dual link is B or D or F
  UCHAR ucEncoderSel:1;             //bit3=0: Data/Clk path source from DIGA( DIG inst0 ). =1: Data/clk path source from DIGB ( DIG inst1 )
  UCHAR fDPConnector:1;             //bit4=0: DP connector  =1: None DP connector
  UCHAR ucReserved:1;               
  UCHAR ucTransmitterSel:2;         //bit7:6: =0 Dig Transmitter 1 ( Uniphy AB )
                                    //        =1 Dig Transmitter 2 ( Uniphy CD )
                                    //        =2 Dig Transmitter 3 ( Uniphy EF )
#endif
}ATOM_DIG_TRANSMITTER_CONFIG_V2;

//ucConfig 
//Bit0
#define ATOM_TRANSMITTER_CONFIG_V2_DUAL_LINK_CONNECTOR			0x01

//Bit1
#define ATOM_TRANSMITTER_CONFIG_V2_COHERENT				          0x02

//Bit2
#define ATOM_TRANSMITTER_CONFIG_V2_LINK_SEL_MASK		        0x04
#define ATOM_TRANSMITTER_CONFIG_V2_LINKA  			            0x00
#define ATOM_TRANSMITTER_CONFIG_V2_LINKB				            0x04

// Bit3
#define ATOM_TRANSMITTER_CONFIG_V2_ENCODER_SEL_MASK	        0x08
#define ATOM_TRANSMITTER_CONFIG_V2_DIG1_ENCODER		          0x00				// only used when ucAction == ATOM_TRANSMITTER_ACTION_ENABLE or ATOM_TRANSMITTER_ACTION_SETUP
#define ATOM_TRANSMITTER_CONFIG_V2_DIG2_ENCODER		          0x08				// only used when ucAction == ATOM_TRANSMITTER_ACTION_ENABLE or ATOM_TRANSMITTER_ACTION_SETUP

// Bit4
#define ATOM_TRASMITTER_CONFIG_V2_DP_CONNECTOR			        0x10

// Bit7:6
#define ATOM_TRANSMITTER_CONFIG_V2_TRANSMITTER_SEL_MASK     0xC0
#define ATOM_TRANSMITTER_CONFIG_V2_TRANSMITTER1           	0x00	//AB
#define ATOM_TRANSMITTER_CONFIG_V2_TRANSMITTER2           	0x40	//CD
#define ATOM_TRANSMITTER_CONFIG_V2_TRANSMITTER3           	0x80	//EF

typedef struct _DIG_TRANSMITTER_CONTROL_PARAMETERS_V2
{
	union
	{
  USHORT usPixelClock;		// in 10KHz; for bios convenient
	USHORT usInitInfo;			// when init uniphy,lower 8bit is used for connector type defined in objectid.h
  ATOM_DP_VS_MODE asMode; // DP Voltage swing mode
	};
  ATOM_DIG_TRANSMITTER_CONFIG_V2 acConfig;
	UCHAR ucAction;				  // define as ATOM_TRANSMITER_ACTION_XXX
  UCHAR ucReserved[4];
}DIG_TRANSMITTER_CONTROL_PARAMETERS_V2;

typedef struct _ATOM_DIG_TRANSMITTER_CONFIG_V3
{
#if ATOM_BIG_ENDIAN
  UCHAR ucTransmitterSel:2;         //bit7:6: =0 Dig Transmitter 1 ( Uniphy AB )
                                    //        =1 Dig Transmitter 2 ( Uniphy CD )
                                    //        =2 Dig Transmitter 3 ( Uniphy EF )
  UCHAR ucRefClkSource:2;           //bit5:4: PPLL1 =0, PPLL2=1, EXT_CLK=2
  UCHAR ucEncoderSel:1;             //bit3=0: Data/Clk path source from DIGA/C/E. =1: Data/clk path source from DIGB/D/F
  UCHAR ucLinkSel:1;                //bit2=0: Uniphy LINKA or C or E when fDualLinkConnector=0. when fDualLinkConnector=1, it means master link of dual link is A or C or E
                                    //    =1: Uniphy LINKB or D or F when fDualLinkConnector=0. when fDualLinkConnector=1, it means master link of dual link is B or D or F
  UCHAR fCoherentMode:1;            //bit1=1: Coherent Mode ( for DVI/HDMI mode )
  UCHAR fDualLinkConnector:1;       //bit0=1: Dual Link DVI connector
#else
  UCHAR fDualLinkConnector:1;       //bit0=1: Dual Link DVI connector
  UCHAR fCoherentMode:1;            //bit1=1: Coherent Mode ( for DVI/HDMI mode )
  UCHAR ucLinkSel:1;                //bit2=0: Uniphy LINKA or C or E when fDualLinkConnector=0. when fDualLinkConnector=1, it means master link of dual link is A or C or E
                                    //    =1: Uniphy LINKB or D or F when fDualLinkConnector=0. when fDualLinkConnector=1, it means master link of dual link is B or D or F
  UCHAR ucEncoderSel:1;             //bit3=0: Data/Clk path source from DIGA/C/E. =1: Data/clk path source from DIGB/D/F
  UCHAR ucRefClkSource:2;           //bit5:4: PPLL1 =0, PPLL2=1, EXT_CLK=2
  UCHAR ucTransmitterSel:2;         //bit7:6: =0 Dig Transmitter 1 ( Uniphy AB )
                                    //        =1 Dig Transmitter 2 ( Uniphy CD )
                                    //        =2 Dig Transmitter 3 ( Uniphy EF )
#endif
}ATOM_DIG_TRANSMITTER_CONFIG_V3;

typedef struct _DIG_TRANSMITTER_CONTROL_PARAMETERS_V3
{
	union
	{
    USHORT usPixelClock;		// in 10KHz; for bios convenient
	  USHORT usInitInfo;			// when init uniphy,lower 8bit is used for connector type defined in objectid.h
    ATOM_DP_VS_MODE asMode; // DP Voltage swing mode
	};
  ATOM_DIG_TRANSMITTER_CONFIG_V3 acConfig;
	UCHAR ucAction;				    // define as ATOM_TRANSMITER_ACTION_XXX
  UCHAR ucLaneNum;
  UCHAR ucReserved[3];
}DIG_TRANSMITTER_CONTROL_PARAMETERS_V3;

//ucConfig 
//Bit0
#define ATOM_TRANSMITTER_CONFIG_V3_DUAL_LINK_CONNECTOR			0x01

//Bit1
#define ATOM_TRANSMITTER_CONFIG_V3_COHERENT				          0x02

//Bit2
#define ATOM_TRANSMITTER_CONFIG_V3_LINK_SEL_MASK		        0x04
#define ATOM_TRANSMITTER_CONFIG_V3_LINKA  			            0x00
#define ATOM_TRANSMITTER_CONFIG_V3_LINKB				            0x04

// Bit3
#define ATOM_TRANSMITTER_CONFIG_V3_ENCODER_SEL_MASK	        0x08
#define ATOM_TRANSMITTER_CONFIG_V3_DIG1_ENCODER		          0x00
#define ATOM_TRANSMITTER_CONFIG_V3_DIG2_ENCODER		          0x08

// Bit5:4
#define ATOM_TRASMITTER_CONFIG_V3_REFCLK_SEL_MASK 	        0x30
#define ATOM_TRASMITTER_CONFIG_V3_P1PLL          		        0x00
#define ATOM_TRASMITTER_CONFIG_V3_P2PLL		                  0x10
#define ATOM_TRASMITTER_CONFIG_V3_REFCLK_SRC_EXT            0x20

// Bit7:6
#define ATOM_TRANSMITTER_CONFIG_V3_TRANSMITTER_SEL_MASK     0xC0
#define ATOM_TRANSMITTER_CONFIG_V3_TRANSMITTER1           	0x00	//AB
#define ATOM_TRANSMITTER_CONFIG_V3_TRANSMITTER2           	0x40	//CD
#define ATOM_TRANSMITTER_CONFIG_V3_TRANSMITTER3           	0x80	//EF

/****************************************************************************/	
// Structures used by DAC1OuputControlTable
//                    DAC2OuputControlTable
//                    LVTMAOutputControlTable  (Before DEC30)
//                    TMDSAOutputControlTable  (Before DEC30)
/****************************************************************************/	
typedef struct _DISPLAY_DEVICE_OUTPUT_CONTROL_PARAMETERS
{
  UCHAR  ucAction;                    // Possible input:ATOM_ENABLE||ATOMDISABLE
                                      // When the display is LCD, in addition to above:
                                      // ATOM_LCD_BLOFF|| ATOM_LCD_BLON ||ATOM_LCD_BL_BRIGHTNESS_CONTROL||ATOM_LCD_SELFTEST_START||
                                      // ATOM_LCD_SELFTEST_STOP
                                      
  UCHAR  aucPadding[3];               // padding to DWORD aligned
}DISPLAY_DEVICE_OUTPUT_CONTROL_PARAMETERS;

#define DISPLAY_DEVICE_OUTPUT_CONTROL_PS_ALLOCATION DISPLAY_DEVICE_OUTPUT_CONTROL_PARAMETERS


#define CRT1_OUTPUT_CONTROL_PARAMETERS     DISPLAY_DEVICE_OUTPUT_CONTROL_PARAMETERS 
#define CRT1_OUTPUT_CONTROL_PS_ALLOCATION  DISPLAY_DEVICE_OUTPUT_CONTROL_PS_ALLOCATION

#define CRT2_OUTPUT_CONTROL_PARAMETERS     DISPLAY_DEVICE_OUTPUT_CONTROL_PARAMETERS 
#define CRT2_OUTPUT_CONTROL_PS_ALLOCATION  DISPLAY_DEVICE_OUTPUT_CONTROL_PS_ALLOCATION

#define CV1_OUTPUT_CONTROL_PARAMETERS      DISPLAY_DEVICE_OUTPUT_CONTROL_PARAMETERS
#define CV1_OUTPUT_CONTROL_PS_ALLOCATION   DISPLAY_DEVICE_OUTPUT_CONTROL_PS_ALLOCATION

#define TV1_OUTPUT_CONTROL_PARAMETERS      DISPLAY_DEVICE_OUTPUT_CONTROL_PARAMETERS
#define TV1_OUTPUT_CONTROL_PS_ALLOCATION   DISPLAY_DEVICE_OUTPUT_CONTROL_PS_ALLOCATION

#define DFP1_OUTPUT_CONTROL_PARAMETERS     DISPLAY_DEVICE_OUTPUT_CONTROL_PARAMETERS
#define DFP1_OUTPUT_CONTROL_PS_ALLOCATION  DISPLAY_DEVICE_OUTPUT_CONTROL_PS_ALLOCATION

#define DFP2_OUTPUT_CONTROL_PARAMETERS     DISPLAY_DEVICE_OUTPUT_CONTROL_PARAMETERS
#define DFP2_OUTPUT_CONTROL_PS_ALLOCATION  DISPLAY_DEVICE_OUTPUT_CONTROL_PS_ALLOCATION

#define LCD1_OUTPUT_CONTROL_PARAMETERS     DISPLAY_DEVICE_OUTPUT_CONTROL_PARAMETERS
#define LCD1_OUTPUT_CONTROL_PS_ALLOCATION  DISPLAY_DEVICE_OUTPUT_CONTROL_PS_ALLOCATION

#define DVO_OUTPUT_CONTROL_PARAMETERS      DISPLAY_DEVICE_OUTPUT_CONTROL_PARAMETERS
#define DVO_OUTPUT_CONTROL_PS_ALLOCATION   DIG_TRANSMITTER_CONTROL_PS_ALLOCATION
#define DVO_OUTPUT_CONTROL_PARAMETERS_V3	 DIG_TRANSMITTER_CONTROL_PARAMETERS

/****************************************************************************/	
// Structures used by BlankCRTCTable
/****************************************************************************/	
typedef struct _BLANK_CRTC_PARAMETERS
{
  UCHAR  ucCRTC;                    	// ATOM_CRTC1 or ATOM_CRTC2
  UCHAR  ucBlanking;                  // ATOM_BLANKING or ATOM_BLANKINGOFF
  USHORT usBlackColorRCr;
  USHORT usBlackColorGY;
  USHORT usBlackColorBCb;
}BLANK_CRTC_PARAMETERS;
#define BLANK_CRTC_PS_ALLOCATION    BLANK_CRTC_PARAMETERS

/****************************************************************************/	
// Structures used by EnableCRTCTable
//                    EnableCRTCMemReqTable
//                    UpdateCRTC_DoubleBufferRegistersTable
/****************************************************************************/	
typedef struct _ENABLE_CRTC_PARAMETERS
{
  UCHAR ucCRTC;                    	  // ATOM_CRTC1 or ATOM_CRTC2
  UCHAR ucEnable;                     // ATOM_ENABLE or ATOM_DISABLE 
  UCHAR ucPadding[2];
}ENABLE_CRTC_PARAMETERS;
#define ENABLE_CRTC_PS_ALLOCATION   ENABLE_CRTC_PARAMETERS

/****************************************************************************/	
// Structures used by SetCRTC_OverScanTable
/****************************************************************************/	
typedef struct _SET_CRTC_OVERSCAN_PARAMETERS
{
  USHORT usOverscanRight;             // right
  USHORT usOverscanLeft;              // left
  USHORT usOverscanBottom;            // bottom
  USHORT usOverscanTop;               // top
  UCHAR  ucCRTC;                      // ATOM_CRTC1 or ATOM_CRTC2
  UCHAR  ucPadding[3];
}SET_CRTC_OVERSCAN_PARAMETERS;
#define SET_CRTC_OVERSCAN_PS_ALLOCATION  SET_CRTC_OVERSCAN_PARAMETERS

/****************************************************************************/	
// Structures used by SetCRTC_ReplicationTable
/****************************************************************************/	
typedef struct _SET_CRTC_REPLICATION_PARAMETERS
{
  UCHAR ucH_Replication;              // horizontal replication
  UCHAR ucV_Replication;              // vertical replication
  UCHAR usCRTC;                       // ATOM_CRTC1 or ATOM_CRTC2
  UCHAR ucPadding;
}SET_CRTC_REPLICATION_PARAMETERS;
#define SET_CRTC_REPLICATION_PS_ALLOCATION  SET_CRTC_REPLICATION_PARAMETERS

/****************************************************************************/	
// Structures used by SelectCRTC_SourceTable
/****************************************************************************/	
typedef struct _SELECT_CRTC_SOURCE_PARAMETERS
{
  UCHAR ucCRTC;                    	  // ATOM_CRTC1 or ATOM_CRTC2
  UCHAR ucDevice;                     // ATOM_DEVICE_CRT1|ATOM_DEVICE_CRT2|....
  UCHAR ucPadding[2];
}SELECT_CRTC_SOURCE_PARAMETERS;
#define SELECT_CRTC_SOURCE_PS_ALLOCATION  SELECT_CRTC_SOURCE_PARAMETERS

typedef struct _SELECT_CRTC_SOURCE_PARAMETERS_V2
{
  UCHAR ucCRTC;                    	  // ATOM_CRTC1 or ATOM_CRTC2
  UCHAR ucEncoderID;                  // DAC1/DAC2/TVOUT/DIG1/DIG2/DVO
  UCHAR ucEncodeMode;									// Encoding mode, only valid when using DIG1/DIG2/DVO
  UCHAR ucPadding;
}SELECT_CRTC_SOURCE_PARAMETERS_V2;

//ucEncoderID
//#define ASIC_INT_DAC1_ENCODER_ID    						0x00 
//#define ASIC_INT_TV_ENCODER_ID									0x02
//#define ASIC_INT_DIG1_ENCODER_ID								0x03
//#define ASIC_INT_DAC2_ENCODER_ID								0x04
//#define ASIC_EXT_TV_ENCODER_ID									0x06
//#define ASIC_INT_DVO_ENCODER_ID									0x07
//#define ASIC_INT_DIG2_ENCODER_ID								0x09
//#define ASIC_EXT_DIG_ENCODER_ID									0x05

//ucEncodeMode
//#define ATOM_ENCODER_MODE_DP										0
//#define ATOM_ENCODER_MODE_LVDS									1
//#define ATOM_ENCODER_MODE_DVI										2
//#define ATOM_ENCODER_MODE_HDMI									3
//#define ATOM_ENCODER_MODE_SDVO									4
//#define ATOM_ENCODER_MODE_TV										13
//#define ATOM_ENCODER_MODE_CV										14
//#define ATOM_ENCODER_MODE_CRT										15

/****************************************************************************/	
// Structures used by SetPixelClockTable
//                    GetPixelClockTable 
/****************************************************************************/	
//Major revision=1., Minor revision=1
typedef struct _PIXEL_CLOCK_PARAMETERS
{
  USHORT usPixelClock;                // in 10kHz unit; for bios convenient = (RefClk*FB_Div)/(Ref_Div*Post_Div)
                                      // 0 means disable PPLL
  USHORT usRefDiv;                    // Reference divider
  USHORT usFbDiv;                     // feedback divider
  UCHAR  ucPostDiv;                   // post divider	
  UCHAR  ucFracFbDiv;                 // fractional feedback divider
  UCHAR  ucPpll;                      // ATOM_PPLL1 or ATOM_PPL2
  UCHAR  ucRefDivSrc;                 // ATOM_PJITTER or ATO_NONPJITTER
  UCHAR  ucCRTC;                      // Which CRTC uses this Ppll
  UCHAR  ucPadding;
}PIXEL_CLOCK_PARAMETERS;

//Major revision=1., Minor revision=2, add ucMiscIfno
//ucMiscInfo:
#define MISC_FORCE_REPROG_PIXEL_CLOCK 0x1
#define MISC_DEVICE_INDEX_MASK        0xF0
#define MISC_DEVICE_INDEX_SHIFT       4

typedef struct _PIXEL_CLOCK_PARAMETERS_V2
{
  USHORT usPixelClock;                // in 10kHz unit; for bios convenient = (RefClk*FB_Div)/(Ref_Div*Post_Div)
                                      // 0 means disable PPLL
  USHORT usRefDiv;                    // Reference divider
  USHORT usFbDiv;                     // feedback divider
  UCHAR  ucPostDiv;                   // post divider	
  UCHAR  ucFracFbDiv;                 // fractional feedback divider
  UCHAR  ucPpll;                      // ATOM_PPLL1 or ATOM_PPL2
  UCHAR  ucRefDivSrc;                 // ATOM_PJITTER or ATO_NONPJITTER
  UCHAR  ucCRTC;                      // Which CRTC uses this Ppll
  UCHAR  ucMiscInfo;                  // Different bits for different purpose, bit [7:4] as device index, bit[0]=Force prog
}PIXEL_CLOCK_PARAMETERS_V2;

//Major revision=1., Minor revision=3, structure/definition change
//ucEncoderMode:
//ATOM_ENCODER_MODE_DP
//ATOM_ENOCDER_MODE_LVDS
//ATOM_ENOCDER_MODE_DVI
//ATOM_ENOCDER_MODE_HDMI
//ATOM_ENOCDER_MODE_SDVO
//ATOM_ENCODER_MODE_TV										13
//ATOM_ENCODER_MODE_CV										14
//ATOM_ENCODER_MODE_CRT										15

//ucDVOConfig
//#define DVO_ENCODER_CONFIG_RATE_SEL							0x01
//#define DVO_ENCODER_CONFIG_DDR_SPEED						0x00
//#define DVO_ENCODER_CONFIG_SDR_SPEED						0x01
//#define DVO_ENCODER_CONFIG_OUTPUT_SEL						0x0c
//#define DVO_ENCODER_CONFIG_LOW12BIT							0x00
//#define DVO_ENCODER_CONFIG_UPPER12BIT						0x04
//#define DVO_ENCODER_CONFIG_24BIT								0x08

//ucMiscInfo: also changed, see below
#define PIXEL_CLOCK_MISC_FORCE_PROG_PPLL						0x01
#define PIXEL_CLOCK_MISC_VGA_MODE										0x02
#define PIXEL_CLOCK_MISC_CRTC_SEL_MASK							0x04
#define PIXEL_CLOCK_MISC_CRTC_SEL_CRTC1							0x00
#define PIXEL_CLOCK_MISC_CRTC_SEL_CRTC2							0x04
#define PIXEL_CLOCK_MISC_USE_ENGINE_FOR_DISPCLK			0x08
#define PIXEL_CLOCK_MISC_REF_DIV_SRC                    0x10
// V1.4 for RoadRunner
#define PIXEL_CLOCK_V4_MISC_SS_ENABLE               0x10
#define PIXEL_CLOCK_V4_MISC_COHERENT_MODE           0x20

typedef struct _PIXEL_CLOCK_PARAMETERS_V3
{
  USHORT usPixelClock;                // in 10kHz unit; for bios convenient = (RefClk*FB_Div)/(Ref_Div*Post_Div)
                                      // 0 means disable PPLL. For VGA PPLL,make sure this value is not 0.
  USHORT usRefDiv;                    // Reference divider
  USHORT usFbDiv;                     // feedback divider
  UCHAR  ucPostDiv;                   // post divider	
  UCHAR  ucFracFbDiv;                 // fractional feedback divider
  UCHAR  ucPpll;                      // ATOM_PPLL1 or ATOM_PPL2
  UCHAR  ucTransmitterId;             // graphic encoder id defined in objectId.h
	union
	{
  UCHAR  ucEncoderMode;               // encoder type defined as ATOM_ENCODER_MODE_DP/DVI/HDMI/
	UCHAR  ucDVOConfig;									// when use DVO, need to know SDR/DDR, 12bit or 24bit
	};
  UCHAR  ucMiscInfo;                  // bit[0]=Force program, bit[1]= set pclk for VGA, b[2]= CRTC sel
                                      // bit[3]=0:use PPLL for dispclk source, =1: use engine clock for dispclock source
                                      // bit[4]=0:use XTALIN as the source of reference divider,=1 use the pre-defined clock as the source of reference divider
}PIXEL_CLOCK_PARAMETERS_V3;

#define PIXEL_CLOCK_PARAMETERS_LAST			PIXEL_CLOCK_PARAMETERS_V2
#define GET_PIXEL_CLOCK_PS_ALLOCATION		PIXEL_CLOCK_PARAMETERS_LAST

typedef struct _PIXEL_CLOCK_PARAMETERS_V5
{
  UCHAR  ucCRTC;             // ATOM_CRTC1~6, indicate the CRTC controller to 
                             // drive the pixel clock. not used for DCPLL case.
  union{
  UCHAR  ucReserved;
  UCHAR  ucFracFbDiv;        // [gphan] temporary to prevent build problem.  remove it after driver code is changed.
  };
  USHORT usPixelClock;       // target the pixel clock to drive the CRTC timing
                             // 0 means disable PPLL/DCPLL. 
  USHORT usFbDiv;            // feedback divider integer part. 
  UCHAR  ucPostDiv;          // post divider. 
  UCHAR  ucRefDiv;           // Reference divider
  UCHAR  ucPpll;             // ATOM_PPLL1/ATOM_PPLL2/ATOM_DCPLL
  UCHAR  ucTransmitterID;    // ASIC encoder id defined in objectId.h, 
                             // indicate which graphic encoder will be used. 
  UCHAR  ucEncoderMode;      // Encoder mode: 
  UCHAR  ucMiscInfo;         // bit[0]= Force program PPLL 
                             // bit[1]= when VGA timing is used. 
                             // bit[3:2]= HDMI panel bit depth: =0: 24bpp =1:30bpp, =2:32bpp
                             // bit[4]= RefClock source for PPLL. 
                             // =0: XTLAIN( default mode )
	                           // =1: other external clock source, which is pre-defined
                             //     by VBIOS depend on the feature required.
                             // bit[7:5]: reserved.
  ULONG  ulFbDivDecFrac;     // 20 bit feedback divider decimal fraction part, range from 1~999999 ( 0.000001 to 0.999999 )

}PIXEL_CLOCK_PARAMETERS_V5;

#define PIXEL_CLOCK_V5_MISC_FORCE_PROG_PPLL					0x01
#define PIXEL_CLOCK_V5_MISC_VGA_MODE								0x02
#define PIXEL_CLOCK_V5_MISC_HDMI_BPP_MASK           0x0c
#define PIXEL_CLOCK_V5_MISC_HDMI_24BPP              0x00
#define PIXEL_CLOCK_V5_MISC_HDMI_30BPP              0x04
#define PIXEL_CLOCK_V5_MISC_HDMI_32BPP              0x08
#define PIXEL_CLOCK_V5_MISC_REF_DIV_SRC             0x10

typedef struct _GET_DISP_PLL_STATUS_INPUT_PARAMETERS_V2
{
  PIXEL_CLOCK_PARAMETERS_V3 sDispClkInput;
}GET_DISP_PLL_STATUS_INPUT_PARAMETERS_V2;

typedef struct _GET_DISP_PLL_STATUS_OUTPUT_PARAMETERS_V2
{
  UCHAR  ucStatus;
  UCHAR  ucRefDivSrc;                 // =1: reference clock source from XTALIN, =0: source from PCIE ref clock
  UCHAR  ucReserved[2];
}GET_DISP_PLL_STATUS_OUTPUT_PARAMETERS_V2;

typedef struct _GET_DISP_PLL_STATUS_INPUT_PARAMETERS_V3
{
  PIXEL_CLOCK_PARAMETERS_V5 sDispClkInput;
}GET_DISP_PLL_STATUS_INPUT_PARAMETERS_V3;

/****************************************************************************/	
// Structures used by AdjustDisplayPllTable
/****************************************************************************/	
typedef struct _ADJUST_DISPLAY_PLL_PARAMETERS
{
	USHORT usPixelClock;
	UCHAR ucTransmitterID;
	UCHAR ucEncodeMode;
	union
	{
		UCHAR ucDVOConfig;									//if DVO, need passing link rate and output 12bitlow or 24bit
		UCHAR ucConfig;											//if none DVO, not defined yet
	};
	UCHAR ucReserved[3];
}ADJUST_DISPLAY_PLL_PARAMETERS;

#define ADJUST_DISPLAY_CONFIG_SS_ENABLE       0x10
#define ADJUST_DISPLAY_PLL_PS_ALLOCATION			ADJUST_DISPLAY_PLL_PARAMETERS

typedef struct _ADJUST_DISPLAY_PLL_INPUT_PARAMETERS_V3
{
	USHORT usPixelClock;                    // target pixel clock
	UCHAR ucTransmitterID;                  // transmitter id defined in objectid.h
	UCHAR ucEncodeMode;                     // encoder mode: CRT, LVDS, DP, TMDS or HDMI
  UCHAR ucDispPllConfig;                 // display pll configure parameter defined as following DISPPLL_CONFIG_XXXX
	UCHAR ucReserved[3];
}ADJUST_DISPLAY_PLL_INPUT_PARAMETERS_V3;

// usDispPllConfig v1.2 for RoadRunner
#define DISPPLL_CONFIG_DVO_RATE_SEL                0x0001     // need only when ucTransmitterID = DVO
#define DISPPLL_CONFIG_DVO_DDR_SPEED               0x0000     // need only when ucTransmitterID = DVO
#define DISPPLL_CONFIG_DVO_SDR_SPEED               0x0001     // need only when ucTransmitterID = DVO
#define DISPPLL_CONFIG_DVO_OUTPUT_SEL              0x000c     // need only when ucTransmitterID = DVO
#define DISPPLL_CONFIG_DVO_LOW12BIT                0x0000     // need only when ucTransmitterID = DVO
#define DISPPLL_CONFIG_DVO_UPPER12BIT              0x0004     // need only when ucTransmitterID = DVO
#define DISPPLL_CONFIG_DVO_24BIT                   0x0008     // need only when ucTransmitterID = DVO
#define DISPPLL_CONFIG_SS_ENABLE                   0x0010     // Only used when ucEncoderMode = DP or LVDS
#define DISPPLL_CONFIG_COHERENT_MODE               0x0020     // Only used when ucEncoderMode = TMDS or HDMI
#define DISPPLL_CONFIG_DUAL_LINK                   0x0040     // Only used when ucEncoderMode = TMDS or LVDS


typedef struct _ADJUST_DISPLAY_PLL_OUTPUT_PARAMETERS_V3
{
  ULONG ulDispPllFreq;                 // return display PPLL freq which is used to generate the pixclock, and related idclk, symclk etc
  UCHAR ucRefDiv;                      // if it is none-zero, it is used to be calculated the other ppll parameter fb_divider and post_div ( if it is not given )
  UCHAR ucPostDiv;                     // if it is none-zero, it is used to be calculated the other ppll parameter fb_divider
  UCHAR ucReserved[2];  
}ADJUST_DISPLAY_PLL_OUTPUT_PARAMETERS_V3;

typedef struct _ADJUST_DISPLAY_PLL_PS_ALLOCATION_V3
{
  union 
  {
    ADJUST_DISPLAY_PLL_INPUT_PARAMETERS_V3  sInput;
    ADJUST_DISPLAY_PLL_OUTPUT_PARAMETERS_V3 sOutput;
  };
} ADJUST_DISPLAY_PLL_PS_ALLOCATION_V3;

/****************************************************************************/	
// Structures used by EnableYUVTable
/****************************************************************************/	
typedef struct _ENABLE_YUV_PARAMETERS
{
  UCHAR ucEnable;                     // ATOM_ENABLE:Enable YUV or ATOM_DISABLE:Disable YUV (RGB)
  UCHAR ucCRTC;                       // Which CRTC needs this YUV or RGB format
  UCHAR ucPadding[2];
}ENABLE_YUV_PARAMETERS;
#define ENABLE_YUV_PS_ALLOCATION ENABLE_YUV_PARAMETERS

/****************************************************************************/	
// Structures used by GetMemoryClockTable
/****************************************************************************/	
typedef struct _GET_MEMORY_CLOCK_PARAMETERS
{
  ULONG ulReturnMemoryClock;          // current memory speed in 10KHz unit
} GET_MEMORY_CLOCK_PARAMETERS;
#define GET_MEMORY_CLOCK_PS_ALLOCATION  GET_MEMORY_CLOCK_PARAMETERS

/****************************************************************************/	
// Structures used by GetEngineClockTable
/****************************************************************************/	
typedef struct _GET_ENGINE_CLOCK_PARAMETERS
{
  ULONG ulReturnEngineClock;          // current engine speed in 10KHz unit
} GET_ENGINE_CLOCK_PARAMETERS;
#define GET_ENGINE_CLOCK_PS_ALLOCATION  GET_ENGINE_CLOCK_PARAMETERS

/****************************************************************************/	
// Following Structures and constant may be obsolete
/****************************************************************************/	
//Maxium 8 bytes,the data read in will be placed in the parameter space.
//Read operaion successeful when the paramter space is non-zero, otherwise read operation failed
typedef struct _READ_EDID_FROM_HW_I2C_DATA_PARAMETERS
{
  USHORT    usPrescale;         //Ratio between Engine clock and I2C clock
  USHORT    usVRAMAddress;      //Adress in Frame Buffer where to pace raw EDID
  USHORT    usStatus;           //When use output: lower byte EDID checksum, high byte hardware status
                                //WHen use input:  lower byte as 'byte to read':currently limited to 128byte or 1byte
  UCHAR     ucSlaveAddr;        //Read from which slave
  UCHAR     ucLineNumber;       //Read from which HW assisted line
}READ_EDID_FROM_HW_I2C_DATA_PARAMETERS;
#define READ_EDID_FROM_HW_I2C_DATA_PS_ALLOCATION  READ_EDID_FROM_HW_I2C_DATA_PARAMETERS


#define  ATOM_WRITE_I2C_FORMAT_PSOFFSET_PSDATABYTE                  0
#define  ATOM_WRITE_I2C_FORMAT_PSOFFSET_PSTWODATABYTES              1
#define  ATOM_WRITE_I2C_FORMAT_PSCOUNTER_PSOFFSET_IDDATABLOCK       2
#define  ATOM_WRITE_I2C_FORMAT_PSCOUNTER_IDOFFSET_PLUS_IDDATABLOCK  3
#define  ATOM_WRITE_I2C_FORMAT_IDCOUNTER_IDOFFSET_IDDATABLOCK       4

typedef struct _WRITE_ONE_BYTE_HW_I2C_DATA_PARAMETERS
{
  USHORT    usPrescale;         //Ratio between Engine clock and I2C clock
  USHORT    usByteOffset;       //Write to which byte
                                //Upper portion of usByteOffset is Format of data 
                                //1bytePS+offsetPS
                                //2bytesPS+offsetPS
                                //blockID+offsetPS
                                //blockID+offsetID
                                //blockID+counterID+offsetID
  UCHAR     ucData;             //PS data1
  UCHAR     ucStatus;           //Status byte 1=success, 2=failure, Also is used as PS data2
  UCHAR     ucSlaveAddr;        //Write to which slave
  UCHAR     ucLineNumber;       //Write from which HW assisted line
}WRITE_ONE_BYTE_HW_I2C_DATA_PARAMETERS;

#define WRITE_ONE_BYTE_HW_I2C_DATA_PS_ALLOCATION  WRITE_ONE_BYTE_HW_I2C_DATA_PARAMETERS

typedef struct _SET_UP_HW_I2C_DATA_PARAMETERS
{
  USHORT    usPrescale;         //Ratio between Engine clock and I2C clock
  UCHAR     ucSlaveAddr;        //Write to which slave
  UCHAR     ucLineNumber;       //Write from which HW assisted line
}SET_UP_HW_I2C_DATA_PARAMETERS;


/**************************************************************************/
#define SPEED_FAN_CONTROL_PS_ALLOCATION   WRITE_ONE_BYTE_HW_I2C_DATA_PARAMETERS

/****************************************************************************/	
// Structures used by PowerConnectorDetectionTable
/****************************************************************************/	
typedef struct	_POWER_CONNECTOR_DETECTION_PARAMETERS
{
  UCHAR   ucPowerConnectorStatus;      //Used for return value 0: detected, 1:not detected
	UCHAR   ucPwrBehaviorId;							
	USHORT	usPwrBudget;								 //how much power currently boot to in unit of watt
}POWER_CONNECTOR_DETECTION_PARAMETERS;

typedef struct POWER_CONNECTOR_DETECTION_PS_ALLOCATION
{                               
  UCHAR   ucPowerConnectorStatus;      //Used for return value 0: detected, 1:not detected
	UCHAR   ucReserved;
	USHORT	usPwrBudget;								 //how much power currently boot to in unit of watt
  WRITE_ONE_BYTE_HW_I2C_DATA_PS_ALLOCATION    sReserved;
}POWER_CONNECTOR_DETECTION_PS_ALLOCATION;

/****************************LVDS SS Command Table Definitions**********************/

/****************************************************************************/	
// Structures used by EnableSpreadSpectrumOnPPLLTable
/****************************************************************************/	
typedef struct	_ENABLE_LVDS_SS_PARAMETERS
{
  USHORT  usSpreadSpectrumPercentage;       
  UCHAR   ucSpreadSpectrumType;           //Bit1=0 Down Spread,=1 Center Spread. Bit1=1 Ext. =0 Int. Others:TBD
  UCHAR   ucSpreadSpectrumStepSize_Delay; //bits3:2 SS_STEP_SIZE; bit 6:4 SS_DELAY
  UCHAR   ucEnable;                       //ATOM_ENABLE or ATOM_DISABLE
  UCHAR   ucPadding[3];
}ENABLE_LVDS_SS_PARAMETERS;

//ucTableFormatRevision=1,ucTableContentRevision=2
typedef struct	_ENABLE_LVDS_SS_PARAMETERS_V2
{
  USHORT  usSpreadSpectrumPercentage;       
  UCHAR   ucSpreadSpectrumType;           //Bit1=0 Down Spread,=1 Center Spread. Bit1=1 Ext. =0 Int. Others:TBD
  UCHAR   ucSpreadSpectrumStep;           //
  UCHAR   ucEnable;                       //ATOM_ENABLE or ATOM_DISABLE
  UCHAR   ucSpreadSpectrumDelay;
  UCHAR   ucSpreadSpectrumRange;
  UCHAR   ucPadding;
}ENABLE_LVDS_SS_PARAMETERS_V2;

//This new structure is based on ENABLE_LVDS_SS_PARAMETERS but expands to SS on PPLL, so other devices can use SS.
typedef struct	_ENABLE_SPREAD_SPECTRUM_ON_PPLL
{
  USHORT  usSpreadSpectrumPercentage;
  UCHAR   ucSpreadSpectrumType;           // Bit1=0 Down Spread,=1 Center Spread. Bit1=1 Ext. =0 Int. Others:TBD
  UCHAR   ucSpreadSpectrumStep;           //
  UCHAR   ucEnable;                       // ATOM_ENABLE or ATOM_DISABLE
  UCHAR   ucSpreadSpectrumDelay;
  UCHAR   ucSpreadSpectrumRange;
  UCHAR   ucPpll;												  // ATOM_PPLL1/ATOM_PPLL2
}ENABLE_SPREAD_SPECTRUM_ON_PPLL;

typedef struct _ENABLE_SPREAD_SPECTRUM_ON_PPLL_V2
{
  USHORT  usSpreadSpectrumPercentage;
  UCHAR   ucSpreadSpectrumType;	        // Bit[0]: 0-Down Spread,1-Center Spread. 
                                        // Bit[1]: 1-Ext. 0-Int. 
                                        // Bit[3:2]: =0 P1PLL =1 P2PLL =2 DCPLL
                                        // Bits[7:4] reserved
  UCHAR   ucEnable;	                    // ATOM_ENABLE or ATOM_DISABLE
  USHORT  usSpreadSpectrumAmount;      	// Includes SS_AMOUNT_FBDIV[7:0] and SS_AMOUNT_NFRAC_SLIP[11:8]    
  USHORT  usSpreadSpectrumStep;	        // SS_STEP_SIZE_DSFRAC
}ENABLE_SPREAD_SPECTRUM_ON_PPLL_V2;

#define ATOM_PPLL_SS_TYPE_V2_DOWN_SPREAD      0x00
#define ATOM_PPLL_SS_TYPE_V2_CENTRE_SPREAD    0x01
#define ATOM_PPLL_SS_TYPE_V2_EXT_SPREAD       0x02
#define ATOM_PPLL_SS_TYPE_V2_PPLL_SEL_MASK    0x0c
#define ATOM_PPLL_SS_TYPE_V2_P1PLL            0x00
#define ATOM_PPLL_SS_TYPE_V2_P2PLL            0x04
#define ATOM_PPLL_SS_TYPE_V2_DCPLL            0x08
#define ATOM_PPLL_SS_AMOUNT_V2_FBDIV_MASK     0x00FF
#define ATOM_PPLL_SS_AMOUNT_V2_FBDIV_SHIFT    0
#define ATOM_PPLL_SS_AMOUNT_V2_NFRAC_MASK     0x0F00
#define ATOM_PPLL_SS_AMOUNT_V2_NFRAC_SHIFT    8

#define ENABLE_SPREAD_SPECTRUM_ON_PPLL_PS_ALLOCATION  ENABLE_SPREAD_SPECTRUM_ON_PPLL

/**************************************************************************/

typedef struct _SET_PIXEL_CLOCK_PS_ALLOCATION
{
  PIXEL_CLOCK_PARAMETERS sPCLKInput;
  ENABLE_SPREAD_SPECTRUM_ON_PPLL sReserved;//Caller doesn't need to init this portion 
}SET_PIXEL_CLOCK_PS_ALLOCATION;

#define ENABLE_VGA_RENDER_PS_ALLOCATION   SET_PIXEL_CLOCK_PS_ALLOCATION

/****************************************************************************/	
// Structures used by ###
/****************************************************************************/	
typedef struct	_MEMORY_TRAINING_PARAMETERS
{
  ULONG ulTargetMemoryClock;          //In 10Khz unit
}MEMORY_TRAINING_PARAMETERS;
#define MEMORY_TRAINING_PS_ALLOCATION MEMORY_TRAINING_PARAMETERS


/****************************LVDS and other encoder command table definitions **********************/


/****************************************************************************/	
// Structures used by LVDSEncoderControlTable   (Before DCE30)
//                    LVTMAEncoderControlTable  (Before DCE30)
//                    TMDSAEncoderControlTable  (Before DCE30)
/****************************************************************************/	
typedef struct _LVDS_ENCODER_CONTROL_PARAMETERS
{
  USHORT usPixelClock;  // in 10KHz; for bios convenient
  UCHAR  ucMisc;        // bit0=0: Enable single link
                        //     =1: Enable dual link
                        // Bit1=0: 666RGB
                        //     =1: 888RGB
  UCHAR  ucAction;      // 0: turn off encoder
                        // 1: setup and turn on encoder
}LVDS_ENCODER_CONTROL_PARAMETERS;

#define LVDS_ENCODER_CONTROL_PS_ALLOCATION  LVDS_ENCODER_CONTROL_PARAMETERS
   
#define TMDS1_ENCODER_CONTROL_PARAMETERS    LVDS_ENCODER_CONTROL_PARAMETERS
#define TMDS1_ENCODER_CONTROL_PS_ALLOCATION TMDS1_ENCODER_CONTROL_PARAMETERS

#define TMDS2_ENCODER_CONTROL_PARAMETERS    TMDS1_ENCODER_CONTROL_PARAMETERS
#define TMDS2_ENCODER_CONTROL_PS_ALLOCATION TMDS2_ENCODER_CONTROL_PARAMETERS

<<<<<<< HEAD
/* ucTableFormatRevision=1,ucTableContentRevision=2 */
typedef struct _LVDS_ENCODER_CONTROL_PARAMETERS_V2 {
	USHORT usPixelClock;	/*  in 10KHz; for bios convenient */
	UCHAR ucMisc;		/*  see PANEL_ENCODER_MISC_xx definitions below */
	UCHAR ucAction;		/*  0: turn off encoder */
	/*  1: setup and turn on encoder */
	UCHAR ucTruncate;	/*  bit0=0: Disable truncate */
	/*      =1: Enable truncate */
	/*  bit4=0: 666RGB */
	/*      =1: 888RGB */
	UCHAR ucSpatial;	/*  bit0=0: Disable spatial dithering */
	/*      =1: Enable spatial dithering */
	/*  bit4=0: 666RGB */
	/*      =1: 888RGB */
	UCHAR ucTemporal;	/*  bit0=0: Disable temporal dithering */
	/*      =1: Enable temporal dithering */
	/*  bit4=0: 666RGB */
	/*      =1: 888RGB */
	/*  bit5=0: Gray level 2 */
	/*      =1: Gray level 4 */
	UCHAR ucFRC;		/*  bit4=0: 25FRC_SEL pattern E */
	/*      =1: 25FRC_SEL pattern F */
	/*  bit6:5=0: 50FRC_SEL pattern A */
	/*        =1: 50FRC_SEL pattern B */
	/*        =2: 50FRC_SEL pattern C */
	/*        =3: 50FRC_SEL pattern D */
	/*  bit7=0: 75FRC_SEL pattern E */
	/*      =1: 75FRC_SEL pattern F */
} LVDS_ENCODER_CONTROL_PARAMETERS_V2;
=======
>>>>>>> 383be5d1

//ucTableFormatRevision=1,ucTableContentRevision=2
typedef struct _LVDS_ENCODER_CONTROL_PARAMETERS_V2
{
  USHORT usPixelClock;  // in 10KHz; for bios convenient
  UCHAR  ucMisc;        // see PANEL_ENCODER_MISC_xx defintions below
  UCHAR  ucAction;      // 0: turn off encoder
                        // 1: setup and turn on encoder
  UCHAR  ucTruncate;    // bit0=0: Disable truncate
                        //     =1: Enable truncate
                        // bit4=0: 666RGB
                        //     =1: 888RGB
  UCHAR  ucSpatial;     // bit0=0: Disable spatial dithering
                        //     =1: Enable spatial dithering
                        // bit4=0: 666RGB
                        //     =1: 888RGB
  UCHAR  ucTemporal;    // bit0=0: Disable temporal dithering
                        //     =1: Enable temporal dithering
                        // bit4=0: 666RGB
                        //     =1: 888RGB
                        // bit5=0: Gray level 2
                        //     =1: Gray level 4
  UCHAR  ucFRC;         // bit4=0: 25FRC_SEL pattern E
                        //     =1: 25FRC_SEL pattern F
                        // bit6:5=0: 50FRC_SEL pattern A
                        //       =1: 50FRC_SEL pattern B
                        //       =2: 50FRC_SEL pattern C
                        //       =3: 50FRC_SEL pattern D
                        // bit7=0: 75FRC_SEL pattern E
                        //     =1: 75FRC_SEL pattern F
}LVDS_ENCODER_CONTROL_PARAMETERS_V2;

#define LVDS_ENCODER_CONTROL_PS_ALLOCATION_V2  LVDS_ENCODER_CONTROL_PARAMETERS_V2
   
#define TMDS1_ENCODER_CONTROL_PARAMETERS_V2    LVDS_ENCODER_CONTROL_PARAMETERS_V2
#define TMDS1_ENCODER_CONTROL_PS_ALLOCATION_V2 TMDS1_ENCODER_CONTROL_PARAMETERS_V2
  
#define TMDS2_ENCODER_CONTROL_PARAMETERS_V2    TMDS1_ENCODER_CONTROL_PARAMETERS_V2
#define TMDS2_ENCODER_CONTROL_PS_ALLOCATION_V2 TMDS2_ENCODER_CONTROL_PARAMETERS_V2

#define LVDS_ENCODER_CONTROL_PARAMETERS_V3     LVDS_ENCODER_CONTROL_PARAMETERS_V2
#define LVDS_ENCODER_CONTROL_PS_ALLOCATION_V3  LVDS_ENCODER_CONTROL_PARAMETERS_V3

#define TMDS1_ENCODER_CONTROL_PARAMETERS_V3    LVDS_ENCODER_CONTROL_PARAMETERS_V3
#define TMDS1_ENCODER_CONTROL_PS_ALLOCATION_V3 TMDS1_ENCODER_CONTROL_PARAMETERS_V3

#define TMDS2_ENCODER_CONTROL_PARAMETERS_V3    LVDS_ENCODER_CONTROL_PARAMETERS_V3
#define TMDS2_ENCODER_CONTROL_PS_ALLOCATION_V3 TMDS2_ENCODER_CONTROL_PARAMETERS_V3

/****************************************************************************/	
// Structures used by ###
/****************************************************************************/	
typedef struct _ENABLE_EXTERNAL_TMDS_ENCODER_PARAMETERS
{                               
  UCHAR    ucEnable;            // Enable or Disable External TMDS encoder
  UCHAR    ucMisc;              // Bit0=0:Enable Single link;=1:Enable Dual link;Bit1 {=0:666RGB, =1:888RGB}
  UCHAR    ucPadding[2];
}ENABLE_EXTERNAL_TMDS_ENCODER_PARAMETERS;

typedef struct _ENABLE_EXTERNAL_TMDS_ENCODER_PS_ALLOCATION
{                               
  ENABLE_EXTERNAL_TMDS_ENCODER_PARAMETERS    sXTmdsEncoder;
  WRITE_ONE_BYTE_HW_I2C_DATA_PS_ALLOCATION   sReserved;     //Caller doesn't need to init this portion
}ENABLE_EXTERNAL_TMDS_ENCODER_PS_ALLOCATION;

#define ENABLE_EXTERNAL_TMDS_ENCODER_PARAMETERS_V2  LVDS_ENCODER_CONTROL_PARAMETERS_V2

typedef struct _ENABLE_EXTERNAL_TMDS_ENCODER_PS_ALLOCATION_V2
{                               
  ENABLE_EXTERNAL_TMDS_ENCODER_PARAMETERS_V2    sXTmdsEncoder;
  WRITE_ONE_BYTE_HW_I2C_DATA_PS_ALLOCATION      sReserved;     //Caller doesn't need to init this portion
}ENABLE_EXTERNAL_TMDS_ENCODER_PS_ALLOCATION_V2;

typedef struct _EXTERNAL_ENCODER_CONTROL_PS_ALLOCATION
{
  DIG_ENCODER_CONTROL_PARAMETERS            sDigEncoder;
  WRITE_ONE_BYTE_HW_I2C_DATA_PS_ALLOCATION sReserved;
}EXTERNAL_ENCODER_CONTROL_PS_ALLOCATION;

/****************************************************************************/	
// Structures used by DVOEncoderControlTable
/****************************************************************************/	
//ucTableFormatRevision=1,ucTableContentRevision=3

//ucDVOConfig:
#define DVO_ENCODER_CONFIG_RATE_SEL							0x01
#define DVO_ENCODER_CONFIG_DDR_SPEED						0x00
#define DVO_ENCODER_CONFIG_SDR_SPEED						0x01
#define DVO_ENCODER_CONFIG_OUTPUT_SEL						0x0c
#define DVO_ENCODER_CONFIG_LOW12BIT							0x00
#define DVO_ENCODER_CONFIG_UPPER12BIT						0x04
#define DVO_ENCODER_CONFIG_24BIT								0x08

typedef struct _DVO_ENCODER_CONTROL_PARAMETERS_V3
{
  USHORT usPixelClock; 
  UCHAR  ucDVOConfig;
  UCHAR  ucAction;														//ATOM_ENABLE/ATOM_DISABLE/ATOM_HPD_INIT
  UCHAR  ucReseved[4];
}DVO_ENCODER_CONTROL_PARAMETERS_V3;
#define DVO_ENCODER_CONTROL_PS_ALLOCATION_V3	DVO_ENCODER_CONTROL_PARAMETERS_V3

//ucTableFormatRevision=1
//ucTableContentRevision=3 structure is not changed but usMisc add bit 1 as another input for 
// bit1=0: non-coherent mode
//     =1: coherent mode

//==========================================================================================
//Only change is here next time when changing encoder parameter definitions again!
#define LVDS_ENCODER_CONTROL_PARAMETERS_LAST     LVDS_ENCODER_CONTROL_PARAMETERS_V3
#define LVDS_ENCODER_CONTROL_PS_ALLOCATION_LAST  LVDS_ENCODER_CONTROL_PARAMETERS_LAST

#define TMDS1_ENCODER_CONTROL_PARAMETERS_LAST    LVDS_ENCODER_CONTROL_PARAMETERS_V3
#define TMDS1_ENCODER_CONTROL_PS_ALLOCATION_LAST TMDS1_ENCODER_CONTROL_PARAMETERS_LAST

#define TMDS2_ENCODER_CONTROL_PARAMETERS_LAST    LVDS_ENCODER_CONTROL_PARAMETERS_V3
#define TMDS2_ENCODER_CONTROL_PS_ALLOCATION_LAST TMDS2_ENCODER_CONTROL_PARAMETERS_LAST

#define DVO_ENCODER_CONTROL_PARAMETERS_LAST      DVO_ENCODER_CONTROL_PARAMETERS
#define DVO_ENCODER_CONTROL_PS_ALLOCATION_LAST   DVO_ENCODER_CONTROL_PS_ALLOCATION

//==========================================================================================
#define PANEL_ENCODER_MISC_DUAL                0x01
#define PANEL_ENCODER_MISC_COHERENT            0x02
#define	PANEL_ENCODER_MISC_TMDS_LINKB					 0x04
#define	PANEL_ENCODER_MISC_HDMI_TYPE					 0x08

#define PANEL_ENCODER_ACTION_DISABLE           ATOM_DISABLE
#define PANEL_ENCODER_ACTION_ENABLE            ATOM_ENABLE
#define PANEL_ENCODER_ACTION_COHERENTSEQ       (ATOM_ENABLE+1)

#define PANEL_ENCODER_TRUNCATE_EN              0x01
#define PANEL_ENCODER_TRUNCATE_DEPTH           0x10
#define PANEL_ENCODER_SPATIAL_DITHER_EN        0x01
#define PANEL_ENCODER_SPATIAL_DITHER_DEPTH     0x10
#define PANEL_ENCODER_TEMPORAL_DITHER_EN       0x01
#define PANEL_ENCODER_TEMPORAL_DITHER_DEPTH    0x10
#define PANEL_ENCODER_TEMPORAL_LEVEL_4         0x20
#define PANEL_ENCODER_25FRC_MASK               0x10
#define PANEL_ENCODER_25FRC_E                  0x00
#define PANEL_ENCODER_25FRC_F                  0x10
#define PANEL_ENCODER_50FRC_MASK               0x60
#define PANEL_ENCODER_50FRC_A                  0x00
#define PANEL_ENCODER_50FRC_B                  0x20
#define PANEL_ENCODER_50FRC_C                  0x40
#define PANEL_ENCODER_50FRC_D                  0x60
#define PANEL_ENCODER_75FRC_MASK               0x80
#define PANEL_ENCODER_75FRC_E                  0x00
#define PANEL_ENCODER_75FRC_F                  0x80

/****************************************************************************/	
// Structures used by SetVoltageTable
/****************************************************************************/	
#define SET_VOLTAGE_TYPE_ASIC_VDDC             1
#define SET_VOLTAGE_TYPE_ASIC_MVDDC            2
#define SET_VOLTAGE_TYPE_ASIC_MVDDQ            3
#define SET_VOLTAGE_TYPE_ASIC_VDDCI            4
#define SET_VOLTAGE_INIT_MODE                  5
#define SET_VOLTAGE_GET_MAX_VOLTAGE            6					//Gets the Max. voltage for the soldered Asic

#define SET_ASIC_VOLTAGE_MODE_ALL_SOURCE       0x1
#define SET_ASIC_VOLTAGE_MODE_SOURCE_A         0x2
#define SET_ASIC_VOLTAGE_MODE_SOURCE_B         0x4

#define	SET_ASIC_VOLTAGE_MODE_SET_VOLTAGE      0x0
#define	SET_ASIC_VOLTAGE_MODE_GET_GPIOVAL      0x1	
#define	SET_ASIC_VOLTAGE_MODE_GET_GPIOMASK     0x2

typedef struct	_SET_VOLTAGE_PARAMETERS
{
  UCHAR    ucVoltageType;               // To tell which voltage to set up, VDDC/MVDDC/MVDDQ
  UCHAR    ucVoltageMode;               // To set all, to set source A or source B or ...
  UCHAR    ucVoltageIndex;              // An index to tell which voltage level
  UCHAR    ucReserved;          
}SET_VOLTAGE_PARAMETERS;

typedef struct	_SET_VOLTAGE_PARAMETERS_V2
{
  UCHAR    ucVoltageType;               // To tell which voltage to set up, VDDC/MVDDC/MVDDQ
  UCHAR    ucVoltageMode;               // Not used, maybe use for state machine for differen power mode
  USHORT   usVoltageLevel;              // real voltage level
}SET_VOLTAGE_PARAMETERS_V2;

typedef struct _SET_VOLTAGE_PS_ALLOCATION
{
  SET_VOLTAGE_PARAMETERS sASICSetVoltage;
  WRITE_ONE_BYTE_HW_I2C_DATA_PS_ALLOCATION sReserved;
}SET_VOLTAGE_PS_ALLOCATION;

/****************************************************************************/	
// Structures used by TVEncoderControlTable
/****************************************************************************/	
typedef struct _TV_ENCODER_CONTROL_PARAMETERS
{
  USHORT usPixelClock;                // in 10KHz; for bios convenient
  UCHAR  ucTvStandard;                // See definition "ATOM_TV_NTSC ..."
  UCHAR  ucAction;                    // 0: turn off encoder
                                      // 1: setup and turn on encoder
}TV_ENCODER_CONTROL_PARAMETERS;

typedef struct _TV_ENCODER_CONTROL_PS_ALLOCATION
{
  TV_ENCODER_CONTROL_PARAMETERS sTVEncoder;          
  WRITE_ONE_BYTE_HW_I2C_DATA_PS_ALLOCATION    sReserved; // Don't set this one
}TV_ENCODER_CONTROL_PS_ALLOCATION;

//==============================Data Table Portion====================================

<<<<<<< HEAD
/****************************************************************************/
/*  Structures used in FirmwareInfoTable */
/****************************************************************************/

/*  usBIOSCapability Definition: */
/*  Bit 0 = 0: Bios image is not Posted, =1:Bios image is Posted; */
/*  Bit 1 = 0: Dual CRTC is not supported, =1: Dual CRTC is supported; */
/*  Bit 2 = 0: Extended Desktop is not supported, =1: Extended Desktop is supported; */
/*  Others: Reserved */
=======
/****************************************************************************/	
// Structure used in Data.mtb
/****************************************************************************/	
typedef struct _ATOM_MASTER_LIST_OF_DATA_TABLES
{
  USHORT        UtilityPipeLine;	        // Offest for the utility to get parser info,Don't change this position!
  USHORT        MultimediaCapabilityInfo; // Only used by MM Lib,latest version 1.1, not configuable from Bios, need to include the table to build Bios 
  USHORT        MultimediaConfigInfo;     // Only used by MM Lib,latest version 2.1, not configuable from Bios, need to include the table to build Bios
  USHORT        StandardVESA_Timing;      // Only used by Bios
  USHORT        FirmwareInfo;             // Shared by various SW components,latest version 1.4
  USHORT        DAC_Info;                 // Will be obsolete from R600
  USHORT        LVDS_Info;                // Shared by various SW components,latest version 1.1 
  USHORT        TMDS_Info;                // Will be obsolete from R600
  USHORT        AnalogTV_Info;            // Shared by various SW components,latest version 1.1 
  USHORT        SupportedDevicesInfo;     // Will be obsolete from R600
  USHORT        GPIO_I2C_Info;            // Shared by various SW components,latest version 1.2 will be used from R600           
  USHORT        VRAM_UsageByFirmware;     // Shared by various SW components,latest version 1.3 will be used from R600
  USHORT        GPIO_Pin_LUT;             // Shared by various SW components,latest version 1.1
  USHORT        VESA_ToInternalModeLUT;   // Only used by Bios
  USHORT        ComponentVideoInfo;       // Shared by various SW components,latest version 2.1 will be used from R600
  USHORT        PowerPlayInfo;            // Shared by various SW components,latest version 2.1,new design from R600
  USHORT        CompassionateData;        // Will be obsolete from R600
  USHORT        SaveRestoreInfo;          // Only used by Bios
  USHORT        PPLL_SS_Info;             // Shared by various SW components,latest version 1.2, used to call SS_Info, change to new name because of int ASIC SS info
  USHORT        OemInfo;                  // Defined and used by external SW, should be obsolete soon
  USHORT        XTMDS_Info;               // Will be obsolete from R600
  USHORT        MclkSS_Info;              // Shared by various SW components,latest version 1.1, only enabled when ext SS chip is used
  USHORT        Object_Header;            // Shared by various SW components,latest version 1.1
  USHORT        IndirectIOAccess;         // Only used by Bios,this table position can't change at all!!
  USHORT        MC_InitParameter;         // Only used by command table
  USHORT        ASIC_VDDC_Info;						// Will be obsolete from R600
  USHORT        ASIC_InternalSS_Info;			// New tabel name from R600, used to be called "ASIC_MVDDC_Info"
  USHORT        TV_VideoMode;							// Only used by command table
  USHORT        VRAM_Info;								// Only used by command table, latest version 1.3
  USHORT        MemoryTrainingInfo;				// Used for VBIOS and Diag utility for memory training purpose since R600. the new table rev start from 2.1
  USHORT        IntegratedSystemInfo;			// Shared by various SW components
  USHORT        ASIC_ProfilingInfo;				// New table name from R600, used to be called "ASIC_VDDCI_Info" for pre-R600
  USHORT        VoltageObjectInfo;				// Shared by various SW components, latest version 1.1
	USHORT				PowerSourceInfo;					// Shared by various SW components, latest versoin 1.1
}ATOM_MASTER_LIST_OF_DATA_TABLES;

typedef struct _ATOM_MASTER_DATA_TABLE
{ 
  ATOM_COMMON_TABLE_HEADER sHeader;  
  ATOM_MASTER_LIST_OF_DATA_TABLES   ListOfDataTables;
}ATOM_MASTER_DATA_TABLE;

/****************************************************************************/	
// Structure used in MultimediaCapabilityInfoTable
/****************************************************************************/	
typedef struct _ATOM_MULTIMEDIA_CAPABILITY_INFO
{
  ATOM_COMMON_TABLE_HEADER sHeader;  
  ULONG                    ulSignature;      // HW info table signature string "$ATI"
  UCHAR                    ucI2C_Type;       // I2C type (normal GP_IO, ImpactTV GP_IO, Dedicated I2C pin, etc)
  UCHAR                    ucTV_OutInfo;     // Type of TV out supported (3:0) and video out crystal frequency (6:4) and TV data port (7)
  UCHAR                    ucVideoPortInfo;  // Provides the video port capabilities
  UCHAR                    ucHostPortInfo;   // Provides host port configuration information
}ATOM_MULTIMEDIA_CAPABILITY_INFO;

/****************************************************************************/	
// Structure used in MultimediaConfigInfoTable
/****************************************************************************/	
typedef struct _ATOM_MULTIMEDIA_CONFIG_INFO
{
  ATOM_COMMON_TABLE_HEADER sHeader;
  ULONG                    ulSignature;      // MM info table signature sting "$MMT"
  UCHAR                    ucTunerInfo;      // Type of tuner installed on the adapter (4:0) and video input for tuner (7:5)
  UCHAR                    ucAudioChipInfo;  // List the audio chip type (3:0) product type (4) and OEM revision (7:5)
  UCHAR                    ucProductID;      // Defines as OEM ID or ATI board ID dependent on product type setting
  UCHAR                    ucMiscInfo1;      // Tuner voltage (1:0) HW teletext support (3:2) FM audio decoder (5:4) reserved (6) audio scrambling (7)
  UCHAR                    ucMiscInfo2;      // I2S input config (0) I2S output config (1) I2S Audio Chip (4:2) SPDIF Output Config (5) reserved (7:6)
  UCHAR                    ucMiscInfo3;      // Video Decoder Type (3:0) Video In Standard/Crystal (7:4)
  UCHAR                    ucMiscInfo4;      // Video Decoder Host Config (2:0) reserved (7:3)
  UCHAR                    ucVideoInput0Info;// Video Input 0 Type (1:0) F/B setting (2) physical connector ID (5:3) reserved (7:6)
  UCHAR                    ucVideoInput1Info;// Video Input 1 Type (1:0) F/B setting (2) physical connector ID (5:3) reserved (7:6)
  UCHAR                    ucVideoInput2Info;// Video Input 2 Type (1:0) F/B setting (2) physical connector ID (5:3) reserved (7:6)
  UCHAR                    ucVideoInput3Info;// Video Input 3 Type (1:0) F/B setting (2) physical connector ID (5:3) reserved (7:6)
  UCHAR                    ucVideoInput4Info;// Video Input 4 Type (1:0) F/B setting (2) physical connector ID (5:3) reserved (7:6)
}ATOM_MULTIMEDIA_CONFIG_INFO;

/****************************************************************************/	
// Structures used in FirmwareInfoTable
/****************************************************************************/	

// usBIOSCapability Defintion:
// Bit 0 = 0: Bios image is not Posted, =1:Bios image is Posted; 
// Bit 1 = 0: Dual CRTC is not supported, =1: Dual CRTC is supported; 
// Bit 2 = 0: Extended Desktop is not supported, =1: Extended Desktop is supported; 
// Others: Reserved
>>>>>>> 383be5d1
#define ATOM_BIOS_INFO_ATOM_FIRMWARE_POSTED         0x0001
#define ATOM_BIOS_INFO_DUAL_CRTC_SUPPORT            0x0002
#define ATOM_BIOS_INFO_EXTENDED_DESKTOP_SUPPORT     0x0004
#define ATOM_BIOS_INFO_MEMORY_CLOCK_SS_SUPPORT      0x0008		// (valid from v1.1 ~v1.4):=1: memclk SS enable, =0 memclk SS disable. 
#define ATOM_BIOS_INFO_ENGINE_CLOCK_SS_SUPPORT      0x0010		// (valid from v1.1 ~v1.4):=1: engclk SS enable, =0 engclk SS disable. 
#define ATOM_BIOS_INFO_BL_CONTROLLED_BY_GPU         0x0020
#define ATOM_BIOS_INFO_WMI_SUPPORT                  0x0040
#define ATOM_BIOS_INFO_PPMODE_ASSIGNGED_BY_SYSTEM   0x0080
#define ATOM_BIOS_INFO_HYPERMEMORY_SUPPORT          0x0100
#define ATOM_BIOS_INFO_HYPERMEMORY_SIZE_MASK        0x1E00
#define ATOM_BIOS_INFO_VPOST_WITHOUT_FIRST_MODE_SET 0x2000
#define ATOM_BIOS_INFO_BIOS_SCRATCH6_SCL2_REDEFINE  0x4000
#define ATOM_BIOS_INFO_MEMORY_CLOCK_EXT_SS_SUPPORT  0x0008		// (valid from v2.1 ): =1: memclk ss enable with external ss chip
#define ATOM_BIOS_INFO_ENGINE_CLOCK_EXT_SS_SUPPORT  0x0010		// (valid from v2.1 ): =1: engclk ss enable with external ss chip

#ifndef _H2INC

//Please don't add or expand this bitfield structure below, this one will retire soon.!
typedef struct _ATOM_FIRMWARE_CAPABILITY
{
#if ATOM_BIG_ENDIAN
  USHORT Reserved:3;
  USHORT HyperMemory_Size:4;
  USHORT HyperMemory_Support:1;
  USHORT PPMode_Assigned:1;
  USHORT WMI_SUPPORT:1;
  USHORT GPUControlsBL:1;
  USHORT EngineClockSS_Support:1;
  USHORT MemoryClockSS_Support:1;
  USHORT ExtendedDesktopSupport:1;
  USHORT DualCRTC_Support:1;
  USHORT FirmwarePosted:1;
#else
  USHORT FirmwarePosted:1;
  USHORT DualCRTC_Support:1;
  USHORT ExtendedDesktopSupport:1;
  USHORT MemoryClockSS_Support:1;
  USHORT EngineClockSS_Support:1;
  USHORT GPUControlsBL:1;
  USHORT WMI_SUPPORT:1;
  USHORT PPMode_Assigned:1;
  USHORT HyperMemory_Support:1;
  USHORT HyperMemory_Size:4;
  USHORT Reserved:3;
#endif
}ATOM_FIRMWARE_CAPABILITY;

typedef union _ATOM_FIRMWARE_CAPABILITY_ACCESS
{
  ATOM_FIRMWARE_CAPABILITY sbfAccess;
  USHORT                   susAccess;
}ATOM_FIRMWARE_CAPABILITY_ACCESS;

#else

typedef union _ATOM_FIRMWARE_CAPABILITY_ACCESS
{
  USHORT                   susAccess;
}ATOM_FIRMWARE_CAPABILITY_ACCESS;

#endif

typedef struct _ATOM_FIRMWARE_INFO
{
  ATOM_COMMON_TABLE_HEADER        sHeader; 
  ULONG                           ulFirmwareRevision;
  ULONG                           ulDefaultEngineClock;       //In 10Khz unit
  ULONG                           ulDefaultMemoryClock;       //In 10Khz unit
  ULONG                           ulDriverTargetEngineClock;  //In 10Khz unit
  ULONG                           ulDriverTargetMemoryClock;  //In 10Khz unit
  ULONG                           ulMaxEngineClockPLL_Output; //In 10Khz unit
  ULONG                           ulMaxMemoryClockPLL_Output; //In 10Khz unit
  ULONG                           ulMaxPixelClockPLL_Output;  //In 10Khz unit
  ULONG                           ulASICMaxEngineClock;       //In 10Khz unit
  ULONG                           ulASICMaxMemoryClock;       //In 10Khz unit
  UCHAR                           ucASICMaxTemperature;
  UCHAR                           ucPadding[3];               //Don't use them
  ULONG                           aulReservedForBIOS[3];      //Don't use them
  USHORT                          usMinEngineClockPLL_Input;  //In 10Khz unit
  USHORT                          usMaxEngineClockPLL_Input;  //In 10Khz unit
  USHORT                          usMinEngineClockPLL_Output; //In 10Khz unit
  USHORT                          usMinMemoryClockPLL_Input;  //In 10Khz unit
  USHORT                          usMaxMemoryClockPLL_Input;  //In 10Khz unit
  USHORT                          usMinMemoryClockPLL_Output; //In 10Khz unit
  USHORT                          usMaxPixelClock;            //In 10Khz unit, Max.  Pclk
  USHORT                          usMinPixelClockPLL_Input;   //In 10Khz unit
  USHORT                          usMaxPixelClockPLL_Input;   //In 10Khz unit
  USHORT                          usMinPixelClockPLL_Output;  //In 10Khz unit, the definitions above can't change!!!
  ATOM_FIRMWARE_CAPABILITY_ACCESS usFirmwareCapability;
  USHORT                          usReferenceClock;           //In 10Khz unit	
  USHORT                          usPM_RTS_Location;          //RTS PM4 starting location in ROM in 1Kb unit 
  UCHAR                           ucPM_RTS_StreamSize;        //RTS PM4 packets in Kb unit
  UCHAR                           ucDesign_ID;                //Indicate what is the board design
  UCHAR                           ucMemoryModule_ID;          //Indicate what is the board design
}ATOM_FIRMWARE_INFO;

typedef struct _ATOM_FIRMWARE_INFO_V1_2
{
  ATOM_COMMON_TABLE_HEADER        sHeader; 
  ULONG                           ulFirmwareRevision;
  ULONG                           ulDefaultEngineClock;       //In 10Khz unit
  ULONG                           ulDefaultMemoryClock;       //In 10Khz unit
  ULONG                           ulDriverTargetEngineClock;  //In 10Khz unit
  ULONG                           ulDriverTargetMemoryClock;  //In 10Khz unit
  ULONG                           ulMaxEngineClockPLL_Output; //In 10Khz unit
  ULONG                           ulMaxMemoryClockPLL_Output; //In 10Khz unit
  ULONG                           ulMaxPixelClockPLL_Output;  //In 10Khz unit
  ULONG                           ulASICMaxEngineClock;       //In 10Khz unit
  ULONG                           ulASICMaxMemoryClock;       //In 10Khz unit
  UCHAR                           ucASICMaxTemperature;
  UCHAR                           ucMinAllowedBL_Level;
  UCHAR                           ucPadding[2];               //Don't use them
  ULONG                           aulReservedForBIOS[2];      //Don't use them
  ULONG                           ulMinPixelClockPLL_Output;  //In 10Khz unit
  USHORT                          usMinEngineClockPLL_Input;  //In 10Khz unit
  USHORT                          usMaxEngineClockPLL_Input;  //In 10Khz unit
  USHORT                          usMinEngineClockPLL_Output; //In 10Khz unit
  USHORT                          usMinMemoryClockPLL_Input;  //In 10Khz unit
  USHORT                          usMaxMemoryClockPLL_Input;  //In 10Khz unit
  USHORT                          usMinMemoryClockPLL_Output; //In 10Khz unit
  USHORT                          usMaxPixelClock;            //In 10Khz unit, Max.  Pclk
  USHORT                          usMinPixelClockPLL_Input;   //In 10Khz unit
  USHORT                          usMaxPixelClockPLL_Input;   //In 10Khz unit
  USHORT                          usMinPixelClockPLL_Output;  //In 10Khz unit - lower 16bit of ulMinPixelClockPLL_Output
  ATOM_FIRMWARE_CAPABILITY_ACCESS usFirmwareCapability;
  USHORT                          usReferenceClock;           //In 10Khz unit	
  USHORT                          usPM_RTS_Location;          //RTS PM4 starting location in ROM in 1Kb unit 
  UCHAR                           ucPM_RTS_StreamSize;        //RTS PM4 packets in Kb unit
  UCHAR                           ucDesign_ID;                //Indicate what is the board design
  UCHAR                           ucMemoryModule_ID;          //Indicate what is the board design
}ATOM_FIRMWARE_INFO_V1_2;

typedef struct _ATOM_FIRMWARE_INFO_V1_3
{
  ATOM_COMMON_TABLE_HEADER        sHeader; 
  ULONG                           ulFirmwareRevision;
  ULONG                           ulDefaultEngineClock;       //In 10Khz unit
  ULONG                           ulDefaultMemoryClock;       //In 10Khz unit
  ULONG                           ulDriverTargetEngineClock;  //In 10Khz unit
  ULONG                           ulDriverTargetMemoryClock;  //In 10Khz unit
  ULONG                           ulMaxEngineClockPLL_Output; //In 10Khz unit
  ULONG                           ulMaxMemoryClockPLL_Output; //In 10Khz unit
  ULONG                           ulMaxPixelClockPLL_Output;  //In 10Khz unit
  ULONG                           ulASICMaxEngineClock;       //In 10Khz unit
  ULONG                           ulASICMaxMemoryClock;       //In 10Khz unit
  UCHAR                           ucASICMaxTemperature;
  UCHAR                           ucMinAllowedBL_Level;
  UCHAR                           ucPadding[2];               //Don't use them
  ULONG                           aulReservedForBIOS;         //Don't use them
  ULONG                           ul3DAccelerationEngineClock;//In 10Khz unit
  ULONG                           ulMinPixelClockPLL_Output;  //In 10Khz unit
  USHORT                          usMinEngineClockPLL_Input;  //In 10Khz unit
  USHORT                          usMaxEngineClockPLL_Input;  //In 10Khz unit
  USHORT                          usMinEngineClockPLL_Output; //In 10Khz unit
  USHORT                          usMinMemoryClockPLL_Input;  //In 10Khz unit
  USHORT                          usMaxMemoryClockPLL_Input;  //In 10Khz unit
  USHORT                          usMinMemoryClockPLL_Output; //In 10Khz unit
  USHORT                          usMaxPixelClock;            //In 10Khz unit, Max.  Pclk
  USHORT                          usMinPixelClockPLL_Input;   //In 10Khz unit
  USHORT                          usMaxPixelClockPLL_Input;   //In 10Khz unit
  USHORT                          usMinPixelClockPLL_Output;  //In 10Khz unit - lower 16bit of ulMinPixelClockPLL_Output
  ATOM_FIRMWARE_CAPABILITY_ACCESS usFirmwareCapability;
  USHORT                          usReferenceClock;           //In 10Khz unit	
  USHORT                          usPM_RTS_Location;          //RTS PM4 starting location in ROM in 1Kb unit 
  UCHAR                           ucPM_RTS_StreamSize;        //RTS PM4 packets in Kb unit
  UCHAR                           ucDesign_ID;                //Indicate what is the board design
  UCHAR                           ucMemoryModule_ID;          //Indicate what is the board design
}ATOM_FIRMWARE_INFO_V1_3;

typedef struct _ATOM_FIRMWARE_INFO_V1_4
{
  ATOM_COMMON_TABLE_HEADER        sHeader; 
  ULONG                           ulFirmwareRevision;
  ULONG                           ulDefaultEngineClock;       //In 10Khz unit
  ULONG                           ulDefaultMemoryClock;       //In 10Khz unit
  ULONG                           ulDriverTargetEngineClock;  //In 10Khz unit
  ULONG                           ulDriverTargetMemoryClock;  //In 10Khz unit
  ULONG                           ulMaxEngineClockPLL_Output; //In 10Khz unit
  ULONG                           ulMaxMemoryClockPLL_Output; //In 10Khz unit
  ULONG                           ulMaxPixelClockPLL_Output;  //In 10Khz unit
  ULONG                           ulASICMaxEngineClock;       //In 10Khz unit
  ULONG                           ulASICMaxMemoryClock;       //In 10Khz unit
  UCHAR                           ucASICMaxTemperature;
  UCHAR                           ucMinAllowedBL_Level;
  USHORT                          usBootUpVDDCVoltage;        //In MV unit
  USHORT                          usLcdMinPixelClockPLL_Output; // In MHz unit
  USHORT                          usLcdMaxPixelClockPLL_Output; // In MHz unit
  ULONG                           ul3DAccelerationEngineClock;//In 10Khz unit
  ULONG                           ulMinPixelClockPLL_Output;  //In 10Khz unit
  USHORT                          usMinEngineClockPLL_Input;  //In 10Khz unit
  USHORT                          usMaxEngineClockPLL_Input;  //In 10Khz unit
  USHORT                          usMinEngineClockPLL_Output; //In 10Khz unit
  USHORT                          usMinMemoryClockPLL_Input;  //In 10Khz unit
  USHORT                          usMaxMemoryClockPLL_Input;  //In 10Khz unit
  USHORT                          usMinMemoryClockPLL_Output; //In 10Khz unit
  USHORT                          usMaxPixelClock;            //In 10Khz unit, Max.  Pclk
  USHORT                          usMinPixelClockPLL_Input;   //In 10Khz unit
  USHORT                          usMaxPixelClockPLL_Input;   //In 10Khz unit
  USHORT                          usMinPixelClockPLL_Output;  //In 10Khz unit - lower 16bit of ulMinPixelClockPLL_Output
  ATOM_FIRMWARE_CAPABILITY_ACCESS usFirmwareCapability;
  USHORT                          usReferenceClock;           //In 10Khz unit	
  USHORT                          usPM_RTS_Location;          //RTS PM4 starting location in ROM in 1Kb unit 
  UCHAR                           ucPM_RTS_StreamSize;        //RTS PM4 packets in Kb unit
  UCHAR                           ucDesign_ID;                //Indicate what is the board design
  UCHAR                           ucMemoryModule_ID;          //Indicate what is the board design
}ATOM_FIRMWARE_INFO_V1_4;

//the structure below to be used from Cypress
typedef struct _ATOM_FIRMWARE_INFO_V2_1
{
  ATOM_COMMON_TABLE_HEADER        sHeader; 
  ULONG                           ulFirmwareRevision;
  ULONG                           ulDefaultEngineClock;       //In 10Khz unit
  ULONG                           ulDefaultMemoryClock;       //In 10Khz unit
  ULONG                           ulReserved1;
  ULONG                           ulReserved2;
  ULONG                           ulMaxEngineClockPLL_Output; //In 10Khz unit
  ULONG                           ulMaxMemoryClockPLL_Output; //In 10Khz unit
  ULONG                           ulMaxPixelClockPLL_Output;  //In 10Khz unit
  ULONG                           ulBinaryAlteredInfo;        //Was ulASICMaxEngineClock
  ULONG                           ulDefaultDispEngineClkFreq; //In 10Khz unit
  UCHAR                           ucReserved1;                //Was ucASICMaxTemperature;
  UCHAR                           ucMinAllowedBL_Level;
  USHORT                          usBootUpVDDCVoltage;        //In MV unit
  USHORT                          usLcdMinPixelClockPLL_Output; // In MHz unit
  USHORT                          usLcdMaxPixelClockPLL_Output; // In MHz unit
  ULONG                           ulReserved4;                //Was ulAsicMaximumVoltage
  ULONG                           ulMinPixelClockPLL_Output;  //In 10Khz unit
  USHORT                          usMinEngineClockPLL_Input;  //In 10Khz unit
  USHORT                          usMaxEngineClockPLL_Input;  //In 10Khz unit
  USHORT                          usMinEngineClockPLL_Output; //In 10Khz unit
  USHORT                          usMinMemoryClockPLL_Input;  //In 10Khz unit
  USHORT                          usMaxMemoryClockPLL_Input;  //In 10Khz unit
  USHORT                          usMinMemoryClockPLL_Output; //In 10Khz unit
  USHORT                          usMaxPixelClock;            //In 10Khz unit, Max.  Pclk
  USHORT                          usMinPixelClockPLL_Input;   //In 10Khz unit
  USHORT                          usMaxPixelClockPLL_Input;   //In 10Khz unit
  USHORT                          usMinPixelClockPLL_Output;  //In 10Khz unit - lower 16bit of ulMinPixelClockPLL_Output
  ATOM_FIRMWARE_CAPABILITY_ACCESS usFirmwareCapability;
  USHORT                          usCoreReferenceClock;       //In 10Khz unit	
  USHORT                          usMemoryReferenceClock;     //In 10Khz unit	
  USHORT                          usUniphyDPModeExtClkFreq;   //In 10Khz unit, if it is 0, In DP Mode Uniphy Input clock from internal PPLL, otherwise Input clock from external Spread clock
  UCHAR                           ucMemoryModule_ID;          //Indicate what is the board design
  UCHAR                           ucReserved4[3];
}ATOM_FIRMWARE_INFO_V2_1;


#define ATOM_FIRMWARE_INFO_LAST  ATOM_FIRMWARE_INFO_V2_1

/****************************************************************************/	
// Structures used in IntegratedSystemInfoTable
/****************************************************************************/	
#define IGP_CAP_FLAG_DYNAMIC_CLOCK_EN      0x2
#define IGP_CAP_FLAG_AC_CARD               0x4
#define IGP_CAP_FLAG_SDVO_CARD             0x8
#define IGP_CAP_FLAG_POSTDIV_BY_2_MODE     0x10

typedef struct _ATOM_INTEGRATED_SYSTEM_INFO
{
  ATOM_COMMON_TABLE_HEADER        sHeader; 
  ULONG	                          ulBootUpEngineClock;		    //in 10kHz unit
  ULONG	                          ulBootUpMemoryClock;		    //in 10kHz unit
  ULONG	                          ulMaxSystemMemoryClock;	    //in 10kHz unit
  ULONG	                          ulMinSystemMemoryClock;	    //in 10kHz unit
  UCHAR                           ucNumberOfCyclesInPeriodHi;
  UCHAR                           ucLCDTimingSel;             //=0:not valid.!=0 sel this timing descriptor from LCD EDID.
  USHORT                          usReserved1;
  USHORT                          usInterNBVoltageLow;        //An intermidiate PMW value to set the voltage 
  USHORT                          usInterNBVoltageHigh;       //Another intermidiate PMW value to set the voltage 
  ULONG	                          ulReserved[2];

  USHORT	                        usFSBClock;			            //In MHz unit
  USHORT                          usCapabilityFlag;		        //Bit0=1 indicates the fake HDMI support,Bit1=0/1 for Dynamic clocking dis/enable
																                              //Bit[3:2]== 0:No PCIE card, 1:AC card, 2:SDVO card
                                                              //Bit[4]==1: P/2 mode, ==0: P/1 mode
  USHORT	                        usPCIENBCfgReg7;				    //bit[7:0]=MUX_Sel, bit[9:8]=MUX_SEL_LEVEL2, bit[10]=Lane_Reversal
  USHORT	                        usK8MemoryClock;            //in MHz unit
  USHORT	                        usK8SyncStartDelay;         //in 0.01 us unit
  USHORT	                        usK8DataReturnTime;         //in 0.01 us unit
  UCHAR                           ucMaxNBVoltage;
  UCHAR                           ucMinNBVoltage;
  UCHAR                           ucMemoryType;					      //[7:4]=1:DDR1;=2:DDR2;=3:DDR3.[3:0] is reserved
  UCHAR                           ucNumberOfCyclesInPeriod;		//CG.FVTHROT_PWM_CTRL_REG0.NumberOfCyclesInPeriod 
  UCHAR                           ucStartingPWM_HighTime;     //CG.FVTHROT_PWM_CTRL_REG0.StartingPWM_HighTime
  UCHAR                           ucHTLinkWidth;              //16 bit vs. 8 bit
  UCHAR                           ucMaxNBVoltageHigh;    
  UCHAR                           ucMinNBVoltageHigh;
}ATOM_INTEGRATED_SYSTEM_INFO;

/* Explanation on entries in ATOM_INTEGRATED_SYSTEM_INFO
ulBootUpMemoryClock:    For Intel IGP,it's the UMA system memory clock 
                        For AMD IGP,it's 0 if no SidePort memory installed or it's the boot-up SidePort memory clock
ulMaxSystemMemoryClock: For Intel IGP,it's the Max freq from memory SPD if memory runs in ASYNC mode or otherwise (SYNC mode) it's 0
                        For AMD IGP,for now this can be 0
ulMinSystemMemoryClock: For Intel IGP,it's 133MHz if memory runs in ASYNC mode or otherwise (SYNC mode) it's 0 
                        For AMD IGP,for now this can be 0

usFSBClock:             For Intel IGP,it's FSB Freq 
                        For AMD IGP,it's HT Link Speed

usK8MemoryClock:        For AMD IGP only. For RevF CPU, set it to 200
usK8SyncStartDelay:     For AMD IGP only. Memory access latency in K8, required for watermark calculation
usK8DataReturnTime:     For AMD IGP only. Memory access latency in K8, required for watermark calculation

VC:Voltage Control
ucMaxNBVoltage:         Voltage regulator dependent PWM value. Low 8 bits of the value for the max voltage.Set this one to 0xFF if VC without PWM. Set this to 0x0 if no VC at all.
ucMinNBVoltage:         Voltage regulator dependent PWM value. Low 8 bits of the value for the min voltage.Set this one to 0x00 if VC without PWM or no VC at all.

ucNumberOfCyclesInPeriod:   Indicate how many cycles when PWM duty is 100%. low 8 bits of the value. 
ucNumberOfCyclesInPeriodHi: Indicate how many cycles when PWM duty is 100%. high 8 bits of the value.If the PWM has an inverter,set bit [7]==1,otherwise set it 0 

ucMaxNBVoltageHigh:     Voltage regulator dependent PWM value. High 8 bits of  the value for the max voltage.Set this one to 0xFF if VC without PWM. Set this to 0x0 if no VC at all.
ucMinNBVoltageHigh:     Voltage regulator dependent PWM value. High 8 bits of the value for the min voltage.Set this one to 0x00 if VC without PWM or no VC at all.


usInterNBVoltageLow:    Voltage regulator dependent PWM value. The value makes the the voltage >=Min NB voltage but <=InterNBVoltageHigh. Set this to 0x0000 if VC without PWM or no VC at all.
usInterNBVoltageHigh:   Voltage regulator dependent PWM value. The value makes the the voltage >=InterNBVoltageLow but <=Max NB voltage.Set this to 0x0000 if VC without PWM or no VC at all.
*/


/*
The following IGP table is introduced from RS780, which is supposed to be put by SBIOS in FB before IGP VBIOS starts VPOST;
Then VBIOS will copy the whole structure to its image so all GPU SW components can access this data structure to get whatever they need. 
The enough reservation should allow us to never change table revisions. Whenever needed, a GPU SW component can use reserved portion for new data entries.

SW components can access the IGP system infor structure in the same way as before
*/


typedef struct _ATOM_INTEGRATED_SYSTEM_INFO_V2
{
  ATOM_COMMON_TABLE_HEADER   sHeader;
  ULONG	                     ulBootUpEngineClock;       //in 10kHz unit
  ULONG			     ulReserved1[2];            //must be 0x0 for the reserved
  ULONG	                     ulBootUpUMAClock;          //in 10kHz unit
  ULONG	                     ulBootUpSidePortClock;     //in 10kHz unit
  ULONG	                     ulMinSidePortClock;        //in 10kHz unit
  ULONG			     ulReserved2[6];            //must be 0x0 for the reserved
  ULONG                      ulSystemConfig;            //see explanation below
  ULONG                      ulBootUpReqDisplayVector;
  ULONG                      ulOtherDisplayMisc;
  ULONG                      ulDDISlot1Config;
  ULONG                      ulDDISlot2Config;
  UCHAR                      ucMemoryType;              //[3:0]=1:DDR1;=2:DDR2;=3:DDR3.[7:4] is reserved
  UCHAR                      ucUMAChannelNumber;
  UCHAR                      ucDockingPinBit;
  UCHAR                      ucDockingPinPolarity;
  ULONG                      ulDockingPinCFGInfo;
  ULONG                      ulCPUCapInfo;
  USHORT                     usNumberOfCyclesInPeriod;
  USHORT                     usMaxNBVoltage;
  USHORT                     usMinNBVoltage;
  USHORT                     usBootUpNBVoltage;
  ULONG                      ulHTLinkFreq;              //in 10Khz
  USHORT                     usMinHTLinkWidth;
  USHORT                     usMaxHTLinkWidth;
  USHORT                     usUMASyncStartDelay;
  USHORT                     usUMADataReturnTime;
  USHORT                     usLinkStatusZeroTime;
  USHORT                     usDACEfuse;				//for storing badgap value (for RS880 only)
  ULONG                      ulHighVoltageHTLinkFreq;     // in 10Khz
  ULONG                      ulLowVoltageHTLinkFreq;      // in 10Khz
  USHORT                     usMaxUpStreamHTLinkWidth;
  USHORT                     usMaxDownStreamHTLinkWidth;
  USHORT                     usMinUpStreamHTLinkWidth;
  USHORT                     usMinDownStreamHTLinkWidth;
  USHORT                     usFirmwareVersion;         //0 means FW is not supported. Otherwise it's the FW version loaded by SBIOS and driver should enable FW.
  USHORT                     usFullT0Time;             // Input to calculate minimum HT link change time required by NB P-State. Unit is 0.01us.
  ULONG                      ulReserved3[96];          //must be 0x0
}ATOM_INTEGRATED_SYSTEM_INFO_V2;   

/*
ulBootUpEngineClock:   Boot-up Engine Clock in 10Khz;
ulBootUpUMAClock:      Boot-up UMA Clock in 10Khz; it must be 0x0 when UMA is not present
ulBootUpSidePortClock: Boot-up SidePort Clock in 10Khz; it must be 0x0 when SidePort Memory is not present,this could be equal to or less than maximum supported Sideport memory clock

ulSystemConfig:  
Bit[0]=1: PowerExpress mode =0 Non-PowerExpress mode; 
Bit[1]=1: system boots up at AMD overdrived state or user customized  mode. In this case, driver will just stick to this boot-up mode. No other PowerPlay state
      =0: system boots up at driver control state. Power state depends on PowerPlay table.
Bit[2]=1: PWM method is used on NB voltage control. =0: GPIO method is used.
Bit[3]=1: Only one power state(Performance) will be supported.
      =0: Multiple power states supported from PowerPlay table.
Bit[4]=1: CLMC is supported and enabled on current system. 
      =0: CLMC is not supported or enabled on current system. SBIOS need to support HT link/freq change through ATIF interface.  
Bit[5]=1: Enable CDLW for all driver control power states. Max HT width is from SBIOS, while Min HT width is determined by display requirement.  
      =0: CDLW is disabled. If CLMC is enabled case, Min HT width will be set equal to Max HT width. If CLMC disabled case, Max HT width will be applied.
Bit[6]=1: High Voltage requested for all power states. In this case, voltage will be forced at 1.1v and powerplay table voltage drop/throttling request will be ignored.
      =0: Voltage settings is determined by powerplay table.
Bit[7]=1: Enable CLMC as hybrid Mode. CDLD and CILR will be disabled in this case and we're using legacy C1E. This is workaround for CPU(Griffin) performance issue.
      =0: Enable CLMC as regular mode, CDLD and CILR will be enabled.
Bit[8]=1: CDLF is supported and enabled on current system.
      =0: CDLF is not supported or enabled on current system.
Bit[9]=1: DLL Shut Down feature is enabled on current system.
      =0: DLL Shut Down feature is not enabled or supported on current system.

ulBootUpReqDisplayVector: This dword is a bit vector indicates what display devices are requested during boot-up. Refer to ATOM_DEVICE_xxx_SUPPORT for the bit vector definitions.

ulOtherDisplayMisc: [15:8]- Bootup LCD Expansion selection; 0-center, 1-full panel size expansion;
			              [7:0] - BootupTV standard selection; This is a bit vector to indicate what TV standards are supported by the system. Refer to ucTVSupportedStd definition;

ulDDISlot1Config: Describes the PCIE lane configuration on this DDI PCIE slot (ADD2 card) or connector (Mobile design).
      [3:0]  - Bit vector to indicate PCIE lane config of the DDI slot/connector on chassis (bit 0=1 lane 3:0; bit 1=1 lane 7:4; bit 2=1 lane 11:8; bit 3=1 lane 15:12)
			[7:4]  - Bit vector to indicate PCIE lane config of the same DDI slot/connector on docking station (bit 4=1 lane 3:0; bit 5=1 lane 7:4; bit 6=1 lane 11:8; bit 7=1 lane 15:12)
      When a DDI connector is not "paired" (meaming two connections mutualexclusive on chassis or docking, only one of them can be connected at one time.
      in both chassis and docking, SBIOS has to duplicate the same PCIE lane info from chassis to docking or vice versa. For example:
      one DDI connector is only populated in docking with PCIE lane 8-11, but there is no paired connection on chassis, SBIOS has to copy bit 6 to bit 2.

			[15:8] - Lane configuration attribute; 
      [23:16]- Connector type, possible value:
               CONNECTOR_OBJECT_ID_SINGLE_LINK_DVI_D
               CONNECTOR_OBJECT_ID_DUAL_LINK_DVI_D
               CONNECTOR_OBJECT_ID_HDMI_TYPE_A
               CONNECTOR_OBJECT_ID_DISPLAYPORT
               CONNECTOR_OBJECT_ID_eDP
			[31:24]- Reserved

ulDDISlot2Config: Same as Slot1.
ucMemoryType: SidePort memory type, set it to 0x0 when Sideport memory is not installed. Driver needs this info to change sideport memory clock. Not for display in CCC.
For IGP, Hypermemory is the only memory type showed in CCC.

ucUMAChannelNumber:  how many channels for the UMA;

ulDockingPinCFGInfo: [15:0]-Bus/Device/Function # to CFG to read this Docking Pin; [31:16]-reg offset in CFG to read this pin 
ucDockingPinBit:     which bit in this register to read the pin status;
ucDockingPinPolarity:Polarity of the pin when docked;

ulCPUCapInfo:        [7:0]=1:Griffin;[7:0]=2:Greyhound;[7:0]=3:K8, other bits reserved for now and must be 0x0

usNumberOfCyclesInPeriod:Indicate how many cycles when PWM duty is 100%.

usMaxNBVoltage:Max. voltage control value in either PWM or GPIO mode. 
usMinNBVoltage:Min. voltage control value in either PWM or GPIO mode.
                    GPIO mode: both usMaxNBVoltage & usMinNBVoltage have a valid value ulSystemConfig.SYSTEM_CONFIG_USE_PWM_ON_VOLTAGE=0
                    PWM mode: both usMaxNBVoltage & usMinNBVoltage have a valid value ulSystemConfig.SYSTEM_CONFIG_USE_PWM_ON_VOLTAGE=1
                    GPU SW don't control mode: usMaxNBVoltage & usMinNBVoltage=0 and no care about ulSystemConfig.SYSTEM_CONFIG_USE_PWM_ON_VOLTAGE

usBootUpNBVoltage:Boot-up voltage regulator dependent PWM value.

ulHTLinkFreq:       Bootup HT link Frequency in 10Khz.
usMinHTLinkWidth:   Bootup minimum HT link width. If CDLW disabled, this is equal to usMaxHTLinkWidth. 
                    If CDLW enabled, both upstream and downstream width should be the same during bootup.
usMaxHTLinkWidth:   Bootup maximum HT link width. If CDLW disabled, this is equal to usMinHTLinkWidth. 
                    If CDLW enabled, both upstream and downstream width should be the same during bootup.  

usUMASyncStartDelay: Memory access latency, required for watermark calculation 
usUMADataReturnTime: Memory access latency, required for watermark calculation
usLinkStatusZeroTime:Memory access latency required for watermark calculation, set this to 0x0 for K8 CPU, set a proper value in 0.01 the unit of us 
for Griffin or Greyhound. SBIOS needs to convert to actual time by:
                     if T0Ttime [5:4]=00b, then usLinkStatusZeroTime=T0Ttime [3:0]*0.1us (0.0 to 1.5us)
                     if T0Ttime [5:4]=01b, then usLinkStatusZeroTime=T0Ttime [3:0]*0.5us (0.0 to 7.5us)
                     if T0Ttime [5:4]=10b, then usLinkStatusZeroTime=T0Ttime [3:0]*2.0us (0.0 to 30us)
                     if T0Ttime [5:4]=11b, and T0Ttime [3:0]=0x0 to 0xa, then usLinkStatusZeroTime=T0Ttime [3:0]*20us (0.0 to 200us)

ulHighVoltageHTLinkFreq:     HT link frequency for power state with low voltage. If boot up runs in HT1, this must be 0.
                             This must be less than or equal to ulHTLinkFreq(bootup frequency). 
ulLowVoltageHTLinkFreq:      HT link frequency for power state with low voltage or voltage scaling 1.0v~1.1v. If boot up runs in HT1, this must be 0.
                             This must be less than or equal to ulHighVoltageHTLinkFreq.

usMaxUpStreamHTLinkWidth:    Asymmetric link width support in the future, to replace usMaxHTLinkWidth. Not used for now.
usMaxDownStreamHTLinkWidth:  same as above.
usMinUpStreamHTLinkWidth:    Asymmetric link width support in the future, to replace usMinHTLinkWidth. Not used for now.
usMinDownStreamHTLinkWidth:  same as above.
*/


#define SYSTEM_CONFIG_POWEREXPRESS_ENABLE                 0x00000001
#define SYSTEM_CONFIG_RUN_AT_OVERDRIVE_ENGINE             0x00000002
#define SYSTEM_CONFIG_USE_PWM_ON_VOLTAGE                  0x00000004 
#define SYSTEM_CONFIG_PERFORMANCE_POWERSTATE_ONLY         0x00000008
#define SYSTEM_CONFIG_CLMC_ENABLED                        0x00000010
#define SYSTEM_CONFIG_CDLW_ENABLED                        0x00000020
#define SYSTEM_CONFIG_HIGH_VOLTAGE_REQUESTED              0x00000040
#define SYSTEM_CONFIG_CLMC_HYBRID_MODE_ENABLED            0x00000080
#define SYSTEM_CONFIG_CDLF_ENABLED                        0x00000100
#define SYSTEM_CONFIG_DLL_SHUTDOWN_ENABLED                0x00000200

#define IGP_DDI_SLOT_LANE_CONFIG_MASK                     0x000000FF

#define b0IGP_DDI_SLOT_LANE_MAP_MASK                      0x0F
#define b0IGP_DDI_SLOT_DOCKING_LANE_MAP_MASK              0xF0
#define b0IGP_DDI_SLOT_CONFIG_LANE_0_3                    0x01
#define b0IGP_DDI_SLOT_CONFIG_LANE_4_7                    0x02
#define b0IGP_DDI_SLOT_CONFIG_LANE_8_11                   0x04
#define b0IGP_DDI_SLOT_CONFIG_LANE_12_15                  0x08

#define IGP_DDI_SLOT_ATTRIBUTE_MASK                       0x0000FF00
#define IGP_DDI_SLOT_CONFIG_REVERSED                      0x00000100
#define b1IGP_DDI_SLOT_CONFIG_REVERSED                    0x01

#define IGP_DDI_SLOT_CONNECTOR_TYPE_MASK                  0x00FF0000

// IntegratedSystemInfoTable new Rev is V5 after V2, because of the real rev of V2 is v1.4. This rev is used for RR
typedef struct _ATOM_INTEGRATED_SYSTEM_INFO_V5
{
  ATOM_COMMON_TABLE_HEADER   sHeader;
  ULONG	                     ulBootUpEngineClock;       //in 10kHz unit
  ULONG                      ulDentistVCOFreq;          //Dentist VCO clock in 10kHz unit, the source of GPU SCLK, LCLK, UCLK and VCLK. 
  ULONG                      ulLClockFreq;              //GPU Lclk freq in 10kHz unit, have relationship with NCLK in NorthBridge
  ULONG	                     ulBootUpUMAClock;          //in 10kHz unit
  ULONG                      ulReserved1[8];            //must be 0x0 for the reserved
  ULONG                      ulBootUpReqDisplayVector;
  ULONG                      ulOtherDisplayMisc;
  ULONG                      ulReserved2[4];            //must be 0x0 for the reserved
  ULONG                      ulSystemConfig;            //TBD
  ULONG                      ulCPUCapInfo;              //TBD
  USHORT                     usMaxNBVoltage;            //high NB voltage, calculated using current VDDNB (D24F2xDC) and VDDNB offset fuse;
  USHORT                     usMinNBVoltage;            //low NB voltage, calculated using current VDDNB (D24F2xDC) and VDDNB offset fuse;
  USHORT                     usBootUpNBVoltage;         //boot up NB voltage
  UCHAR                      ucHtcTmpLmt;               //bit [22:16] of D24F3x64 Hardware Thermal Control (HTC) Register, may not be needed, TBD
  UCHAR                      ucTjOffset;                //bit [28:22] of D24F3xE4 Thermtrip Status Register,may not be needed, TBD
  ULONG                      ulReserved3[4];            //must be 0x0 for the reserved
  ULONG                      ulDDISlot1Config;          //see above ulDDISlot1Config definition
  ULONG                      ulDDISlot2Config;
  ULONG                      ulDDISlot3Config;
  ULONG                      ulDDISlot4Config;
  ULONG                      ulReserved4[4];            //must be 0x0 for the reserved
  UCHAR                      ucMemoryType;              //[3:0]=1:DDR1;=2:DDR2;=3:DDR3.[7:4] is reserved
  UCHAR                      ucUMAChannelNumber;
  USHORT                     usReserved;
  ULONG                      ulReserved5[4];            //must be 0x0 for the reserved
  ULONG                      ulCSR_M3_ARB_CNTL_DEFAULT[10];//arrays with values for CSR M3 arbiter for default
  ULONG                      ulCSR_M3_ARB_CNTL_UVD[10]; //arrays with values for CSR M3 arbiter for UVD playback
  ULONG                      ulCSR_M3_ARB_CNTL_FS3D[10];//arrays with values for CSR M3 arbiter for Full Screen 3D applications
  ULONG                      ulReserved6[61];           //must be 0x0
}ATOM_INTEGRATED_SYSTEM_INFO_V5;   

#define ATOM_CRT_INT_ENCODER1_INDEX                       0x00000000
#define ATOM_LCD_INT_ENCODER1_INDEX                       0x00000001
#define ATOM_TV_INT_ENCODER1_INDEX                        0x00000002
#define ATOM_DFP_INT_ENCODER1_INDEX                       0x00000003
#define ATOM_CRT_INT_ENCODER2_INDEX                       0x00000004
#define ATOM_LCD_EXT_ENCODER1_INDEX                       0x00000005
#define ATOM_TV_EXT_ENCODER1_INDEX                        0x00000006
#define ATOM_DFP_EXT_ENCODER1_INDEX                       0x00000007
#define ATOM_CV_INT_ENCODER1_INDEX                        0x00000008
#define ATOM_DFP_INT_ENCODER2_INDEX                       0x00000009
#define ATOM_CRT_EXT_ENCODER1_INDEX                       0x0000000A
#define ATOM_CV_EXT_ENCODER1_INDEX                        0x0000000B
#define ATOM_DFP_INT_ENCODER3_INDEX                       0x0000000C
#define ATOM_DFP_INT_ENCODER4_INDEX                       0x0000000D

// define ASIC internal encoder id ( bit vector ), used for CRTC_SourceSelTable
#define ASIC_INT_DAC1_ENCODER_ID    											0x00 
#define ASIC_INT_TV_ENCODER_ID														0x02
#define ASIC_INT_DIG1_ENCODER_ID													0x03
#define ASIC_INT_DAC2_ENCODER_ID													0x04
#define ASIC_EXT_TV_ENCODER_ID														0x06
#define ASIC_INT_DVO_ENCODER_ID														0x07
#define ASIC_INT_DIG2_ENCODER_ID													0x09
#define ASIC_EXT_DIG_ENCODER_ID														0x05
#define ASIC_EXT_DIG2_ENCODER_ID													0x08
#define ASIC_INT_DIG3_ENCODER_ID													0x0a
#define ASIC_INT_DIG4_ENCODER_ID													0x0b
#define ASIC_INT_DIG5_ENCODER_ID													0x0c
#define ASIC_INT_DIG6_ENCODER_ID													0x0d

//define Encoder attribute
#define ATOM_ANALOG_ENCODER																0
#define ATOM_DIGITAL_ENCODER															1		
#define ATOM_DP_ENCODER															      2		

#define ATOM_ENCODER_ENUM_MASK                            0x70
#define ATOM_ENCODER_ENUM_ID1                             0x00
#define ATOM_ENCODER_ENUM_ID2                             0x10
#define ATOM_ENCODER_ENUM_ID3                             0x20
#define ATOM_ENCODER_ENUM_ID4                             0x30
#define ATOM_ENCODER_ENUM_ID5                             0x40 
#define ATOM_ENCODER_ENUM_ID6                             0x50

#define ATOM_DEVICE_CRT1_INDEX                            0x00000000
#define ATOM_DEVICE_LCD1_INDEX                            0x00000001
#define ATOM_DEVICE_TV1_INDEX                             0x00000002
#define ATOM_DEVICE_DFP1_INDEX                            0x00000003
#define ATOM_DEVICE_CRT2_INDEX                            0x00000004
#define ATOM_DEVICE_LCD2_INDEX                            0x00000005
#define ATOM_DEVICE_DFP6_INDEX                            0x00000006
#define ATOM_DEVICE_DFP2_INDEX                            0x00000007
#define ATOM_DEVICE_CV_INDEX                              0x00000008
#define ATOM_DEVICE_DFP3_INDEX                            0x00000009
#define ATOM_DEVICE_DFP4_INDEX                            0x0000000A
#define ATOM_DEVICE_DFP5_INDEX                            0x0000000B

#define ATOM_DEVICE_RESERVEDC_INDEX                       0x0000000C
#define ATOM_DEVICE_RESERVEDD_INDEX                       0x0000000D
#define ATOM_DEVICE_RESERVEDE_INDEX                       0x0000000E
#define ATOM_DEVICE_RESERVEDF_INDEX                       0x0000000F
#define ATOM_MAX_SUPPORTED_DEVICE_INFO                    (ATOM_DEVICE_DFP3_INDEX+1)
#define ATOM_MAX_SUPPORTED_DEVICE_INFO_2                  ATOM_MAX_SUPPORTED_DEVICE_INFO
#define ATOM_MAX_SUPPORTED_DEVICE_INFO_3                  (ATOM_DEVICE_DFP5_INDEX + 1 )

#define ATOM_MAX_SUPPORTED_DEVICE                         (ATOM_DEVICE_RESERVEDF_INDEX+1)

#define ATOM_DEVICE_CRT1_SUPPORT                          (0x1L << ATOM_DEVICE_CRT1_INDEX )
#define ATOM_DEVICE_LCD1_SUPPORT                          (0x1L << ATOM_DEVICE_LCD1_INDEX )
#define ATOM_DEVICE_TV1_SUPPORT                           (0x1L << ATOM_DEVICE_TV1_INDEX  )
#define ATOM_DEVICE_DFP1_SUPPORT                          (0x1L << ATOM_DEVICE_DFP1_INDEX )
#define ATOM_DEVICE_CRT2_SUPPORT                          (0x1L << ATOM_DEVICE_CRT2_INDEX )
#define ATOM_DEVICE_LCD2_SUPPORT                          (0x1L << ATOM_DEVICE_LCD2_INDEX )
#define ATOM_DEVICE_DFP6_SUPPORT                          (0x1L << ATOM_DEVICE_DFP6_INDEX )
#define ATOM_DEVICE_DFP2_SUPPORT                          (0x1L << ATOM_DEVICE_DFP2_INDEX )
#define ATOM_DEVICE_CV_SUPPORT                            (0x1L << ATOM_DEVICE_CV_INDEX   )
#define ATOM_DEVICE_DFP3_SUPPORT                          (0x1L << ATOM_DEVICE_DFP3_INDEX )
#define ATOM_DEVICE_DFP4_SUPPORT                          (0x1L << ATOM_DEVICE_DFP4_INDEX )
#define ATOM_DEVICE_DFP5_SUPPORT                          (0x1L << ATOM_DEVICE_DFP5_INDEX )

#define ATOM_DEVICE_CRT_SUPPORT                           (ATOM_DEVICE_CRT1_SUPPORT | ATOM_DEVICE_CRT2_SUPPORT)
#define ATOM_DEVICE_DFP_SUPPORT                           (ATOM_DEVICE_DFP1_SUPPORT | ATOM_DEVICE_DFP2_SUPPORT |  ATOM_DEVICE_DFP3_SUPPORT | ATOM_DEVICE_DFP4_SUPPORT | ATOM_DEVICE_DFP5_SUPPORT | ATOM_DEVICE_DFP6_SUPPORT)
#define ATOM_DEVICE_TV_SUPPORT                            (ATOM_DEVICE_TV1_SUPPORT)
#define ATOM_DEVICE_LCD_SUPPORT                           (ATOM_DEVICE_LCD1_SUPPORT | ATOM_DEVICE_LCD2_SUPPORT)

#define ATOM_DEVICE_CONNECTOR_TYPE_MASK                   0x000000F0
#define ATOM_DEVICE_CONNECTOR_TYPE_SHIFT                  0x00000004
#define ATOM_DEVICE_CONNECTOR_VGA                         0x00000001
#define ATOM_DEVICE_CONNECTOR_DVI_I                       0x00000002
#define ATOM_DEVICE_CONNECTOR_DVI_D                       0x00000003
#define ATOM_DEVICE_CONNECTOR_DVI_A                       0x00000004
#define ATOM_DEVICE_CONNECTOR_SVIDEO                      0x00000005
#define ATOM_DEVICE_CONNECTOR_COMPOSITE                   0x00000006
#define ATOM_DEVICE_CONNECTOR_LVDS                        0x00000007
#define ATOM_DEVICE_CONNECTOR_DIGI_LINK                   0x00000008
#define ATOM_DEVICE_CONNECTOR_SCART                       0x00000009
#define ATOM_DEVICE_CONNECTOR_HDMI_TYPE_A                 0x0000000A
#define ATOM_DEVICE_CONNECTOR_HDMI_TYPE_B                 0x0000000B
#define ATOM_DEVICE_CONNECTOR_CASE_1                      0x0000000E
#define ATOM_DEVICE_CONNECTOR_DISPLAYPORT                 0x0000000F


#define ATOM_DEVICE_DAC_INFO_MASK                         0x0000000F
#define ATOM_DEVICE_DAC_INFO_SHIFT                        0x00000000
#define ATOM_DEVICE_DAC_INFO_NODAC                        0x00000000
#define ATOM_DEVICE_DAC_INFO_DACA                         0x00000001
#define ATOM_DEVICE_DAC_INFO_DACB                         0x00000002
#define ATOM_DEVICE_DAC_INFO_EXDAC                        0x00000003

#define ATOM_DEVICE_I2C_ID_NOI2C                          0x00000000

#define ATOM_DEVICE_I2C_LINEMUX_MASK                      0x0000000F
#define ATOM_DEVICE_I2C_LINEMUX_SHIFT                     0x00000000

#define ATOM_DEVICE_I2C_ID_MASK                           0x00000070
#define ATOM_DEVICE_I2C_ID_SHIFT                          0x00000004
#define ATOM_DEVICE_I2C_ID_IS_FOR_NON_MM_USE              0x00000001
#define ATOM_DEVICE_I2C_ID_IS_FOR_MM_USE                  0x00000002
#define ATOM_DEVICE_I2C_ID_IS_FOR_SDVO_USE                0x00000003    //For IGP RS600
#define ATOM_DEVICE_I2C_ID_IS_FOR_DAC_SCL                 0x00000004    //For IGP RS690

#define ATOM_DEVICE_I2C_HARDWARE_CAP_MASK                 0x00000080
#define ATOM_DEVICE_I2C_HARDWARE_CAP_SHIFT                0x00000007
#define	ATOM_DEVICE_USES_SOFTWARE_ASSISTED_I2C            0x00000000
#define	ATOM_DEVICE_USES_HARDWARE_ASSISTED_I2C            0x00000001

//  usDeviceSupport:
//  Bits0	= 0 - no CRT1 support= 1- CRT1 is supported
//  Bit 1	= 0 - no LCD1 support= 1- LCD1 is supported
//  Bit 2	= 0 - no TV1  support= 1- TV1  is supported
//  Bit 3	= 0 - no DFP1 support= 1- DFP1 is supported
//  Bit 4	= 0 - no CRT2 support= 1- CRT2 is supported
//  Bit 5	= 0 - no LCD2 support= 1- LCD2 is supported
//  Bit 6	= 0 - no DFP6 support= 1- DFP6 is supported
//  Bit 7	= 0 - no DFP2 support= 1- DFP2 is supported
//  Bit 8	= 0 - no CV   support= 1- CV   is supported
//  Bit 9	= 0 - no DFP3 support= 1- DFP3 is supported
//  Bit 10      = 0 - no DFP4 support= 1- DFP4 is supported
//  Bit 11      = 0 - no DFP5 support= 1- DFP5 is supported
//   
//  

/****************************************************************************/
/* Structure used in MclkSS_InfoTable                                       */
/****************************************************************************/
//		ucI2C_ConfigID
//    [7:0] - I2C LINE Associate ID
//          = 0   - no I2C
//    [7]		-	HW_Cap        =	1,  [6:0]=HW assisted I2C ID(HW line selection)
//                          =	0,  [6:0]=SW assisted I2C ID
//    [6-4]	- HW_ENGINE_ID  =	1,  HW engine for NON multimedia use
//                          =	2,	HW engine for Multimedia use
//                          =	3-7	Reserved for future I2C engines
//		[3-0] - I2C_LINE_MUX  = A Mux number when it's HW assisted I2C or GPIO ID when it's SW I2C

typedef struct _ATOM_I2C_ID_CONFIG
{
#if ATOM_BIG_ENDIAN
  UCHAR   bfHW_Capable:1;
  UCHAR   bfHW_EngineID:3;
  UCHAR   bfI2C_LineMux:4;
#else
  UCHAR   bfI2C_LineMux:4;
  UCHAR   bfHW_EngineID:3;
  UCHAR   bfHW_Capable:1;
#endif
}ATOM_I2C_ID_CONFIG;

typedef union _ATOM_I2C_ID_CONFIG_ACCESS
{
  ATOM_I2C_ID_CONFIG sbfAccess;
  UCHAR              ucAccess;
}ATOM_I2C_ID_CONFIG_ACCESS;
   

/****************************************************************************/	
// Structure used in GPIO_I2C_InfoTable
/****************************************************************************/	
typedef struct _ATOM_GPIO_I2C_ASSIGMENT
{
  USHORT                    usClkMaskRegisterIndex;
  USHORT                    usClkEnRegisterIndex;
  USHORT                    usClkY_RegisterIndex;
  USHORT                    usClkA_RegisterIndex;
  USHORT                    usDataMaskRegisterIndex;
  USHORT                    usDataEnRegisterIndex;
  USHORT                    usDataY_RegisterIndex;
  USHORT                    usDataA_RegisterIndex;
  ATOM_I2C_ID_CONFIG_ACCESS sucI2cId;
  UCHAR                     ucClkMaskShift;
  UCHAR                     ucClkEnShift;
  UCHAR                     ucClkY_Shift;
  UCHAR                     ucClkA_Shift;
  UCHAR                     ucDataMaskShift;
  UCHAR                     ucDataEnShift;
  UCHAR                     ucDataY_Shift;
  UCHAR                     ucDataA_Shift;
  UCHAR                     ucReserved1;
  UCHAR                     ucReserved2;
}ATOM_GPIO_I2C_ASSIGMENT;

typedef struct _ATOM_GPIO_I2C_INFO
{ 
  ATOM_COMMON_TABLE_HEADER	sHeader;
  ATOM_GPIO_I2C_ASSIGMENT   asGPIO_Info[ATOM_MAX_SUPPORTED_DEVICE];
}ATOM_GPIO_I2C_INFO;

/****************************************************************************/	
// Common Structure used in other structures
/****************************************************************************/	

#ifndef _H2INC
  
//Please don't add or expand this bitfield structure below, this one will retire soon.!
typedef struct _ATOM_MODE_MISC_INFO
{ 
#if ATOM_BIG_ENDIAN
  USHORT Reserved:6;
  USHORT RGB888:1;
  USHORT DoubleClock:1;
  USHORT Interlace:1;
  USHORT CompositeSync:1;
  USHORT V_ReplicationBy2:1;
  USHORT H_ReplicationBy2:1;
  USHORT VerticalCutOff:1;
  USHORT VSyncPolarity:1;      //0=Active High, 1=Active Low
  USHORT HSyncPolarity:1;      //0=Active High, 1=Active Low
  USHORT HorizontalCutOff:1;
#else
  USHORT HorizontalCutOff:1;
  USHORT HSyncPolarity:1;      //0=Active High, 1=Active Low
  USHORT VSyncPolarity:1;      //0=Active High, 1=Active Low
  USHORT VerticalCutOff:1;
  USHORT H_ReplicationBy2:1;
  USHORT V_ReplicationBy2:1;
  USHORT CompositeSync:1;
  USHORT Interlace:1;
  USHORT DoubleClock:1;
  USHORT RGB888:1;
  USHORT Reserved:6;           
#endif
}ATOM_MODE_MISC_INFO;
  
typedef union _ATOM_MODE_MISC_INFO_ACCESS
{ 
  ATOM_MODE_MISC_INFO sbfAccess;
  USHORT              usAccess;
}ATOM_MODE_MISC_INFO_ACCESS;
  
#else
  
typedef union _ATOM_MODE_MISC_INFO_ACCESS
{ 
  USHORT              usAccess;
}ATOM_MODE_MISC_INFO_ACCESS;
   
#endif

// usModeMiscInfo-
#define ATOM_H_CUTOFF           0x01
#define ATOM_HSYNC_POLARITY     0x02             //0=Active High, 1=Active Low
#define ATOM_VSYNC_POLARITY     0x04             //0=Active High, 1=Active Low
#define ATOM_V_CUTOFF           0x08
#define ATOM_H_REPLICATIONBY2   0x10
#define ATOM_V_REPLICATIONBY2   0x20
#define ATOM_COMPOSITESYNC      0x40
#define ATOM_INTERLACE          0x80
#define ATOM_DOUBLE_CLOCK_MODE  0x100
#define ATOM_RGB888_MODE        0x200

//usRefreshRate-
#define ATOM_REFRESH_43         43
#define ATOM_REFRESH_47         47
#define ATOM_REFRESH_56         56	
#define ATOM_REFRESH_60         60
#define ATOM_REFRESH_65         65
#define ATOM_REFRESH_70         70
#define ATOM_REFRESH_72         72
#define ATOM_REFRESH_75         75
#define ATOM_REFRESH_85         85

// ATOM_MODE_TIMING data are exactly the same as VESA timing data.
// Translation from EDID to ATOM_MODE_TIMING, use the following formula.
//
//	VESA_HTOTAL			=	VESA_ACTIVE + 2* VESA_BORDER + VESA_BLANK
//						=	EDID_HA + EDID_HBL
//	VESA_HDISP			=	VESA_ACTIVE	=	EDID_HA
//	VESA_HSYNC_START	=	VESA_ACTIVE + VESA_BORDER + VESA_FRONT_PORCH
//						=	EDID_HA + EDID_HSO
//	VESA_HSYNC_WIDTH	=	VESA_HSYNC_TIME	=	EDID_HSPW
//	VESA_BORDER			=	EDID_BORDER

/****************************************************************************/	
// Structure used in SetCRTC_UsingDTDTimingTable
/****************************************************************************/	
typedef struct _SET_CRTC_USING_DTD_TIMING_PARAMETERS
{
  USHORT  usH_Size;
  USHORT  usH_Blanking_Time;
  USHORT  usV_Size;
  USHORT  usV_Blanking_Time;			
  USHORT  usH_SyncOffset;
  USHORT  usH_SyncWidth;
  USHORT  usV_SyncOffset;
  USHORT  usV_SyncWidth;
  ATOM_MODE_MISC_INFO_ACCESS  susModeMiscInfo;  
  UCHAR   ucH_Border;         // From DFP EDID
  UCHAR   ucV_Border;
  UCHAR   ucCRTC;             // ATOM_CRTC1 or ATOM_CRTC2  
  UCHAR   ucPadding[3];
}SET_CRTC_USING_DTD_TIMING_PARAMETERS;

/****************************************************************************/	
// Structure used in SetCRTC_TimingTable
/****************************************************************************/	
typedef struct _SET_CRTC_TIMING_PARAMETERS
{
  USHORT                      usH_Total;        // horizontal total
  USHORT                      usH_Disp;         // horizontal display
  USHORT                      usH_SyncStart;    // horozontal Sync start
  USHORT                      usH_SyncWidth;    // horizontal Sync width
  USHORT                      usV_Total;        // vertical total
  USHORT                      usV_Disp;         // vertical display
  USHORT                      usV_SyncStart;    // vertical Sync start
  USHORT                      usV_SyncWidth;    // vertical Sync width
  ATOM_MODE_MISC_INFO_ACCESS  susModeMiscInfo;
  UCHAR                       ucCRTC;           // ATOM_CRTC1 or ATOM_CRTC2
  UCHAR                       ucOverscanRight;  // right
  UCHAR                       ucOverscanLeft;   // left
  UCHAR                       ucOverscanBottom; // bottom
  UCHAR                       ucOverscanTop;    // top
  UCHAR                       ucReserved;
}SET_CRTC_TIMING_PARAMETERS;
#define SET_CRTC_TIMING_PARAMETERS_PS_ALLOCATION SET_CRTC_TIMING_PARAMETERS

/****************************************************************************/	
// Structure used in StandardVESA_TimingTable
//                   AnalogTV_InfoTable 
//                   ComponentVideoInfoTable
/****************************************************************************/	
typedef struct _ATOM_MODE_TIMING
{
  USHORT  usCRTC_H_Total;
  USHORT  usCRTC_H_Disp;
  USHORT  usCRTC_H_SyncStart;
  USHORT  usCRTC_H_SyncWidth;
  USHORT  usCRTC_V_Total;
  USHORT  usCRTC_V_Disp;
  USHORT  usCRTC_V_SyncStart;
  USHORT  usCRTC_V_SyncWidth;
  USHORT  usPixelClock;					                 //in 10Khz unit
  ATOM_MODE_MISC_INFO_ACCESS  susModeMiscInfo;
  USHORT  usCRTC_OverscanRight;
  USHORT  usCRTC_OverscanLeft;
  USHORT  usCRTC_OverscanBottom;
  USHORT  usCRTC_OverscanTop;
  USHORT  usReserve;
  UCHAR   ucInternalModeNumber;
  UCHAR   ucRefreshRate;
}ATOM_MODE_TIMING;

typedef struct _ATOM_DTD_FORMAT
{
  USHORT  usPixClk;
  USHORT  usHActive;
  USHORT  usHBlanking_Time;
  USHORT  usVActive;
  USHORT  usVBlanking_Time;			
  USHORT  usHSyncOffset;
  USHORT  usHSyncWidth;
  USHORT  usVSyncOffset;
  USHORT  usVSyncWidth;
  USHORT  usImageHSize;
  USHORT  usImageVSize;
  UCHAR   ucHBorder;
  UCHAR   ucVBorder;
  ATOM_MODE_MISC_INFO_ACCESS susModeMiscInfo;
  UCHAR   ucInternalModeNumber;
  UCHAR   ucRefreshRate;
}ATOM_DTD_FORMAT;

/****************************************************************************/	
// Structure used in LVDS_InfoTable 
//  * Need a document to describe this table
/****************************************************************************/	
#define SUPPORTED_LCD_REFRESHRATE_30Hz          0x0004
#define SUPPORTED_LCD_REFRESHRATE_40Hz          0x0008
#define SUPPORTED_LCD_REFRESHRATE_50Hz          0x0010
#define SUPPORTED_LCD_REFRESHRATE_60Hz          0x0020

//ucTableFormatRevision=1
//ucTableContentRevision=1
typedef struct _ATOM_LVDS_INFO
{
  ATOM_COMMON_TABLE_HEADER sHeader;  
  ATOM_DTD_FORMAT     sLCDTiming;
  USHORT              usModePatchTableOffset;
  USHORT              usSupportedRefreshRate;     //Refer to panel info table in ATOMBIOS extension Spec.
  USHORT              usOffDelayInMs;
  UCHAR               ucPowerSequenceDigOntoDEin10Ms;
  UCHAR               ucPowerSequenceDEtoBLOnin10Ms;
  UCHAR               ucLVDS_Misc;               // Bit0:{=0:single, =1:dual},Bit1 {=0:666RGB, =1:888RGB},Bit2:3:{Grey level}
                                                 // Bit4:{=0:LDI format for RGB888, =1 FPDI format for RGB888}
                                                 // Bit5:{=0:Spatial Dithering disabled;1 Spatial Dithering enabled}
                                                 // Bit6:{=0:Temporal Dithering disabled;1 Temporal Dithering enabled}
  UCHAR               ucPanelDefaultRefreshRate;
  UCHAR               ucPanelIdentification;
  UCHAR               ucSS_Id;
}ATOM_LVDS_INFO;

//ucTableFormatRevision=1
//ucTableContentRevision=2
typedef struct _ATOM_LVDS_INFO_V12
{
  ATOM_COMMON_TABLE_HEADER sHeader;  
  ATOM_DTD_FORMAT     sLCDTiming;
  USHORT              usExtInfoTableOffset;
  USHORT              usSupportedRefreshRate;     //Refer to panel info table in ATOMBIOS extension Spec.
  USHORT              usOffDelayInMs;
  UCHAR               ucPowerSequenceDigOntoDEin10Ms;
  UCHAR               ucPowerSequenceDEtoBLOnin10Ms;
  UCHAR               ucLVDS_Misc;               // Bit0:{=0:single, =1:dual},Bit1 {=0:666RGB, =1:888RGB},Bit2:3:{Grey level}
                                                 // Bit4:{=0:LDI format for RGB888, =1 FPDI format for RGB888}
                                                 // Bit5:{=0:Spatial Dithering disabled;1 Spatial Dithering enabled}
                                                 // Bit6:{=0:Temporal Dithering disabled;1 Temporal Dithering enabled}
  UCHAR               ucPanelDefaultRefreshRate;
  UCHAR               ucPanelIdentification;
  UCHAR               ucSS_Id;
  USHORT              usLCDVenderID;
  USHORT              usLCDProductID;
  UCHAR               ucLCDPanel_SpecialHandlingCap; 
	UCHAR								ucPanelInfoSize;					//  start from ATOM_DTD_FORMAT to end of panel info, include ExtInfoTable
  UCHAR               ucReserved[2];
}ATOM_LVDS_INFO_V12;

//Definitions for ucLCDPanel_SpecialHandlingCap:

//Once DAL sees this CAP is set, it will read EDID from LCD on its own instead of using sLCDTiming in ATOM_LVDS_INFO_V12. 
//Other entries in ATOM_LVDS_INFO_V12 are still valid/useful to DAL 
#define	LCDPANEL_CAP_READ_EDID                  0x1

//If a design supports DRR (dynamic refresh rate) on internal panels (LVDS or EDP), this cap is set in ucLCDPanel_SpecialHandlingCap together
//with multiple supported refresh rates@usSupportedRefreshRate. This cap should not be set when only slow refresh rate is supported (static
//refresh rate switch by SW. This is only valid from ATOM_LVDS_INFO_V12
#define	LCDPANEL_CAP_DRR_SUPPORTED              0x2

//Use this cap bit for a quick reference whether an embadded panel (LCD1 ) is LVDS or eDP.
#define	LCDPANEL_CAP_eDP                        0x4


//Color Bit Depth definition in EDID V1.4 @BYTE 14h
//Bit 6  5  4
                              //      0  0  0  -  Color bit depth is undefined
                              //      0  0  1  -  6 Bits per Primary Color
                              //      0  1  0  -  8 Bits per Primary Color
                              //      0  1  1  - 10 Bits per Primary Color
                              //      1  0  0  - 12 Bits per Primary Color
                              //      1  0  1  - 14 Bits per Primary Color
                              //      1  1  0  - 16 Bits per Primary Color
                              //      1  1  1  - Reserved

#define PANEL_COLOR_BIT_DEPTH_MASK    0x70

// Bit7:{=0:Random Dithering disabled;1 Random Dithering enabled}   
#define PANEL_RANDOM_DITHER   0x80
#define PANEL_RANDOM_DITHER_MASK   0x80


#define ATOM_LVDS_INFO_LAST  ATOM_LVDS_INFO_V12

typedef struct  _ATOM_PATCH_RECORD_MODE
{
  UCHAR     ucRecordType;
  USHORT    usHDisp;
  USHORT    usVDisp;
}ATOM_PATCH_RECORD_MODE;

typedef struct  _ATOM_LCD_RTS_RECORD
{
  UCHAR     ucRecordType;
  UCHAR     ucRTSValue;
}ATOM_LCD_RTS_RECORD;

//!! If the record below exits, it shoud always be the first record for easy use in command table!!! 
// The record below is only used when LVDS_Info is present. From ATOM_LVDS_INFO_V12, use ucLCDPanel_SpecialHandlingCap instead.
typedef struct  _ATOM_LCD_MODE_CONTROL_CAP
{
  UCHAR     ucRecordType;
  USHORT    usLCDCap;
}ATOM_LCD_MODE_CONTROL_CAP;

#define LCD_MODE_CAP_BL_OFF                   1
#define LCD_MODE_CAP_CRTC_OFF                 2
#define LCD_MODE_CAP_PANEL_OFF                4

typedef struct _ATOM_FAKE_EDID_PATCH_RECORD
{
  UCHAR ucRecordType;
  UCHAR ucFakeEDIDLength;
  UCHAR ucFakeEDIDString[1];    // This actually has ucFakeEdidLength elements.
} ATOM_FAKE_EDID_PATCH_RECORD;

typedef struct  _ATOM_PANEL_RESOLUTION_PATCH_RECORD
{
   UCHAR    ucRecordType;
   USHORT		usHSize;
   USHORT		usVSize;
}ATOM_PANEL_RESOLUTION_PATCH_RECORD;

#define LCD_MODE_PATCH_RECORD_MODE_TYPE       1
#define LCD_RTS_RECORD_TYPE                   2
#define LCD_CAP_RECORD_TYPE                   3
#define LCD_FAKE_EDID_PATCH_RECORD_TYPE       4
#define LCD_PANEL_RESOLUTION_RECORD_TYPE      5
#define ATOM_RECORD_END_TYPE                  0xFF

/****************************Spread Spectrum Info Table Definitions **********************/

//ucTableFormatRevision=1
//ucTableContentRevision=2
typedef struct _ATOM_SPREAD_SPECTRUM_ASSIGNMENT
{
  USHORT              usSpreadSpectrumPercentage; 
  UCHAR               ucSpreadSpectrumType;	    //Bit1=0 Down Spread,=1 Center Spread. Bit1=1 Ext. =0 Int. Bit2=1: PCIE REFCLK SS =0 iternal PPLL SS  Others:TBD
  UCHAR               ucSS_Step;
  UCHAR               ucSS_Delay;
  UCHAR               ucSS_Id;
  UCHAR               ucRecommendedRef_Div;
  UCHAR               ucSS_Range;               //it was reserved for V11
}ATOM_SPREAD_SPECTRUM_ASSIGNMENT;

#define ATOM_MAX_SS_ENTRY                      16
#define ATOM_DP_SS_ID1												 0x0f1			// SS ID for internal DP stream at 2.7Ghz. if ATOM_DP_SS_ID2 does not exist in SS_InfoTable, it is used for internal DP stream at 1.62Ghz as well. 
#define ATOM_DP_SS_ID2												 0x0f2			// SS ID for internal DP stream at 1.62Ghz, if it exists in SS_InfoTable. 
#define ATOM_LVLINK_2700MHz_SS_ID              0x0f3      // SS ID for LV link translator chip at 2.7Ghz
#define ATOM_LVLINK_1620MHz_SS_ID              0x0f4      // SS ID for LV link translator chip at 1.62Ghz


#define ATOM_SS_DOWN_SPREAD_MODE_MASK          0x00000000
#define ATOM_SS_DOWN_SPREAD_MODE               0x00000000
#define ATOM_SS_CENTRE_SPREAD_MODE_MASK        0x00000001
#define ATOM_SS_CENTRE_SPREAD_MODE             0x00000001
#define ATOM_INTERNAL_SS_MASK                  0x00000000
#define ATOM_EXTERNAL_SS_MASK                  0x00000002
#define EXEC_SS_STEP_SIZE_SHIFT                2
#define EXEC_SS_DELAY_SHIFT                    4    
#define ACTIVEDATA_TO_BLON_DELAY_SHIFT         4

typedef struct _ATOM_SPREAD_SPECTRUM_INFO
{ 
  ATOM_COMMON_TABLE_HEADER	sHeader;
  ATOM_SPREAD_SPECTRUM_ASSIGNMENT   asSS_Info[ATOM_MAX_SS_ENTRY];
}ATOM_SPREAD_SPECTRUM_INFO;

/****************************************************************************/	
// Structure used in AnalogTV_InfoTable (Top level)
/****************************************************************************/	
//ucTVBootUpDefaultStd definiton:

//ATOM_TV_NTSC                1
//ATOM_TV_NTSCJ               2
//ATOM_TV_PAL                 3
//ATOM_TV_PALM                4
//ATOM_TV_PALCN               5
//ATOM_TV_PALN                6
//ATOM_TV_PAL60               7
//ATOM_TV_SECAM               8

//ucTVSupportedStd definition:
#define NTSC_SUPPORT          0x1
#define NTSCJ_SUPPORT         0x2

#define PAL_SUPPORT           0x4
#define PALM_SUPPORT          0x8
#define PALCN_SUPPORT         0x10
#define PALN_SUPPORT          0x20
#define PAL60_SUPPORT         0x40
#define SECAM_SUPPORT         0x80

#define MAX_SUPPORTED_TV_TIMING    2

typedef struct _ATOM_ANALOG_TV_INFO
{
  ATOM_COMMON_TABLE_HEADER sHeader;  
  UCHAR                    ucTV_SupportedStandard;
  UCHAR                    ucTV_BootUpDefaultStandard; 
  UCHAR                    ucExt_TV_ASIC_ID;
  UCHAR                    ucExt_TV_ASIC_SlaveAddr;
  /*ATOM_DTD_FORMAT          aModeTimings[MAX_SUPPORTED_TV_TIMING];*/
  ATOM_MODE_TIMING         aModeTimings[MAX_SUPPORTED_TV_TIMING];
}ATOM_ANALOG_TV_INFO;

#define MAX_SUPPORTED_TV_TIMING_V1_2    3

typedef struct _ATOM_ANALOG_TV_INFO_V1_2
{
  ATOM_COMMON_TABLE_HEADER sHeader;  
  UCHAR                    ucTV_SupportedStandard;
  UCHAR                    ucTV_BootUpDefaultStandard; 
  UCHAR                    ucExt_TV_ASIC_ID;
  UCHAR                    ucExt_TV_ASIC_SlaveAddr;
  ATOM_DTD_FORMAT          aModeTimings[MAX_SUPPORTED_TV_TIMING];
}ATOM_ANALOG_TV_INFO_V1_2;

typedef struct _ATOM_DPCD_INFO
{
  UCHAR   ucRevisionNumber;        //10h : Revision 1.0; 11h : Revision 1.1   
  UCHAR   ucMaxLinkRate;           //06h : 1.62Gbps per lane; 0Ah = 2.7Gbps per lane
  UCHAR   ucMaxLane;               //Bits 4:0 = MAX_LANE_COUNT (1/2/4). Bit 7 = ENHANCED_FRAME_CAP 
  UCHAR   ucMaxDownSpread;         //Bit0 = 0: No Down spread; Bit0 = 1: 0.5% (Subject to change according to DP spec)
}ATOM_DPCD_INFO;

#define ATOM_DPCD_MAX_LANE_MASK    0x1F

/**************************************************************************/
<<<<<<< HEAD
/*  VRAM usage and their definitions */
=======
// VRAM usage and their defintions
>>>>>>> 383be5d1

// One chunk of VRAM used by Bios are for HWICON surfaces,EDID data.
// Current Mode timing and Dail Timing and/or STD timing data EACH device. They can be broken down as below.
// All the addresses below are the offsets from the frame buffer start.They all MUST be Dword aligned!
// To driver: The physical address of this memory portion=mmFB_START(4K aligned)+ATOMBIOS_VRAM_USAGE_START_ADDR+ATOM_x_ADDR
// To Bios:  ATOMBIOS_VRAM_USAGE_START_ADDR+ATOM_x_ADDR->MM_INDEX 

#ifndef VESA_MEMORY_IN_64K_BLOCK
#define VESA_MEMORY_IN_64K_BLOCK        0x100       //256*64K=16Mb (Max. VESA memory is 16Mb!)
#endif

#define ATOM_EDID_RAW_DATASIZE          256         //In Bytes
#define ATOM_HWICON_SURFACE_SIZE        4096        //In Bytes
#define ATOM_HWICON_INFOTABLE_SIZE      32
#define MAX_DTD_MODE_IN_VRAM            6
#define ATOM_DTD_MODE_SUPPORT_TBL_SIZE  (MAX_DTD_MODE_IN_VRAM*28)    //28= (SIZEOF ATOM_DTD_FORMAT) 
#define ATOM_STD_MODE_SUPPORT_TBL_SIZE  32*8                         //32 is a predefined number,8= (SIZEOF ATOM_STD_FORMAT)
#define DFP_ENCODER_TYPE_OFFSET					0x80
#define DP_ENCODER_LANE_NUM_OFFSET			0x84
#define DP_ENCODER_LINK_RATE_OFFSET			0x88

#define ATOM_HWICON1_SURFACE_ADDR       0
#define ATOM_HWICON2_SURFACE_ADDR       (ATOM_HWICON1_SURFACE_ADDR + ATOM_HWICON_SURFACE_SIZE)
#define ATOM_HWICON_INFOTABLE_ADDR      (ATOM_HWICON2_SURFACE_ADDR + ATOM_HWICON_SURFACE_SIZE)
#define ATOM_CRT1_EDID_ADDR             (ATOM_HWICON_INFOTABLE_ADDR + ATOM_HWICON_INFOTABLE_SIZE)
#define ATOM_CRT1_DTD_MODE_TBL_ADDR     (ATOM_CRT1_EDID_ADDR + ATOM_EDID_RAW_DATASIZE)
#define ATOM_CRT1_STD_MODE_TBL_ADDR	    (ATOM_CRT1_DTD_MODE_TBL_ADDR + ATOM_DTD_MODE_SUPPORT_TBL_SIZE)

#define ATOM_LCD1_EDID_ADDR             (ATOM_CRT1_STD_MODE_TBL_ADDR + ATOM_STD_MODE_SUPPORT_TBL_SIZE)
#define ATOM_LCD1_DTD_MODE_TBL_ADDR     (ATOM_LCD1_EDID_ADDR + ATOM_EDID_RAW_DATASIZE)
#define ATOM_LCD1_STD_MODE_TBL_ADDR   	(ATOM_LCD1_DTD_MODE_TBL_ADDR + ATOM_DTD_MODE_SUPPORT_TBL_SIZE)

#define ATOM_TV1_DTD_MODE_TBL_ADDR      (ATOM_LCD1_STD_MODE_TBL_ADDR + ATOM_STD_MODE_SUPPORT_TBL_SIZE)

#define ATOM_DFP1_EDID_ADDR             (ATOM_TV1_DTD_MODE_TBL_ADDR + ATOM_DTD_MODE_SUPPORT_TBL_SIZE)
#define ATOM_DFP1_DTD_MODE_TBL_ADDR     (ATOM_DFP1_EDID_ADDR + ATOM_EDID_RAW_DATASIZE)
#define ATOM_DFP1_STD_MODE_TBL_ADDR	    (ATOM_DFP1_DTD_MODE_TBL_ADDR + ATOM_DTD_MODE_SUPPORT_TBL_SIZE)

#define ATOM_CRT2_EDID_ADDR             (ATOM_DFP1_STD_MODE_TBL_ADDR + ATOM_STD_MODE_SUPPORT_TBL_SIZE)
#define ATOM_CRT2_DTD_MODE_TBL_ADDR     (ATOM_CRT2_EDID_ADDR + ATOM_EDID_RAW_DATASIZE)
#define ATOM_CRT2_STD_MODE_TBL_ADDR	    (ATOM_CRT2_DTD_MODE_TBL_ADDR + ATOM_DTD_MODE_SUPPORT_TBL_SIZE)

#define ATOM_LCD2_EDID_ADDR             (ATOM_CRT2_STD_MODE_TBL_ADDR + ATOM_STD_MODE_SUPPORT_TBL_SIZE)
#define ATOM_LCD2_DTD_MODE_TBL_ADDR     (ATOM_LCD2_EDID_ADDR + ATOM_EDID_RAW_DATASIZE)
#define ATOM_LCD2_STD_MODE_TBL_ADDR   	(ATOM_LCD2_DTD_MODE_TBL_ADDR + ATOM_DTD_MODE_SUPPORT_TBL_SIZE)

#define ATOM_DFP6_EDID_ADDR             (ATOM_LCD2_STD_MODE_TBL_ADDR + ATOM_STD_MODE_SUPPORT_TBL_SIZE)
#define ATOM_DFP6_DTD_MODE_TBL_ADDR     (ATOM_DFP6_EDID_ADDR + ATOM_EDID_RAW_DATASIZE)
#define ATOM_DFP6_STD_MODE_TBL_ADDR     (ATOM_DFP6_DTD_MODE_TBL_ADDR + ATOM_DTD_MODE_SUPPORT_TBL_SIZE)

#define ATOM_DFP2_EDID_ADDR             (ATOM_DFP6_STD_MODE_TBL_ADDR + ATOM_STD_MODE_SUPPORT_TBL_SIZE)
#define ATOM_DFP2_DTD_MODE_TBL_ADDR     (ATOM_DFP2_EDID_ADDR + ATOM_EDID_RAW_DATASIZE)
#define ATOM_DFP2_STD_MODE_TBL_ADDR     (ATOM_DFP2_DTD_MODE_TBL_ADDR + ATOM_DTD_MODE_SUPPORT_TBL_SIZE)

#define ATOM_CV_EDID_ADDR               (ATOM_DFP2_STD_MODE_TBL_ADDR + ATOM_STD_MODE_SUPPORT_TBL_SIZE)
#define ATOM_CV_DTD_MODE_TBL_ADDR       (ATOM_CV_EDID_ADDR + ATOM_EDID_RAW_DATASIZE)
#define ATOM_CV_STD_MODE_TBL_ADDR       (ATOM_CV_DTD_MODE_TBL_ADDR + ATOM_DTD_MODE_SUPPORT_TBL_SIZE)

#define ATOM_DFP3_EDID_ADDR             (ATOM_CV_STD_MODE_TBL_ADDR + ATOM_STD_MODE_SUPPORT_TBL_SIZE)
#define ATOM_DFP3_DTD_MODE_TBL_ADDR     (ATOM_DFP3_EDID_ADDR + ATOM_EDID_RAW_DATASIZE)
#define ATOM_DFP3_STD_MODE_TBL_ADDR     (ATOM_DFP3_DTD_MODE_TBL_ADDR + ATOM_DTD_MODE_SUPPORT_TBL_SIZE)

#define ATOM_DFP4_EDID_ADDR             (ATOM_DFP3_STD_MODE_TBL_ADDR + ATOM_STD_MODE_SUPPORT_TBL_SIZE)
#define ATOM_DFP4_DTD_MODE_TBL_ADDR     (ATOM_DFP4_EDID_ADDR + ATOM_EDID_RAW_DATASIZE)
#define ATOM_DFP4_STD_MODE_TBL_ADDR     (ATOM_DFP4_DTD_MODE_TBL_ADDR + ATOM_DTD_MODE_SUPPORT_TBL_SIZE)

#define ATOM_DFP5_EDID_ADDR             (ATOM_DFP4_STD_MODE_TBL_ADDR + ATOM_STD_MODE_SUPPORT_TBL_SIZE)
#define ATOM_DFP5_DTD_MODE_TBL_ADDR     (ATOM_DFP5_EDID_ADDR + ATOM_EDID_RAW_DATASIZE)
#define ATOM_DFP5_STD_MODE_TBL_ADDR     (ATOM_DFP5_DTD_MODE_TBL_ADDR + ATOM_DTD_MODE_SUPPORT_TBL_SIZE)

#define ATOM_DP_TRAINING_TBL_ADDR				(ATOM_DFP5_STD_MODE_TBL_ADDR+ATOM_STD_MODE_SUPPORT_TBL_SIZE)       

#define ATOM_STACK_STORAGE_START        (ATOM_DP_TRAINING_TBL_ADDR+256)       
#define ATOM_STACK_STORAGE_END          ATOM_STACK_STORAGE_START+512        

//The size below is in Kb!
#define ATOM_VRAM_RESERVE_SIZE         ((((ATOM_STACK_STORAGE_END - ATOM_HWICON1_SURFACE_ADDR)>>10)+4)&0xFFFC)
   
#define	ATOM_VRAM_OPERATION_FLAGS_MASK         0xC0000000L
#define ATOM_VRAM_OPERATION_FLAGS_SHIFT        30
#define	ATOM_VRAM_BLOCK_NEEDS_NO_RESERVATION   0x1
#define	ATOM_VRAM_BLOCK_NEEDS_RESERVATION      0x0

/***********************************************************************************/	
// Structure used in VRAM_UsageByFirmwareTable
// Note1: This table is filled by SetBiosReservationStartInFB in CoreCommSubs.asm
//        at running time.   
// note2: From RV770, the memory is more than 32bit addressable, so we will change 
//        ucTableFormatRevision=1,ucTableContentRevision=4, the strcuture remains 
//        exactly same as 1.1 and 1.2 (1.3 is never in use), but ulStartAddrUsedByFirmware 
//        (in offset to start of memory address) is KB aligned instead of byte aligend.
/***********************************************************************************/	
// Note3:
/* If we change usReserved to "usFBUsedbyDrvInKB", then to VBIOS this usFBUsedbyDrvInKB is a predefined, unchanged constant across VGA or non VGA adapter,
for CAIL, The size of FB access area is known, only thing missing is the Offset of FB Access area, so we can  have:

If (ulStartAddrUsedByFirmware!=0)
FBAccessAreaOffset= ulStartAddrUsedByFirmware - usFBUsedbyDrvInKB;
Reserved area has been claimed by VBIOS including this FB access area; CAIL doesn't need to reserve any extra area for this purpose
else	//Non VGA case
 if (FB_Size<=2Gb)
    FBAccessAreaOffset= FB_Size - usFBUsedbyDrvInKB;
 else
	  FBAccessAreaOffset= Aper_Size - usFBUsedbyDrvInKB

CAIL needs to claim an reserved area defined by FBAccessAreaOffset and usFBUsedbyDrvInKB in non VGA case.*/

#define ATOM_MAX_FIRMWARE_VRAM_USAGE_INFO			1

typedef struct _ATOM_FIRMWARE_VRAM_RESERVE_INFO
{
  ULONG   ulStartAddrUsedByFirmware;
  USHORT  usFirmwareUseInKb;
  USHORT  usReserved;
}ATOM_FIRMWARE_VRAM_RESERVE_INFO;

typedef struct _ATOM_VRAM_USAGE_BY_FIRMWARE
{
  ATOM_COMMON_TABLE_HEADER sHeader;  
  ATOM_FIRMWARE_VRAM_RESERVE_INFO	asFirmwareVramReserveInfo[ATOM_MAX_FIRMWARE_VRAM_USAGE_INFO];
}ATOM_VRAM_USAGE_BY_FIRMWARE;

// change verion to 1.5, when allow driver to allocate the vram area for command table access. 
typedef struct _ATOM_FIRMWARE_VRAM_RESERVE_INFO_V1_5
{
  ULONG   ulStartAddrUsedByFirmware;
  USHORT  usFirmwareUseInKb;
  USHORT  usFBUsedByDrvInKb;
}ATOM_FIRMWARE_VRAM_RESERVE_INFO_V1_5;

typedef struct _ATOM_VRAM_USAGE_BY_FIRMWARE_V1_5
{
  ATOM_COMMON_TABLE_HEADER sHeader;  
  ATOM_FIRMWARE_VRAM_RESERVE_INFO_V1_5	asFirmwareVramReserveInfo[ATOM_MAX_FIRMWARE_VRAM_USAGE_INFO];
}ATOM_VRAM_USAGE_BY_FIRMWARE_V1_5;

/****************************************************************************/	
// Structure used in GPIO_Pin_LUTTable
/****************************************************************************/	
typedef struct _ATOM_GPIO_PIN_ASSIGNMENT
{
  USHORT                   usGpioPin_AIndex;
  UCHAR                    ucGpioPinBitShift;
  UCHAR                    ucGPIO_ID;
}ATOM_GPIO_PIN_ASSIGNMENT;

typedef struct _ATOM_GPIO_PIN_LUT
{
  ATOM_COMMON_TABLE_HEADER  sHeader;
  ATOM_GPIO_PIN_ASSIGNMENT	asGPIO_Pin[1];
}ATOM_GPIO_PIN_LUT;

/****************************************************************************/	
// Structure used in ComponentVideoInfoTable	
/****************************************************************************/	
#define GPIO_PIN_ACTIVE_HIGH          0x1

#define MAX_SUPPORTED_CV_STANDARDS    5

// definitions for ATOM_D_INFO.ucSettings
#define ATOM_GPIO_SETTINGS_BITSHIFT_MASK  0x1F    // [4:0]
#define ATOM_GPIO_SETTINGS_RESERVED_MASK  0x60    // [6:5] = must be zeroed out
#define ATOM_GPIO_SETTINGS_ACTIVE_MASK    0x80    // [7]

typedef struct _ATOM_GPIO_INFO
{
  USHORT  usAOffset;
  UCHAR   ucSettings;
  UCHAR   ucReserved;
}ATOM_GPIO_INFO;

// definitions for ATOM_COMPONENT_VIDEO_INFO.ucMiscInfo (bit vector)
#define ATOM_CV_RESTRICT_FORMAT_SELECTION           0x2

// definitions for ATOM_COMPONENT_VIDEO_INFO.uc480i/uc480p/uc720p/uc1080i
#define ATOM_GPIO_DEFAULT_MODE_EN                   0x80 //[7];
#define ATOM_GPIO_SETTING_PERMODE_MASK              0x7F //[6:0]

// definitions for ATOM_COMPONENT_VIDEO_INFO.ucLetterBoxMode
//Line 3 out put 5V.
#define ATOM_CV_LINE3_ASPECTRATIO_16_9_GPIO_A       0x01     //represent gpio 3 state for 16:9
#define ATOM_CV_LINE3_ASPECTRATIO_16_9_GPIO_B       0x02     //represent gpio 4 state for 16:9
#define ATOM_CV_LINE3_ASPECTRATIO_16_9_GPIO_SHIFT   0x0   

//Line 3 out put 2.2V              
#define ATOM_CV_LINE3_ASPECTRATIO_4_3_LETBOX_GPIO_A 0x04     //represent gpio 3 state for 4:3 Letter box
#define ATOM_CV_LINE3_ASPECTRATIO_4_3_LETBOX_GPIO_B 0x08     //represent gpio 4 state for 4:3 Letter box
#define ATOM_CV_LINE3_ASPECTRATIO_4_3_LETBOX_GPIO_SHIFT 0x2     

//Line 3 out put 0V
#define ATOM_CV_LINE3_ASPECTRATIO_4_3_GPIO_A        0x10     //represent gpio 3 state for 4:3
#define ATOM_CV_LINE3_ASPECTRATIO_4_3_GPIO_B        0x20     //represent gpio 4 state for 4:3
#define ATOM_CV_LINE3_ASPECTRATIO_4_3_GPIO_SHIFT    0x4 

#define ATOM_CV_LINE3_ASPECTRATIO_MASK              0x3F     // bit [5:0]

#define ATOM_CV_LINE3_ASPECTRATIO_EXIST             0x80     //bit 7

//GPIO bit index in gpio setting per mode value, also represend the block no. in gpio blocks.
#define ATOM_GPIO_INDEX_LINE3_ASPECRATIO_GPIO_A   3   //bit 3 in uc480i/uc480p/uc720p/uc1080i, which represend the default gpio bit setting for the mode.
#define ATOM_GPIO_INDEX_LINE3_ASPECRATIO_GPIO_B   4   //bit 4 in uc480i/uc480p/uc720p/uc1080i, which represend the default gpio bit setting for the mode.


typedef struct _ATOM_COMPONENT_VIDEO_INFO
{
  ATOM_COMMON_TABLE_HEADER sHeader;
  USHORT             usMask_PinRegisterIndex;
  USHORT             usEN_PinRegisterIndex;
  USHORT             usY_PinRegisterIndex;
  USHORT             usA_PinRegisterIndex;
  UCHAR              ucBitShift;
  UCHAR              ucPinActiveState;  //ucPinActiveState: Bit0=1 active high, =0 active low
  ATOM_DTD_FORMAT    sReserved;         // must be zeroed out
  UCHAR              ucMiscInfo;
  UCHAR              uc480i;
  UCHAR              uc480p;
  UCHAR              uc720p;
  UCHAR              uc1080i;
  UCHAR              ucLetterBoxMode;
  UCHAR              ucReserved[3];
  UCHAR              ucNumOfWbGpioBlocks; //For Component video D-Connector support. If zere, NTSC type connector
  ATOM_GPIO_INFO     aWbGpioStateBlock[MAX_SUPPORTED_CV_STANDARDS];
  ATOM_DTD_FORMAT    aModeTimings[MAX_SUPPORTED_CV_STANDARDS];
}ATOM_COMPONENT_VIDEO_INFO;

//ucTableFormatRevision=2
//ucTableContentRevision=1
typedef struct _ATOM_COMPONENT_VIDEO_INFO_V21
{
  ATOM_COMMON_TABLE_HEADER sHeader;
  UCHAR              ucMiscInfo;
  UCHAR              uc480i;
  UCHAR              uc480p;
  UCHAR              uc720p;
  UCHAR              uc1080i;
  UCHAR              ucReserved;
  UCHAR              ucLetterBoxMode;
  UCHAR              ucNumOfWbGpioBlocks; //For Component video D-Connector support. If zere, NTSC type connector
  ATOM_GPIO_INFO     aWbGpioStateBlock[MAX_SUPPORTED_CV_STANDARDS];
  ATOM_DTD_FORMAT    aModeTimings[MAX_SUPPORTED_CV_STANDARDS];
}ATOM_COMPONENT_VIDEO_INFO_V21;

#define ATOM_COMPONENT_VIDEO_INFO_LAST  ATOM_COMPONENT_VIDEO_INFO_V21

/****************************************************************************/	
// Structure used in object_InfoTable
/****************************************************************************/	
typedef struct _ATOM_OBJECT_HEADER
{ 
  ATOM_COMMON_TABLE_HEADER	sHeader;
  USHORT                    usDeviceSupport;
  USHORT                    usConnectorObjectTableOffset;
  USHORT                    usRouterObjectTableOffset;
  USHORT                    usEncoderObjectTableOffset;
  USHORT                    usProtectionObjectTableOffset; //only available when Protection block is independent.
  USHORT                    usDisplayPathTableOffset;
}ATOM_OBJECT_HEADER;

typedef struct _ATOM_OBJECT_HEADER_V3
{ 
  ATOM_COMMON_TABLE_HEADER	sHeader;
  USHORT                    usDeviceSupport;
  USHORT                    usConnectorObjectTableOffset;
  USHORT                    usRouterObjectTableOffset;
  USHORT                    usEncoderObjectTableOffset;
  USHORT                    usProtectionObjectTableOffset; //only available when Protection block is independent.
  USHORT                    usDisplayPathTableOffset;
  USHORT                    usMiscObjectTableOffset;
}ATOM_OBJECT_HEADER_V3;

typedef struct  _ATOM_DISPLAY_OBJECT_PATH
{
  USHORT    usDeviceTag;                                   //supported device 
  USHORT    usSize;                                        //the size of ATOM_DISPLAY_OBJECT_PATH
  USHORT    usConnObjectId;                                //Connector Object ID 
  USHORT    usGPUObjectId;                                 //GPU ID 
  USHORT    usGraphicObjIds[1];                             //1st Encoder Obj source from GPU to last Graphic Obj destinate to connector.
}ATOM_DISPLAY_OBJECT_PATH;

typedef struct _ATOM_DISPLAY_OBJECT_PATH_TABLE
{
  UCHAR                           ucNumOfDispPath;
  UCHAR                           ucVersion;
  UCHAR                           ucPadding[2];
  ATOM_DISPLAY_OBJECT_PATH        asDispPath[1];
}ATOM_DISPLAY_OBJECT_PATH_TABLE;


typedef struct _ATOM_OBJECT                                //each object has this structure    
{
  USHORT              usObjectID;
  USHORT              usSrcDstTableOffset;
  USHORT              usRecordOffset;                     //this pointing to a bunch of records defined below
  USHORT              usReserved;
}ATOM_OBJECT;

typedef struct _ATOM_OBJECT_TABLE                         //Above 4 object table offset pointing to a bunch of objects all have this structure     
{
  UCHAR               ucNumberOfObjects;
  UCHAR               ucPadding[3];
  ATOM_OBJECT         asObjects[1];
}ATOM_OBJECT_TABLE;

typedef struct _ATOM_SRC_DST_TABLE_FOR_ONE_OBJECT         //usSrcDstTableOffset pointing to this structure
{
  UCHAR               ucNumberOfSrc;
  USHORT              usSrcObjectID[1];
  UCHAR               ucNumberOfDst;
  USHORT              usDstObjectID[1];
}ATOM_SRC_DST_TABLE_FOR_ONE_OBJECT;


//Two definitions below are for OPM on MXM module designs

#define EXT_HPDPIN_LUTINDEX_0                   0
#define EXT_HPDPIN_LUTINDEX_1                   1
#define EXT_HPDPIN_LUTINDEX_2                   2
#define EXT_HPDPIN_LUTINDEX_3                   3
#define EXT_HPDPIN_LUTINDEX_4                   4
#define EXT_HPDPIN_LUTINDEX_5                   5
#define EXT_HPDPIN_LUTINDEX_6                   6
#define EXT_HPDPIN_LUTINDEX_7                   7
#define MAX_NUMBER_OF_EXT_HPDPIN_LUT_ENTRIES   (EXT_HPDPIN_LUTINDEX_7+1)

#define EXT_AUXDDC_LUTINDEX_0                   0
#define EXT_AUXDDC_LUTINDEX_1                   1
#define EXT_AUXDDC_LUTINDEX_2                   2
#define EXT_AUXDDC_LUTINDEX_3                   3
#define EXT_AUXDDC_LUTINDEX_4                   4
#define EXT_AUXDDC_LUTINDEX_5                   5
#define EXT_AUXDDC_LUTINDEX_6                   6
#define EXT_AUXDDC_LUTINDEX_7                   7
#define MAX_NUMBER_OF_EXT_AUXDDC_LUT_ENTRIES   (EXT_AUXDDC_LUTINDEX_7+1)

typedef struct _EXT_DISPLAY_PATH
{
  USHORT  usDeviceTag;                    //A bit vector to show what devices are supported 
  USHORT  usDeviceACPIEnum;               //16bit device ACPI id. 
  USHORT  usDeviceConnector;              //A physical connector for displays to plug in, using object connector definitions
  UCHAR   ucExtAUXDDCLutIndex;            //An index into external AUX/DDC channel LUT
  UCHAR   ucExtHPDPINLutIndex;            //An index into external HPD pin LUT
  USHORT  usExtEncoderObjId;              //external encoder object id
  USHORT  usReserved[3]; 
}EXT_DISPLAY_PATH;
   
#define NUMBER_OF_UCHAR_FOR_GUID          16
#define MAX_NUMBER_OF_EXT_DISPLAY_PATH    7

typedef  struct _ATOM_EXTERNAL_DISPLAY_CONNECTION_INFO
{
  ATOM_COMMON_TABLE_HEADER sHeader;
  UCHAR                    ucGuid [NUMBER_OF_UCHAR_FOR_GUID];     // a GUID is a 16 byte long string
  EXT_DISPLAY_PATH         sPath[MAX_NUMBER_OF_EXT_DISPLAY_PATH]; // total of fixed 7 entries.
  UCHAR                    ucChecksum;                            // a  simple Checksum of the sum of whole structure equal to 0x0. 
  UCHAR                    Reserved [7];                          // for potential expansion
}ATOM_EXTERNAL_DISPLAY_CONNECTION_INFO;

//Related definitions, all records are differnt but they have a commond header
typedef struct _ATOM_COMMON_RECORD_HEADER
{
  UCHAR               ucRecordType;                      //An emun to indicate the record type
  UCHAR               ucRecordSize;                      //The size of the whole record in byte
}ATOM_COMMON_RECORD_HEADER;


#define ATOM_I2C_RECORD_TYPE                           1         
#define ATOM_HPD_INT_RECORD_TYPE                       2
#define ATOM_OUTPUT_PROTECTION_RECORD_TYPE             3
#define ATOM_CONNECTOR_DEVICE_TAG_RECORD_TYPE          4
#define	ATOM_CONNECTOR_DVI_EXT_INPUT_RECORD_TYPE	     5 //Obsolete, switch to use GPIO_CNTL_RECORD_TYPE
#define ATOM_ENCODER_FPGA_CONTROL_RECORD_TYPE          6 //Obsolete, switch to use GPIO_CNTL_RECORD_TYPE
#define ATOM_CONNECTOR_CVTV_SHARE_DIN_RECORD_TYPE      7
#define ATOM_JTAG_RECORD_TYPE                          8 //Obsolete, switch to use GPIO_CNTL_RECORD_TYPE
#define ATOM_OBJECT_GPIO_CNTL_RECORD_TYPE              9
#define ATOM_ENCODER_DVO_CF_RECORD_TYPE               10
#define ATOM_CONNECTOR_CF_RECORD_TYPE                 11
#define	ATOM_CONNECTOR_HARDCODE_DTD_RECORD_TYPE	      12
#define ATOM_CONNECTOR_PCIE_SUBCONNECTOR_RECORD_TYPE  13
#define ATOM_ROUTER_DDC_PATH_SELECT_RECORD_TYPE	      14
#define ATOM_ROUTER_DATA_CLOCK_PATH_SELECT_RECORD_TYPE	15
#define ATOM_CONNECTOR_HPDPIN_LUT_RECORD_TYPE          16 //This is for the case when connectors are not known to object table
#define ATOM_CONNECTOR_AUXDDC_LUT_RECORD_TYPE          17 //This is for the case when connectors are not known to object table
#define ATOM_OBJECT_LINK_RECORD_TYPE                   18 //Once this record is present under one object, it indicats the oobject is linked to another obj described by the record
#define ATOM_CONNECTOR_REMOTE_CAP_RECORD_TYPE          19


//Must be updated when new record type is added,equal to that record definition!
#define ATOM_MAX_OBJECT_RECORD_NUMBER             ATOM_CONNECTOR_REMOTE_CAP_RECORD_TYPE

typedef struct  _ATOM_I2C_RECORD
{
  ATOM_COMMON_RECORD_HEADER   sheader;
  ATOM_I2C_ID_CONFIG          sucI2cId; 
  UCHAR                       ucI2CAddr;              //The slave address, it's 0 when the record is attached to connector for DDC
}ATOM_I2C_RECORD;

typedef struct  _ATOM_HPD_INT_RECORD
{
  ATOM_COMMON_RECORD_HEADER   sheader;
  UCHAR                       ucHPDIntGPIOID;         //Corresponding block in GPIO_PIN_INFO table gives the pin info           
  UCHAR                       ucPlugged_PinState;
}ATOM_HPD_INT_RECORD;


typedef struct  _ATOM_OUTPUT_PROTECTION_RECORD 
{
  ATOM_COMMON_RECORD_HEADER   sheader;
  UCHAR                       ucProtectionFlag;
  UCHAR                       ucReserved;
}ATOM_OUTPUT_PROTECTION_RECORD;

typedef struct  _ATOM_CONNECTOR_DEVICE_TAG
{
  ULONG                       ulACPIDeviceEnum;       //Reserved for now
  USHORT                      usDeviceID;             //This Id is same as "ATOM_DEVICE_XXX_SUPPORT"
  USHORT                      usPadding;
}ATOM_CONNECTOR_DEVICE_TAG;

typedef struct  _ATOM_CONNECTOR_DEVICE_TAG_RECORD
{
  ATOM_COMMON_RECORD_HEADER   sheader;
  UCHAR                       ucNumberOfDevice;
  UCHAR                       ucReserved;
  ATOM_CONNECTOR_DEVICE_TAG   asDeviceTag[1];         //This Id is same as "ATOM_DEVICE_XXX_SUPPORT", 1 is only for allocation
}ATOM_CONNECTOR_DEVICE_TAG_RECORD;


typedef struct  _ATOM_CONNECTOR_DVI_EXT_INPUT_RECORD
{
  ATOM_COMMON_RECORD_HEADER   sheader;
  UCHAR						            ucConfigGPIOID;
  UCHAR						            ucConfigGPIOState;	    //Set to 1 when it's active high to enable external flow in
  UCHAR                       ucFlowinGPIPID;
  UCHAR                       ucExtInGPIPID;
}ATOM_CONNECTOR_DVI_EXT_INPUT_RECORD;

typedef struct  _ATOM_ENCODER_FPGA_CONTROL_RECORD
{
  ATOM_COMMON_RECORD_HEADER   sheader;
  UCHAR                       ucCTL1GPIO_ID;
  UCHAR                       ucCTL1GPIOState;        //Set to 1 when it's active high
  UCHAR                       ucCTL2GPIO_ID;
  UCHAR                       ucCTL2GPIOState;        //Set to 1 when it's active high
  UCHAR                       ucCTL3GPIO_ID;
  UCHAR                       ucCTL3GPIOState;        //Set to 1 when it's active high
  UCHAR                       ucCTLFPGA_IN_ID;
  UCHAR                       ucPadding[3];
}ATOM_ENCODER_FPGA_CONTROL_RECORD;

typedef struct  _ATOM_CONNECTOR_CVTV_SHARE_DIN_RECORD
{
  ATOM_COMMON_RECORD_HEADER   sheader;
  UCHAR                       ucGPIOID;               //Corresponding block in GPIO_PIN_INFO table gives the pin info 
  UCHAR                       ucTVActiveState;        //Indicating when the pin==0 or 1 when TV is connected
}ATOM_CONNECTOR_CVTV_SHARE_DIN_RECORD;

typedef struct  _ATOM_JTAG_RECORD
{
  ATOM_COMMON_RECORD_HEADER   sheader;
  UCHAR                       ucTMSGPIO_ID;
  UCHAR                       ucTMSGPIOState;         //Set to 1 when it's active high
  UCHAR                       ucTCKGPIO_ID;
  UCHAR                       ucTCKGPIOState;         //Set to 1 when it's active high
  UCHAR                       ucTDOGPIO_ID;
  UCHAR                       ucTDOGPIOState;         //Set to 1 when it's active high
  UCHAR                       ucTDIGPIO_ID;
  UCHAR                       ucTDIGPIOState;         //Set to 1 when it's active high
  UCHAR                       ucPadding[2];
}ATOM_JTAG_RECORD;


//The following generic object gpio pin control record type will replace JTAG_RECORD/FPGA_CONTROL_RECORD/DVI_EXT_INPUT_RECORD above gradually
typedef struct _ATOM_GPIO_PIN_CONTROL_PAIR
{
  UCHAR                       ucGPIOID;               // GPIO_ID, find the corresponding ID in GPIO_LUT table
  UCHAR                       ucGPIO_PinState;        // Pin state showing how to set-up the pin
}ATOM_GPIO_PIN_CONTROL_PAIR;

typedef struct  _ATOM_OBJECT_GPIO_CNTL_RECORD
{
  ATOM_COMMON_RECORD_HEADER   sheader;
  UCHAR                       ucFlags;                // Future expnadibility
  UCHAR                       ucNumberOfPins;         // Number of GPIO pins used to control the object
  ATOM_GPIO_PIN_CONTROL_PAIR  asGpio[1];              // the real gpio pin pair determined by number of pins ucNumberOfPins
}ATOM_OBJECT_GPIO_CNTL_RECORD;

//Definitions for GPIO pin state 
#define GPIO_PIN_TYPE_INPUT             0x00
#define GPIO_PIN_TYPE_OUTPUT            0x10
#define GPIO_PIN_TYPE_HW_CONTROL        0x20

//For GPIO_PIN_TYPE_OUTPUT the following is defined 
#define GPIO_PIN_OUTPUT_STATE_MASK      0x01
#define GPIO_PIN_OUTPUT_STATE_SHIFT     0
#define GPIO_PIN_STATE_ACTIVE_LOW       0x0
#define GPIO_PIN_STATE_ACTIVE_HIGH      0x1

// Indexes to GPIO array in GLSync record 
#define ATOM_GPIO_INDEX_GLSYNC_REFCLK    0
#define ATOM_GPIO_INDEX_GLSYNC_HSYNC     1
#define ATOM_GPIO_INDEX_GLSYNC_VSYNC     2
#define ATOM_GPIO_INDEX_GLSYNC_SWAP_REQ  3
#define ATOM_GPIO_INDEX_GLSYNC_SWAP_GNT  4
#define ATOM_GPIO_INDEX_GLSYNC_INTERRUPT 5
#define ATOM_GPIO_INDEX_GLSYNC_V_RESET   6
#define ATOM_GPIO_INDEX_GLSYNC_MAX       7

typedef struct  _ATOM_ENCODER_DVO_CF_RECORD
{
  ATOM_COMMON_RECORD_HEADER   sheader;
  ULONG                       ulStrengthControl;      // DVOA strength control for CF
  UCHAR                       ucPadding[2];
}ATOM_ENCODER_DVO_CF_RECORD;

// value for ATOM_CONNECTOR_CF_RECORD.ucConnectedDvoBundle
#define ATOM_CONNECTOR_CF_RECORD_CONNECTED_UPPER12BITBUNDLEA   1
#define ATOM_CONNECTOR_CF_RECORD_CONNECTED_LOWER12BITBUNDLEB   2

typedef struct  _ATOM_CONNECTOR_CF_RECORD
{
  ATOM_COMMON_RECORD_HEADER   sheader;
  USHORT                      usMaxPixClk;
  UCHAR                       ucFlowCntlGpioId;
  UCHAR                       ucSwapCntlGpioId;
  UCHAR                       ucConnectedDvoBundle;
  UCHAR                       ucPadding;
}ATOM_CONNECTOR_CF_RECORD;

typedef struct  _ATOM_CONNECTOR_HARDCODE_DTD_RECORD
{
  ATOM_COMMON_RECORD_HEADER   sheader;
	ATOM_DTD_FORMAT							asTiming;
}ATOM_CONNECTOR_HARDCODE_DTD_RECORD;

typedef struct _ATOM_CONNECTOR_PCIE_SUBCONNECTOR_RECORD
{
  ATOM_COMMON_RECORD_HEADER   sheader;                //ATOM_CONNECTOR_PCIE_SUBCONNECTOR_RECORD_TYPE
  UCHAR                       ucSubConnectorType;     //CONNECTOR_OBJECT_ID_SINGLE_LINK_DVI_D|X_ID_DUAL_LINK_DVI_D|HDMI_TYPE_A
  UCHAR                       ucReserved;
}ATOM_CONNECTOR_PCIE_SUBCONNECTOR_RECORD;


typedef struct _ATOM_ROUTER_DDC_PATH_SELECT_RECORD
{
	ATOM_COMMON_RECORD_HEADER   sheader;                
	UCHAR												ucMuxType;							//decide the number of ucMuxState, =0, no pin state, =1: single state with complement, >1: multiple state
	UCHAR												ucMuxControlPin;
	UCHAR												ucMuxState[2];					//for alligment purpose
}ATOM_ROUTER_DDC_PATH_SELECT_RECORD;

typedef struct _ATOM_ROUTER_DATA_CLOCK_PATH_SELECT_RECORD
{
	ATOM_COMMON_RECORD_HEADER   sheader;                
	UCHAR												ucMuxType;
	UCHAR												ucMuxControlPin;
	UCHAR												ucMuxState[2];					//for alligment purpose
}ATOM_ROUTER_DATA_CLOCK_PATH_SELECT_RECORD;

// define ucMuxType
#define ATOM_ROUTER_MUX_PIN_STATE_MASK								0x0f
#define ATOM_ROUTER_MUX_PIN_SINGLE_STATE_COMPLEMENT		0x01

typedef struct _ATOM_CONNECTOR_HPDPIN_LUT_RECORD     //record for ATOM_CONNECTOR_HPDPIN_LUT_RECORD_TYPE
{
  ATOM_COMMON_RECORD_HEADER   sheader;
  UCHAR                       ucHPDPINMap[MAX_NUMBER_OF_EXT_HPDPIN_LUT_ENTRIES];  //An fixed size array which maps external pins to internal GPIO_PIN_INFO table 
}ATOM_CONNECTOR_HPDPIN_LUT_RECORD;

typedef struct _ATOM_CONNECTOR_AUXDDC_LUT_RECORD  //record for ATOM_CONNECTOR_AUXDDC_LUT_RECORD_TYPE
{
  ATOM_COMMON_RECORD_HEADER   sheader;
  ATOM_I2C_ID_CONFIG          ucAUXDDCMap[MAX_NUMBER_OF_EXT_AUXDDC_LUT_ENTRIES];  //An fixed size array which maps external pins to internal DDC ID
}ATOM_CONNECTOR_AUXDDC_LUT_RECORD;

typedef struct _ATOM_OBJECT_LINK_RECORD
{
  ATOM_COMMON_RECORD_HEADER   sheader;
  USHORT                      usObjectID;         //could be connector, encorder or other object in object.h
}ATOM_OBJECT_LINK_RECORD;

typedef struct _ATOM_CONNECTOR_REMOTE_CAP_RECORD
{
  ATOM_COMMON_RECORD_HEADER   sheader;
  USHORT                      usReserved;
}ATOM_CONNECTOR_REMOTE_CAP_RECORD;

/****************************************************************************/	
// ASIC voltage data table
/****************************************************************************/	
typedef struct  _ATOM_VOLTAGE_INFO_HEADER
{
   USHORT   usVDDCBaseLevel;                //In number of 50mv unit
   USHORT   usReserved;                     //For possible extension table offset
   UCHAR    ucNumOfVoltageEntries;
   UCHAR    ucBytesPerVoltageEntry;
   UCHAR    ucVoltageStep;                  //Indicating in how many mv increament is one step, 0.5mv unit
   UCHAR    ucDefaultVoltageEntry;
   UCHAR    ucVoltageControlI2cLine;
   UCHAR    ucVoltageControlAddress;
   UCHAR    ucVoltageControlOffset;
}ATOM_VOLTAGE_INFO_HEADER;

typedef struct  _ATOM_VOLTAGE_INFO
{
   ATOM_COMMON_TABLE_HEADER	sHeader; 
   ATOM_VOLTAGE_INFO_HEADER viHeader;
   UCHAR    ucVoltageEntries[64];            //64 is for allocation, the actual number of entry is present at ucNumOfVoltageEntries*ucBytesPerVoltageEntry
}ATOM_VOLTAGE_INFO;


typedef struct  _ATOM_VOLTAGE_FORMULA
{
   USHORT   usVoltageBaseLevel;             // In number of 1mv unit
   USHORT   usVoltageStep;                  // Indicating in how many mv increament is one step, 1mv unit
	 UCHAR		ucNumOfVoltageEntries;					// Number of Voltage Entry, which indicate max Voltage
	 UCHAR		ucFlag;													// bit0=0 :step is 1mv =1 0.5mv
	 UCHAR		ucBaseVID;											// if there is no lookup table, VID= BaseVID + ( Vol - BaseLevle ) /VoltageStep
	 UCHAR		ucReserved;
	 UCHAR		ucVIDAdjustEntries[32];					// 32 is for allocation, the actual number of entry is present at ucNumOfVoltageEntries
}ATOM_VOLTAGE_FORMULA;

typedef struct  _VOLTAGE_LUT_ENTRY
{
	 USHORT		usVoltageCode;									// The Voltage ID, either GPIO or I2C code
	 USHORT		usVoltageValue;									// The corresponding Voltage Value, in mV
}VOLTAGE_LUT_ENTRY;

typedef struct  _ATOM_VOLTAGE_FORMULA_V2
{
	 UCHAR		ucNumOfVoltageEntries;					// Number of Voltage Entry, which indicate max Voltage
	 UCHAR		ucReserved[3];
	 VOLTAGE_LUT_ENTRY asVIDAdjustEntries[32];// 32 is for allocation, the actual number of entries is in ucNumOfVoltageEntries
}ATOM_VOLTAGE_FORMULA_V2;

typedef struct _ATOM_VOLTAGE_CONTROL
{
	UCHAR		 ucVoltageControlId;							//Indicate it is controlled by I2C or GPIO or HW state machine		
  UCHAR    ucVoltageControlI2cLine;
  UCHAR    ucVoltageControlAddress;
  UCHAR    ucVoltageControlOffset;	 	
  USHORT   usGpioPin_AIndex;								//GPIO_PAD register index
  UCHAR    ucGpioPinBitShift[9];						//at most 8 pin support 255 VIDs, termintate with 0xff
	UCHAR		 ucReserved;
}ATOM_VOLTAGE_CONTROL;

// Define ucVoltageControlId
#define	VOLTAGE_CONTROLLED_BY_HW							0x00
#define	VOLTAGE_CONTROLLED_BY_I2C_MASK				0x7F
#define	VOLTAGE_CONTROLLED_BY_GPIO						0x80
#define	VOLTAGE_CONTROL_ID_LM64								0x01									//I2C control, used for R5xx Core Voltage
#define	VOLTAGE_CONTROL_ID_DAC								0x02									//I2C control, used for R5xx/R6xx MVDDC,MVDDQ or VDDCI
#define	VOLTAGE_CONTROL_ID_VT116xM						0x03									//I2C control, used for R6xx Core Voltage
#define VOLTAGE_CONTROL_ID_DS4402							0x04									

typedef struct  _ATOM_VOLTAGE_OBJECT
{
 	 UCHAR		ucVoltageType;									//Indicate Voltage Source: VDDC, MVDDC, MVDDQ or MVDDCI	 
	 UCHAR		ucSize;													//Size of Object	
	 ATOM_VOLTAGE_CONTROL			asControl;			//describ how to control 	 
 	 ATOM_VOLTAGE_FORMULA			asFormula;			//Indicate How to convert real Voltage to VID 
}ATOM_VOLTAGE_OBJECT;

typedef struct  _ATOM_VOLTAGE_OBJECT_V2
{
 	 UCHAR		ucVoltageType;									//Indicate Voltage Source: VDDC, MVDDC, MVDDQ or MVDDCI	 
	 UCHAR		ucSize;													//Size of Object	
	 ATOM_VOLTAGE_CONTROL			asControl;			//describ how to control 	 
 	 ATOM_VOLTAGE_FORMULA_V2	asFormula;			//Indicate How to convert real Voltage to VID 
}ATOM_VOLTAGE_OBJECT_V2;

typedef struct  _ATOM_VOLTAGE_OBJECT_INFO
{
   ATOM_COMMON_TABLE_HEADER	sHeader; 
	 ATOM_VOLTAGE_OBJECT			asVoltageObj[3];	//Info for Voltage control	  	 
}ATOM_VOLTAGE_OBJECT_INFO;

typedef struct  _ATOM_VOLTAGE_OBJECT_INFO_V2
{
   ATOM_COMMON_TABLE_HEADER	sHeader; 
	 ATOM_VOLTAGE_OBJECT_V2			asVoltageObj[3];	//Info for Voltage control	  	 
}ATOM_VOLTAGE_OBJECT_INFO_V2;

typedef struct  _ATOM_LEAKID_VOLTAGE
{
	UCHAR		ucLeakageId;
	UCHAR		ucReserved;
	USHORT	usVoltage;
}ATOM_LEAKID_VOLTAGE;

typedef struct  _ATOM_ASIC_PROFILE_VOLTAGE
{
	UCHAR		ucProfileId;
	UCHAR		ucReserved;
	USHORT	usSize;
	USHORT	usEfuseSpareStartAddr;
	USHORT	usFuseIndex[8];												//from LSB to MSB, Max 8bit,end of 0xffff if less than 8 efuse id, 
	ATOM_LEAKID_VOLTAGE					asLeakVol[2];			//Leakid and relatd voltage
}ATOM_ASIC_PROFILE_VOLTAGE;

//ucProfileId
#define	ATOM_ASIC_PROFILE_ID_EFUSE_VOLTAGE			1		
#define	ATOM_ASIC_PROFILE_ID_EFUSE_PERFORMANCE_VOLTAGE			1
#define	ATOM_ASIC_PROFILE_ID_EFUSE_THERMAL_VOLTAGE					2

typedef struct  _ATOM_ASIC_PROFILING_INFO
{
  ATOM_COMMON_TABLE_HEADER			asHeader; 
	ATOM_ASIC_PROFILE_VOLTAGE			asVoltage;
}ATOM_ASIC_PROFILING_INFO;

typedef struct _ATOM_POWER_SOURCE_OBJECT
{
	UCHAR	ucPwrSrcId;													// Power source
	UCHAR	ucPwrSensorType;										// GPIO, I2C or none
	UCHAR	ucPwrSensId;											  // if GPIO detect, it is GPIO id,  if I2C detect, it is I2C id
	UCHAR	ucPwrSensSlaveAddr;									// Slave address if I2C detect
	UCHAR ucPwrSensRegIndex;									// I2C register Index if I2C detect
	UCHAR ucPwrSensRegBitMask;								// detect which bit is used if I2C detect
	UCHAR	ucPwrSensActiveState;								// high active or low active
	UCHAR	ucReserve[3];												// reserve		
	USHORT usSensPwr;													// in unit of watt
}ATOM_POWER_SOURCE_OBJECT;

typedef struct _ATOM_POWER_SOURCE_INFO
{
		ATOM_COMMON_TABLE_HEADER		asHeader;
		UCHAR												asPwrbehave[16];
		ATOM_POWER_SOURCE_OBJECT		asPwrObj[1];
}ATOM_POWER_SOURCE_INFO;


//Define ucPwrSrcId
#define POWERSOURCE_PCIE_ID1						0x00
#define POWERSOURCE_6PIN_CONNECTOR_ID1	0x01
#define POWERSOURCE_8PIN_CONNECTOR_ID1	0x02
#define POWERSOURCE_6PIN_CONNECTOR_ID2	0x04
#define POWERSOURCE_8PIN_CONNECTOR_ID2	0x08

//define ucPwrSensorId
#define POWER_SENSOR_ALWAYS							0x00
#define POWER_SENSOR_GPIO								0x01
#define POWER_SENSOR_I2C								0x02

typedef struct _ATOM_INTEGRATED_SYSTEM_INFO_V6
{
  ATOM_COMMON_TABLE_HEADER   sHeader;
  ULONG  ulBootUpEngineClock;
  ULONG  ulDentistVCOFreq;          
  ULONG  ulBootUpUMAClock;          
  ULONG  ulReserved1[8];            
  ULONG  ulBootUpReqDisplayVector;
  ULONG  ulOtherDisplayMisc;
  ULONG  ulGPUCapInfo;
  ULONG  ulReserved2[3];            
  ULONG  ulSystemConfig;            
  ULONG  ulCPUCapInfo;              
  USHORT usMaxNBVoltage;  
  USHORT usMinNBVoltage;  
  USHORT usBootUpNBVoltage;         
  USHORT usExtDispConnInfoOffset;  
  UCHAR  ucHtcTmpLmt;   
  UCHAR  ucTjOffset;    
  UCHAR  ucMemoryType;  
  UCHAR  ucUMAChannelNumber;
  ULONG  ulCSR_M3_ARB_CNTL_DEFAULT[10];  
  ULONG  ulCSR_M3_ARB_CNTL_UVD[10]; 
  ULONG  ulCSR_M3_ARB_CNTL_FS3D[10];
  ULONG  ulReserved3[42]; 
  ATOM_EXTERNAL_DISPLAY_CONNECTION_INFO sExtDispConnInfo;   
}ATOM_INTEGRATED_SYSTEM_INFO_V6;   

/**********************************************************************************************************************
// ATOM_INTEGRATED_SYSTEM_INFO_V6 Description
//ulBootUpEngineClock:              VBIOS bootup Engine clock frequency, in 10kHz unit. 
//ulDentistVCOFreq:                 Dentist VCO clock in 10kHz unit. 
//ulBootUpUMAClock:                 System memory boot up clock frequency in 10Khz unit. 
//ulReserved1[8]                    Reserved by now, must be 0x0. 
//ulBootUpReqDisplayVector	        VBIOS boot up display IDs
//                                  ATOM_DEVICE_CRT1_SUPPORT                  0x0001
//                                  ATOM_DEVICE_CRT2_SUPPORT                  0x0010
//                                  ATOM_DEVICE_DFP1_SUPPORT                  0x0008 
//                                  ATOM_DEVICE_DFP6_SUPPORT                  0x0040 
//                                  ATOM_DEVICE_DFP2_SUPPORT                  0x0080       
//                                  ATOM_DEVICE_DFP3_SUPPORT                  0x0200       
//                                  ATOM_DEVICE_DFP4_SUPPORT                  0x0400        
//                                  ATOM_DEVICE_DFP5_SUPPORT                  0x0800
//                                  ATOM_DEVICE_LCD1_SUPPORT                  0x0002
//ulOtherDisplayMisc      	        Other display related flags, not defined yet. 
//ulGPUCapInfo                      TBD
//ulReserved2[3]                    must be 0x0 for the reserved.
//ulSystemConfig                    TBD
//ulCPUCapInfo                      TBD
//usMaxNBVoltage                    High NB voltage in unit of mv, calculated using current VDDNB (D24F2xDC) and VDDNB offset fuse. 
//usMinNBVoltage                    Low NB voltage in unit of mv, calculated using current VDDNB (D24F2xDC) and VDDNB offset fuse.
//usBootUpNBVoltage                 Boot up NB voltage in unit of mv.
//ucHtcTmpLmt                       Bit [22:16] of D24F3x64 Thermal Control (HTC) Register.
//ucTjOffset                        Bit [28:22] of D24F3xE4 Thermtrip Status Register,may not be needed.
//ucMemoryType                      [3:0]=1:DDR1;=2:DDR2;=3:DDR3.[7:4] is reserved.
//ucUMAChannelNumber      	        System memory channel numbers. 
//usExtDispConnectionInfoOffset     ATOM_EXTERNAL_DISPLAY_CONNECTION_INFO offset relative to beginning of this table. 
//ulCSR_M3_ARB_CNTL_DEFAULT[10]     Arrays with values for CSR M3 arbiter for default
//ulCSR_M3_ARB_CNTL_UVD[10]         Arrays with values for CSR M3 arbiter for UVD playback.
//ulCSR_M3_ARB_CNTL_FS3D[10]        Arrays with values for CSR M3 arbiter for Full Screen 3D applications.
**********************************************************************************************************************/

/**************************************************************************/
// This portion is only used when ext thermal chip or engine/memory clock SS chip is populated on a design
//Memory SS Info Table
//Define Memory Clock SS chip ID
#define ICS91719  1
#define ICS91720  2

//Define one structure to inform SW a "block of data" writing to external SS chip via I2C protocol
typedef struct _ATOM_I2C_DATA_RECORD
{
  UCHAR         ucNunberOfBytes;                                              //Indicates how many bytes SW needs to write to the external ASIC for one block, besides to "Start" and "Stop"
  UCHAR         ucI2CData[1];                                                 //I2C data in bytes, should be less than 16 bytes usually
}ATOM_I2C_DATA_RECORD;


//Define one structure to inform SW how many blocks of data writing to external SS chip via I2C protocol, in addition to other information
typedef struct _ATOM_I2C_DEVICE_SETUP_INFO
{
  ATOM_I2C_ID_CONFIG_ACCESS       sucI2cId;               //I2C line and HW/SW assisted cap.
  UCHAR		                        ucSSChipID;             //SS chip being used
  UCHAR		                        ucSSChipSlaveAddr;      //Slave Address to set up this SS chip
  UCHAR                           ucNumOfI2CDataRecords;  //number of data block
  ATOM_I2C_DATA_RECORD            asI2CData[1];  
}ATOM_I2C_DEVICE_SETUP_INFO;

//==========================================================================================
typedef struct  _ATOM_ASIC_MVDD_INFO
{
  ATOM_COMMON_TABLE_HEADER	      sHeader; 
  ATOM_I2C_DEVICE_SETUP_INFO      asI2CSetup[1];
}ATOM_ASIC_MVDD_INFO;

//==========================================================================================
#define ATOM_MCLK_SS_INFO         ATOM_ASIC_MVDD_INFO

//==========================================================================================
/**************************************************************************/

typedef struct _ATOM_ASIC_SS_ASSIGNMENT
{
	ULONG								ulTargetClockRange;						//Clock Out frequence (VCO ), in unit of 10Khz
  USHORT              usSpreadSpectrumPercentage;		//in unit of 0.01%
	USHORT							usSpreadRateInKhz;						//in unit of kHz, modulation freq
  UCHAR               ucClockIndication;					  //Indicate which clock source needs SS
	UCHAR								ucSpreadSpectrumMode;					//Bit1=0 Down Spread,=1 Center Spread.
	UCHAR								ucReserved[2];
}ATOM_ASIC_SS_ASSIGNMENT;

//Define ucClockIndication, SW uses the IDs below to search if the SS is requried/enabled on a clock branch/signal type.
//SS is not required or enabled if a match is not found.
#define ASIC_INTERNAL_MEMORY_SS			1
#define ASIC_INTERNAL_ENGINE_SS			2
#define ASIC_INTERNAL_UVD_SS        3
#define ASIC_INTERNAL_SS_ON_TMDS    4
#define ASIC_INTERNAL_SS_ON_HDMI    5
#define ASIC_INTERNAL_SS_ON_LVDS    6
#define ASIC_INTERNAL_SS_ON_DP      7
#define ASIC_INTERNAL_SS_ON_DCPLL   8

typedef struct _ATOM_ASIC_SS_ASSIGNMENT_V2
{
	ULONG								ulTargetClockRange;						//For mem/engine/uvd, Clock Out frequence (VCO ), in unit of 10Khz
                                                    //For TMDS/HDMI/LVDS, it is pixel clock , for DP, it is link clock ( 27000 or 16200 )
  USHORT              usSpreadSpectrumPercentage;		//in unit of 0.01%
	USHORT							usSpreadRateIn10Hz;						//in unit of 10Hz, modulation freq
  UCHAR               ucClockIndication;					  //Indicate which clock source needs SS
	UCHAR								ucSpreadSpectrumMode;					//Bit0=0 Down Spread,=1 Center Spread, bit1=0: internal SS bit1=1: external SS
	UCHAR								ucReserved[2];
}ATOM_ASIC_SS_ASSIGNMENT_V2;

//ucSpreadSpectrumMode
//#define ATOM_SS_DOWN_SPREAD_MODE_MASK          0x00000000
//#define ATOM_SS_DOWN_SPREAD_MODE               0x00000000
//#define ATOM_SS_CENTRE_SPREAD_MODE_MASK        0x00000001
//#define ATOM_SS_CENTRE_SPREAD_MODE             0x00000001
//#define ATOM_INTERNAL_SS_MASK                  0x00000000
//#define ATOM_EXTERNAL_SS_MASK                  0x00000002

typedef struct _ATOM_ASIC_INTERNAL_SS_INFO
{
  ATOM_COMMON_TABLE_HEADER	      sHeader; 
  ATOM_ASIC_SS_ASSIGNMENT		      asSpreadSpectrum[4];
}ATOM_ASIC_INTERNAL_SS_INFO;

typedef struct _ATOM_ASIC_INTERNAL_SS_INFO_V2
{
  ATOM_COMMON_TABLE_HEADER	      sHeader; 
  ATOM_ASIC_SS_ASSIGNMENT_V2		  asSpreadSpectrum[1];      //this is point only. 
}ATOM_ASIC_INTERNAL_SS_INFO_V2;

typedef struct _ATOM_ASIC_SS_ASSIGNMENT_V3
{
	ULONG								ulTargetClockRange;						//For mem/engine/uvd, Clock Out frequence (VCO ), in unit of 10Khz
                                                    //For TMDS/HDMI/LVDS, it is pixel clock , for DP, it is link clock ( 27000 or 16200 )
  USHORT              usSpreadSpectrumPercentage;		//in unit of 0.01%
	USHORT							usSpreadRateIn10Hz;						//in unit of 10Hz, modulation freq
  UCHAR               ucClockIndication;					  //Indicate which clock source needs SS
	UCHAR								ucSpreadSpectrumMode;					//Bit0=0 Down Spread,=1 Center Spread, bit1=0: internal SS bit1=1: external SS
	UCHAR								ucReserved[2];
}ATOM_ASIC_SS_ASSIGNMENT_V3;

typedef struct _ATOM_ASIC_INTERNAL_SS_INFO_V3
{
  ATOM_COMMON_TABLE_HEADER	      sHeader; 
  ATOM_ASIC_SS_ASSIGNMENT_V3		  asSpreadSpectrum[1];      //this is pointer only. 
}ATOM_ASIC_INTERNAL_SS_INFO_V3;


//==============================Scratch Pad Definition Portion===============================
#define ATOM_DEVICE_CONNECT_INFO_DEF  0
#define ATOM_ROM_LOCATION_DEF         1
#define ATOM_TV_STANDARD_DEF          2
#define ATOM_ACTIVE_INFO_DEF          3
#define ATOM_LCD_INFO_DEF             4
#define ATOM_DOS_REQ_INFO_DEF         5
#define ATOM_ACC_CHANGE_INFO_DEF      6
#define ATOM_DOS_MODE_INFO_DEF        7
#define ATOM_I2C_CHANNEL_STATUS_DEF   8
#define ATOM_I2C_CHANNEL_STATUS1_DEF  9


// BIOS_0_SCRATCH Definition 
#define ATOM_S0_CRT1_MONO               0x00000001L
#define ATOM_S0_CRT1_COLOR              0x00000002L
#define ATOM_S0_CRT1_MASK               (ATOM_S0_CRT1_MONO+ATOM_S0_CRT1_COLOR)

#define ATOM_S0_TV1_COMPOSITE_A         0x00000004L
#define ATOM_S0_TV1_SVIDEO_A            0x00000008L
#define ATOM_S0_TV1_MASK_A              (ATOM_S0_TV1_COMPOSITE_A+ATOM_S0_TV1_SVIDEO_A)

#define ATOM_S0_CV_A                    0x00000010L
#define ATOM_S0_CV_DIN_A                0x00000020L
#define ATOM_S0_CV_MASK_A               (ATOM_S0_CV_A+ATOM_S0_CV_DIN_A)


#define ATOM_S0_CRT2_MONO               0x00000100L
#define ATOM_S0_CRT2_COLOR              0x00000200L
#define ATOM_S0_CRT2_MASK               (ATOM_S0_CRT2_MONO+ATOM_S0_CRT2_COLOR)

#define ATOM_S0_TV1_COMPOSITE           0x00000400L
#define ATOM_S0_TV1_SVIDEO              0x00000800L
#define ATOM_S0_TV1_SCART               0x00004000L
#define ATOM_S0_TV1_MASK                (ATOM_S0_TV1_COMPOSITE+ATOM_S0_TV1_SVIDEO+ATOM_S0_TV1_SCART)

#define ATOM_S0_CV                      0x00001000L
#define ATOM_S0_CV_DIN                  0x00002000L
#define ATOM_S0_CV_MASK                 (ATOM_S0_CV+ATOM_S0_CV_DIN)

#define ATOM_S0_DFP1                    0x00010000L
#define ATOM_S0_DFP2                    0x00020000L
#define ATOM_S0_LCD1                    0x00040000L
#define ATOM_S0_LCD2                    0x00080000L
#define ATOM_S0_DFP6                    0x00100000L
#define ATOM_S0_DFP3                    0x00200000L
#define ATOM_S0_DFP4                    0x00400000L
#define ATOM_S0_DFP5                    0x00800000L

#define ATOM_S0_DFP_MASK                ATOM_S0_DFP1 | ATOM_S0_DFP2 | ATOM_S0_DFP3 | ATOM_S0_DFP4 | ATOM_S0_DFP5 | ATOM_S0_DFP6

#define ATOM_S0_FAD_REGISTER_BUG        0x02000000L // If set, indicates we are running a PCIE asic with 
                                                    // the FAD/HDP reg access bug.  Bit is read by DAL, this is obsolete from RV5xx

#define ATOM_S0_THERMAL_STATE_MASK      0x1C000000L
#define ATOM_S0_THERMAL_STATE_SHIFT     26

#define ATOM_S0_SYSTEM_POWER_STATE_MASK 0xE0000000L
#define ATOM_S0_SYSTEM_POWER_STATE_SHIFT 29 

#define ATOM_S0_SYSTEM_POWER_STATE_VALUE_AC     1
#define ATOM_S0_SYSTEM_POWER_STATE_VALUE_DC     2
#define ATOM_S0_SYSTEM_POWER_STATE_VALUE_LITEAC 3

<<<<<<< HEAD
/* Byte aligned definition for BIOS usage */
=======
//Byte aligned defintion for BIOS usage
>>>>>>> 383be5d1
#define ATOM_S0_CRT1_MONOb0             0x01
#define ATOM_S0_CRT1_COLORb0            0x02
#define ATOM_S0_CRT1_MASKb0             (ATOM_S0_CRT1_MONOb0+ATOM_S0_CRT1_COLORb0)

#define ATOM_S0_TV1_COMPOSITEb0         0x04
#define ATOM_S0_TV1_SVIDEOb0            0x08
#define ATOM_S0_TV1_MASKb0              (ATOM_S0_TV1_COMPOSITEb0+ATOM_S0_TV1_SVIDEOb0)

#define ATOM_S0_CVb0                    0x10
#define ATOM_S0_CV_DINb0                0x20
#define ATOM_S0_CV_MASKb0               (ATOM_S0_CVb0+ATOM_S0_CV_DINb0)

#define ATOM_S0_CRT2_MONOb1             0x01
#define ATOM_S0_CRT2_COLORb1            0x02
#define ATOM_S0_CRT2_MASKb1             (ATOM_S0_CRT2_MONOb1+ATOM_S0_CRT2_COLORb1)

#define ATOM_S0_TV1_COMPOSITEb1         0x04
#define ATOM_S0_TV1_SVIDEOb1            0x08
#define ATOM_S0_TV1_SCARTb1             0x40
#define ATOM_S0_TV1_MASKb1              (ATOM_S0_TV1_COMPOSITEb1+ATOM_S0_TV1_SVIDEOb1+ATOM_S0_TV1_SCARTb1)

#define ATOM_S0_CVb1                    0x10
#define ATOM_S0_CV_DINb1                0x20
#define ATOM_S0_CV_MASKb1               (ATOM_S0_CVb1+ATOM_S0_CV_DINb1)

#define ATOM_S0_DFP1b2                  0x01
#define ATOM_S0_DFP2b2                  0x02
#define ATOM_S0_LCD1b2                  0x04
#define ATOM_S0_LCD2b2                  0x08
#define ATOM_S0_DFP6b2                  0x10
#define ATOM_S0_DFP3b2                  0x20
#define ATOM_S0_DFP4b2                  0x40
#define ATOM_S0_DFP5b2                  0x80


#define ATOM_S0_THERMAL_STATE_MASKb3    0x1C
#define ATOM_S0_THERMAL_STATE_SHIFTb3   2

#define ATOM_S0_SYSTEM_POWER_STATE_MASKb3 0xE0
#define ATOM_S0_LCD1_SHIFT              18

// BIOS_1_SCRATCH Definition
#define ATOM_S1_ROM_LOCATION_MASK       0x0000FFFFL
#define ATOM_S1_PCI_BUS_DEV_MASK        0xFFFF0000L

//	BIOS_2_SCRATCH Definition
#define ATOM_S2_TV1_STANDARD_MASK       0x0000000FL
#define ATOM_S2_CURRENT_BL_LEVEL_MASK   0x0000FF00L
#define ATOM_S2_CURRENT_BL_LEVEL_SHIFT  8

#define ATOM_S2_FORCEDLOWPWRMODE_STATE_MASK       0x0C000000L
#define ATOM_S2_FORCEDLOWPWRMODE_STATE_MASK_SHIFT 26
#define ATOM_S2_FORCEDLOWPWRMODE_STATE_CHANGE     0x10000000L

#define ATOM_S2_DEVICE_DPMS_STATE       0x00010000L
#define ATOM_S2_VRI_BRIGHT_ENABLE       0x20000000L

#define ATOM_S2_DISPLAY_ROTATION_0_DEGREE     0x0
#define ATOM_S2_DISPLAY_ROTATION_90_DEGREE    0x1
#define ATOM_S2_DISPLAY_ROTATION_180_DEGREE   0x2
#define ATOM_S2_DISPLAY_ROTATION_270_DEGREE   0x3
#define ATOM_S2_DISPLAY_ROTATION_DEGREE_SHIFT 30
#define ATOM_S2_DISPLAY_ROTATION_ANGLE_MASK   0xC0000000L

<<<<<<< HEAD
/* Byte aligned definition for BIOS usage */
=======

//Byte aligned defintion for BIOS usage
>>>>>>> 383be5d1
#define ATOM_S2_TV1_STANDARD_MASKb0     0x0F
#define ATOM_S2_CURRENT_BL_LEVEL_MASKb1 0xFF
#define ATOM_S2_DEVICE_DPMS_STATEb2     0x01

#define ATOM_S2_DEVICE_DPMS_MASKw1      0x3FF
#define ATOM_S2_FORCEDLOWPWRMODE_STATE_MASKb3     0x0C
#define ATOM_S2_FORCEDLOWPWRMODE_STATE_CHANGEb3   0x10
#define ATOM_S2_VRI_BRIGHT_ENABLEb3     0x20
#define ATOM_S2_ROTATION_STATE_MASKb3   0xC0


// BIOS_3_SCRATCH Definition
#define ATOM_S3_CRT1_ACTIVE             0x00000001L
#define ATOM_S3_LCD1_ACTIVE             0x00000002L
#define ATOM_S3_TV1_ACTIVE              0x00000004L
#define ATOM_S3_DFP1_ACTIVE             0x00000008L
#define ATOM_S3_CRT2_ACTIVE             0x00000010L
#define ATOM_S3_LCD2_ACTIVE             0x00000020L
#define ATOM_S3_DFP6_ACTIVE             0x00000040L
#define ATOM_S3_DFP2_ACTIVE             0x00000080L
#define ATOM_S3_CV_ACTIVE               0x00000100L
#define ATOM_S3_DFP3_ACTIVE							0x00000200L
#define ATOM_S3_DFP4_ACTIVE							0x00000400L
#define ATOM_S3_DFP5_ACTIVE							0x00000800L

#define ATOM_S3_DEVICE_ACTIVE_MASK      0x00000FFFL

#define ATOM_S3_LCD_FULLEXPANSION_ACTIVE         0x00001000L
#define ATOM_S3_LCD_EXPANSION_ASPEC_RATIO_ACTIVE 0x00002000L

#define ATOM_S3_CRT1_CRTC_ACTIVE        0x00010000L
#define ATOM_S3_LCD1_CRTC_ACTIVE        0x00020000L
#define ATOM_S3_TV1_CRTC_ACTIVE         0x00040000L
#define ATOM_S3_DFP1_CRTC_ACTIVE        0x00080000L
#define ATOM_S3_CRT2_CRTC_ACTIVE        0x00100000L
#define ATOM_S3_LCD2_CRTC_ACTIVE        0x00200000L
#define ATOM_S3_DFP6_CRTC_ACTIVE        0x00400000L
#define ATOM_S3_DFP2_CRTC_ACTIVE        0x00800000L
#define ATOM_S3_CV_CRTC_ACTIVE          0x01000000L
#define ATOM_S3_DFP3_CRTC_ACTIVE				0x02000000L
#define ATOM_S3_DFP4_CRTC_ACTIVE				0x04000000L
#define ATOM_S3_DFP5_CRTC_ACTIVE				0x08000000L

#define ATOM_S3_DEVICE_CRTC_ACTIVE_MASK 0x0FFF0000L
#define ATOM_S3_ASIC_GUI_ENGINE_HUNG    0x20000000L
//Below two definitions are not supported in pplib, but in the old powerplay in DAL
#define ATOM_S3_ALLOW_FAST_PWR_SWITCH   0x40000000L
#define ATOM_S3_RQST_GPU_USE_MIN_PWR    0x80000000L

<<<<<<< HEAD
/* Byte aligned definition for BIOS usage */
=======
//Byte aligned defintion for BIOS usage
>>>>>>> 383be5d1
#define ATOM_S3_CRT1_ACTIVEb0           0x01
#define ATOM_S3_LCD1_ACTIVEb0           0x02
#define ATOM_S3_TV1_ACTIVEb0            0x04
#define ATOM_S3_DFP1_ACTIVEb0           0x08
#define ATOM_S3_CRT2_ACTIVEb0           0x10
#define ATOM_S3_LCD2_ACTIVEb0           0x20
#define ATOM_S3_DFP6_ACTIVEb0           0x40
#define ATOM_S3_DFP2_ACTIVEb0           0x80
#define ATOM_S3_CV_ACTIVEb1             0x01
#define ATOM_S3_DFP3_ACTIVEb1						0x02
#define ATOM_S3_DFP4_ACTIVEb1						0x04
#define ATOM_S3_DFP5_ACTIVEb1						0x08

#define ATOM_S3_ACTIVE_CRTC1w0          0xFFF

#define ATOM_S3_CRT1_CRTC_ACTIVEb2      0x01
#define ATOM_S3_LCD1_CRTC_ACTIVEb2      0x02
#define ATOM_S3_TV1_CRTC_ACTIVEb2       0x04
#define ATOM_S3_DFP1_CRTC_ACTIVEb2      0x08
#define ATOM_S3_CRT2_CRTC_ACTIVEb2      0x10
#define ATOM_S3_LCD2_CRTC_ACTIVEb2      0x20
#define ATOM_S3_DFP6_CRTC_ACTIVEb2      0x40
#define ATOM_S3_DFP2_CRTC_ACTIVEb2      0x80
#define ATOM_S3_CV_CRTC_ACTIVEb3        0x01
#define ATOM_S3_DFP3_CRTC_ACTIVEb3			0x02
#define ATOM_S3_DFP4_CRTC_ACTIVEb3			0x04
#define ATOM_S3_DFP5_CRTC_ACTIVEb3			0x08

#define ATOM_S3_ACTIVE_CRTC2w1          0xFFF

// BIOS_4_SCRATCH Definition
#define ATOM_S4_LCD1_PANEL_ID_MASK      0x000000FFL
#define ATOM_S4_LCD1_REFRESH_MASK       0x0000FF00L
#define ATOM_S4_LCD1_REFRESH_SHIFT      8

<<<<<<< HEAD
/* Byte aligned definition for BIOS usage */
=======
//Byte aligned defintion for BIOS usage
>>>>>>> 383be5d1
#define ATOM_S4_LCD1_PANEL_ID_MASKb0	  0x0FF
#define ATOM_S4_LCD1_REFRESH_MASKb1		  ATOM_S4_LCD1_PANEL_ID_MASKb0
#define ATOM_S4_VRAM_INFO_MASKb2        ATOM_S4_LCD1_PANEL_ID_MASKb0

// BIOS_5_SCRATCH Definition, BIOS_5_SCRATCH is used by Firmware only !!!!
#define ATOM_S5_DOS_REQ_CRT1b0          0x01
#define ATOM_S5_DOS_REQ_LCD1b0          0x02
#define ATOM_S5_DOS_REQ_TV1b0           0x04
#define ATOM_S5_DOS_REQ_DFP1b0          0x08
#define ATOM_S5_DOS_REQ_CRT2b0          0x10
#define ATOM_S5_DOS_REQ_LCD2b0          0x20
#define ATOM_S5_DOS_REQ_DFP6b0          0x40
#define ATOM_S5_DOS_REQ_DFP2b0          0x80
#define ATOM_S5_DOS_REQ_CVb1            0x01
#define ATOM_S5_DOS_REQ_DFP3b1					0x02
#define ATOM_S5_DOS_REQ_DFP4b1					0x04
#define ATOM_S5_DOS_REQ_DFP5b1					0x08

#define ATOM_S5_DOS_REQ_DEVICEw0        0x0FFF

#define ATOM_S5_DOS_REQ_CRT1            0x0001
#define ATOM_S5_DOS_REQ_LCD1            0x0002
#define ATOM_S5_DOS_REQ_TV1             0x0004
#define ATOM_S5_DOS_REQ_DFP1            0x0008
#define ATOM_S5_DOS_REQ_CRT2            0x0010
#define ATOM_S5_DOS_REQ_LCD2            0x0020
#define ATOM_S5_DOS_REQ_DFP6            0x0040
#define ATOM_S5_DOS_REQ_DFP2            0x0080
#define ATOM_S5_DOS_REQ_CV              0x0100
#define ATOM_S5_DOS_REQ_DFP3            0x0200
#define ATOM_S5_DOS_REQ_DFP4            0x0400
#define ATOM_S5_DOS_REQ_DFP5            0x0800

#define ATOM_S5_DOS_FORCE_CRT1b2        ATOM_S5_DOS_REQ_CRT1b0
#define ATOM_S5_DOS_FORCE_TV1b2         ATOM_S5_DOS_REQ_TV1b0
#define ATOM_S5_DOS_FORCE_CRT2b2        ATOM_S5_DOS_REQ_CRT2b0
#define ATOM_S5_DOS_FORCE_CVb3          ATOM_S5_DOS_REQ_CVb1
#define ATOM_S5_DOS_FORCE_DEVICEw1      (ATOM_S5_DOS_FORCE_CRT1b2+ATOM_S5_DOS_FORCE_TV1b2+ATOM_S5_DOS_FORCE_CRT2b2+\
                                        (ATOM_S5_DOS_FORCE_CVb3<<8))

// BIOS_6_SCRATCH Definition
#define ATOM_S6_DEVICE_CHANGE           0x00000001L
#define ATOM_S6_SCALER_CHANGE           0x00000002L
#define ATOM_S6_LID_CHANGE              0x00000004L
#define ATOM_S6_DOCKING_CHANGE          0x00000008L
#define ATOM_S6_ACC_MODE                0x00000010L
#define ATOM_S6_EXT_DESKTOP_MODE        0x00000020L
#define ATOM_S6_LID_STATE               0x00000040L
#define ATOM_S6_DOCK_STATE              0x00000080L
#define ATOM_S6_CRITICAL_STATE          0x00000100L
#define ATOM_S6_HW_I2C_BUSY_STATE       0x00000200L
#define ATOM_S6_THERMAL_STATE_CHANGE    0x00000400L
#define ATOM_S6_INTERRUPT_SET_BY_BIOS   0x00000800L
#define ATOM_S6_REQ_LCD_EXPANSION_FULL         0x00001000L //Normal expansion Request bit for LCD
#define ATOM_S6_REQ_LCD_EXPANSION_ASPEC_RATIO  0x00002000L //Aspect ratio expansion Request bit for LCD

#define ATOM_S6_DISPLAY_STATE_CHANGE    0x00004000L        //This bit is recycled when ATOM_BIOS_INFO_BIOS_SCRATCH6_SCL2_REDEFINE is set,previously it's SCL2_H_expansion
#define ATOM_S6_I2C_STATE_CHANGE        0x00008000L        //This bit is recycled,when ATOM_BIOS_INFO_BIOS_SCRATCH6_SCL2_REDEFINE is set,previously it's SCL2_V_expansion

#define ATOM_S6_ACC_REQ_CRT1            0x00010000L
#define ATOM_S6_ACC_REQ_LCD1            0x00020000L
#define ATOM_S6_ACC_REQ_TV1             0x00040000L
#define ATOM_S6_ACC_REQ_DFP1            0x00080000L
#define ATOM_S6_ACC_REQ_CRT2            0x00100000L
#define ATOM_S6_ACC_REQ_LCD2            0x00200000L
#define ATOM_S6_ACC_REQ_DFP6            0x00400000L
#define ATOM_S6_ACC_REQ_DFP2            0x00800000L
#define ATOM_S6_ACC_REQ_CV              0x01000000L
#define ATOM_S6_ACC_REQ_DFP3						0x02000000L
#define ATOM_S6_ACC_REQ_DFP4						0x04000000L
#define ATOM_S6_ACC_REQ_DFP5						0x08000000L

#define ATOM_S6_ACC_REQ_MASK                0x0FFF0000L
#define ATOM_S6_SYSTEM_POWER_MODE_CHANGE    0x10000000L
#define ATOM_S6_ACC_BLOCK_DISPLAY_SWITCH    0x20000000L
#define ATOM_S6_VRI_BRIGHTNESS_CHANGE       0x40000000L
#define ATOM_S6_CONFIG_DISPLAY_CHANGE_MASK  0x80000000L

<<<<<<< HEAD
/* Byte aligned definition for BIOS usage */
=======
//Byte aligned defintion for BIOS usage
>>>>>>> 383be5d1
#define ATOM_S6_DEVICE_CHANGEb0         0x01
#define ATOM_S6_SCALER_CHANGEb0         0x02
#define ATOM_S6_LID_CHANGEb0            0x04
#define ATOM_S6_DOCKING_CHANGEb0        0x08
#define ATOM_S6_ACC_MODEb0              0x10
#define ATOM_S6_EXT_DESKTOP_MODEb0      0x20
#define ATOM_S6_LID_STATEb0             0x40
#define ATOM_S6_DOCK_STATEb0            0x80
#define ATOM_S6_CRITICAL_STATEb1        0x01
#define ATOM_S6_HW_I2C_BUSY_STATEb1     0x02  
#define ATOM_S6_THERMAL_STATE_CHANGEb1  0x04
#define ATOM_S6_INTERRUPT_SET_BY_BIOSb1 0x08
#define ATOM_S6_REQ_LCD_EXPANSION_FULLb1        0x10    
#define ATOM_S6_REQ_LCD_EXPANSION_ASPEC_RATIOb1 0x20 

#define ATOM_S6_ACC_REQ_CRT1b2          0x01
#define ATOM_S6_ACC_REQ_LCD1b2          0x02
#define ATOM_S6_ACC_REQ_TV1b2           0x04
#define ATOM_S6_ACC_REQ_DFP1b2          0x08
#define ATOM_S6_ACC_REQ_CRT2b2          0x10
#define ATOM_S6_ACC_REQ_LCD2b2          0x20
#define ATOM_S6_ACC_REQ_DFP6b2          0x40
#define ATOM_S6_ACC_REQ_DFP2b2          0x80
#define ATOM_S6_ACC_REQ_CVb3            0x01
#define ATOM_S6_ACC_REQ_DFP3b3          0x02
#define ATOM_S6_ACC_REQ_DFP4b3          0x04
#define ATOM_S6_ACC_REQ_DFP5b3          0x08

#define ATOM_S6_ACC_REQ_DEVICEw1        ATOM_S5_DOS_REQ_DEVICEw0
#define ATOM_S6_SYSTEM_POWER_MODE_CHANGEb3 0x10
#define ATOM_S6_ACC_BLOCK_DISPLAY_SWITCHb3 0x20
#define ATOM_S6_VRI_BRIGHTNESS_CHANGEb3    0x40
#define ATOM_S6_CONFIG_DISPLAY_CHANGEb3    0x80

#define ATOM_S6_DEVICE_CHANGE_SHIFT             0
#define ATOM_S6_SCALER_CHANGE_SHIFT             1
#define ATOM_S6_LID_CHANGE_SHIFT                2
#define ATOM_S6_DOCKING_CHANGE_SHIFT            3
#define ATOM_S6_ACC_MODE_SHIFT                  4
#define ATOM_S6_EXT_DESKTOP_MODE_SHIFT          5
#define ATOM_S6_LID_STATE_SHIFT                 6
#define ATOM_S6_DOCK_STATE_SHIFT                7
#define ATOM_S6_CRITICAL_STATE_SHIFT            8
#define ATOM_S6_HW_I2C_BUSY_STATE_SHIFT         9
#define ATOM_S6_THERMAL_STATE_CHANGE_SHIFT      10
#define ATOM_S6_INTERRUPT_SET_BY_BIOS_SHIFT     11
#define ATOM_S6_REQ_SCALER_SHIFT                12
#define ATOM_S6_REQ_SCALER_ARATIO_SHIFT         13
#define ATOM_S6_DISPLAY_STATE_CHANGE_SHIFT      14
#define ATOM_S6_I2C_STATE_CHANGE_SHIFT          15
#define ATOM_S6_SYSTEM_POWER_MODE_CHANGE_SHIFT  28
#define ATOM_S6_ACC_BLOCK_DISPLAY_SWITCH_SHIFT  29
#define ATOM_S6_VRI_BRIGHTNESS_CHANGE_SHIFT     30
#define ATOM_S6_CONFIG_DISPLAY_CHANGE_SHIFT     31

// BIOS_7_SCRATCH Definition, BIOS_7_SCRATCH is used by Firmware only !!!!
#define ATOM_S7_DOS_MODE_TYPEb0             0x03
#define ATOM_S7_DOS_MODE_VGAb0              0x00
#define ATOM_S7_DOS_MODE_VESAb0             0x01
#define ATOM_S7_DOS_MODE_EXTb0              0x02
#define ATOM_S7_DOS_MODE_PIXEL_DEPTHb0      0x0C
#define ATOM_S7_DOS_MODE_PIXEL_FORMATb0     0xF0
#define ATOM_S7_DOS_8BIT_DAC_ENb1           0x01
#define ATOM_S7_DOS_MODE_NUMBERw1           0x0FFFF

#define ATOM_S7_DOS_8BIT_DAC_EN_SHIFT       8

// BIOS_8_SCRATCH Definition
#define ATOM_S8_I2C_CHANNEL_BUSY_MASK       0x00000FFFF
#define ATOM_S8_I2C_HW_ENGINE_BUSY_MASK     0x0FFFF0000   

#define ATOM_S8_I2C_CHANNEL_BUSY_SHIFT      0
#define ATOM_S8_I2C_ENGINE_BUSY_SHIFT       16

// BIOS_9_SCRATCH Definition
#ifndef ATOM_S9_I2C_CHANNEL_COMPLETED_MASK 
#define ATOM_S9_I2C_CHANNEL_COMPLETED_MASK  0x0000FFFF
#endif
#ifndef ATOM_S9_I2C_CHANNEL_ABORTED_MASK  
#define ATOM_S9_I2C_CHANNEL_ABORTED_MASK    0xFFFF0000
#endif
#ifndef ATOM_S9_I2C_CHANNEL_COMPLETED_SHIFT 
#define ATOM_S9_I2C_CHANNEL_COMPLETED_SHIFT 0
#endif
#ifndef ATOM_S9_I2C_CHANNEL_ABORTED_SHIFT   
#define ATOM_S9_I2C_CHANNEL_ABORTED_SHIFT   16
#endif

 
#define ATOM_FLAG_SET                         0x20
#define ATOM_FLAG_CLEAR                       0
#define CLEAR_ATOM_S6_ACC_MODE                ((ATOM_ACC_CHANGE_INFO_DEF << 8 )|ATOM_S6_ACC_MODE_SHIFT | ATOM_FLAG_CLEAR)
#define SET_ATOM_S6_DEVICE_CHANGE             ((ATOM_ACC_CHANGE_INFO_DEF << 8 )|ATOM_S6_DEVICE_CHANGE_SHIFT | ATOM_FLAG_SET)
#define SET_ATOM_S6_VRI_BRIGHTNESS_CHANGE     ((ATOM_ACC_CHANGE_INFO_DEF << 8 )|ATOM_S6_VRI_BRIGHTNESS_CHANGE_SHIFT | ATOM_FLAG_SET)
#define SET_ATOM_S6_SCALER_CHANGE             ((ATOM_ACC_CHANGE_INFO_DEF << 8 )|ATOM_S6_SCALER_CHANGE_SHIFT | ATOM_FLAG_SET)
#define SET_ATOM_S6_LID_CHANGE                ((ATOM_ACC_CHANGE_INFO_DEF << 8 )|ATOM_S6_LID_CHANGE_SHIFT | ATOM_FLAG_SET)

#define SET_ATOM_S6_LID_STATE                 ((ATOM_ACC_CHANGE_INFO_DEF << 8 )|ATOM_S6_LID_STATE_SHIFT | ATOM_FLAG_SET)
#define CLEAR_ATOM_S6_LID_STATE               ((ATOM_ACC_CHANGE_INFO_DEF << 8 )|ATOM_S6_LID_STATE_SHIFT | ATOM_FLAG_CLEAR)

#define SET_ATOM_S6_DOCK_CHANGE			          ((ATOM_ACC_CHANGE_INFO_DEF << 8 )|ATOM_S6_DOCKING_CHANGE_SHIFT | ATOM_FLAG_SET)
#define SET_ATOM_S6_DOCK_STATE                ((ATOM_ACC_CHANGE_INFO_DEF << 8 )|ATOM_S6_DOCK_STATE_SHIFT | ATOM_FLAG_SET)
#define CLEAR_ATOM_S6_DOCK_STATE              ((ATOM_ACC_CHANGE_INFO_DEF << 8 )|ATOM_S6_DOCK_STATE_SHIFT | ATOM_FLAG_CLEAR)

#define SET_ATOM_S6_THERMAL_STATE_CHANGE      ((ATOM_ACC_CHANGE_INFO_DEF << 8 )|ATOM_S6_THERMAL_STATE_CHANGE_SHIFT | ATOM_FLAG_SET)
#define SET_ATOM_S6_SYSTEM_POWER_MODE_CHANGE  ((ATOM_ACC_CHANGE_INFO_DEF << 8 )|ATOM_S6_SYSTEM_POWER_MODE_CHANGE_SHIFT | ATOM_FLAG_SET)
#define SET_ATOM_S6_INTERRUPT_SET_BY_BIOS     ((ATOM_ACC_CHANGE_INFO_DEF << 8 )|ATOM_S6_INTERRUPT_SET_BY_BIOS_SHIFT | ATOM_FLAG_SET)

#define SET_ATOM_S6_CRITICAL_STATE            ((ATOM_ACC_CHANGE_INFO_DEF << 8 )|ATOM_S6_CRITICAL_STATE_SHIFT | ATOM_FLAG_SET)
#define CLEAR_ATOM_S6_CRITICAL_STATE          ((ATOM_ACC_CHANGE_INFO_DEF << 8 )|ATOM_S6_CRITICAL_STATE_SHIFT | ATOM_FLAG_CLEAR)

#define SET_ATOM_S6_REQ_SCALER                ((ATOM_ACC_CHANGE_INFO_DEF << 8 )|ATOM_S6_REQ_SCALER_SHIFT | ATOM_FLAG_SET)  
#define CLEAR_ATOM_S6_REQ_SCALER              ((ATOM_ACC_CHANGE_INFO_DEF << 8 )|ATOM_S6_REQ_SCALER_SHIFT | ATOM_FLAG_CLEAR )

#define SET_ATOM_S6_REQ_SCALER_ARATIO         ((ATOM_ACC_CHANGE_INFO_DEF << 8 )|ATOM_S6_REQ_SCALER_ARATIO_SHIFT | ATOM_FLAG_SET )
#define CLEAR_ATOM_S6_REQ_SCALER_ARATIO       ((ATOM_ACC_CHANGE_INFO_DEF << 8 )|ATOM_S6_REQ_SCALER_ARATIO_SHIFT | ATOM_FLAG_CLEAR )

#define SET_ATOM_S6_I2C_STATE_CHANGE          ((ATOM_ACC_CHANGE_INFO_DEF << 8 )|ATOM_S6_I2C_STATE_CHANGE_SHIFT | ATOM_FLAG_SET )

#define SET_ATOM_S6_DISPLAY_STATE_CHANGE      ((ATOM_ACC_CHANGE_INFO_DEF << 8 )|ATOM_S6_DISPLAY_STATE_CHANGE_SHIFT | ATOM_FLAG_SET )

#define SET_ATOM_S6_DEVICE_RECONFIG           ((ATOM_ACC_CHANGE_INFO_DEF << 8 )|ATOM_S6_CONFIG_DISPLAY_CHANGE_SHIFT | ATOM_FLAG_SET)
#define CLEAR_ATOM_S0_LCD1                    ((ATOM_DEVICE_CONNECT_INFO_DEF << 8 )|  ATOM_S0_LCD1_SHIFT | ATOM_FLAG_CLEAR )
#define SET_ATOM_S7_DOS_8BIT_DAC_EN           ((ATOM_DOS_MODE_INFO_DEF << 8 )|ATOM_S7_DOS_8BIT_DAC_EN_SHIFT | ATOM_FLAG_SET )
#define CLEAR_ATOM_S7_DOS_8BIT_DAC_EN         ((ATOM_DOS_MODE_INFO_DEF << 8 )|ATOM_S7_DOS_8BIT_DAC_EN_SHIFT | ATOM_FLAG_CLEAR )

/****************************************************************************/	
//Portion II: Definitinos only used in Driver
/****************************************************************************/

// Macros used by driver
#ifdef __cplusplus
#define GetIndexIntoMasterTable(MasterOrData, FieldName) ((reinterpret_cast<char*>(&(static_cast<ATOM_MASTER_LIST_OF_##MasterOrData##_TABLES*>(0))->FieldName)-static_cast<char*>(0))/sizeof(USHORT))

#define GET_COMMAND_TABLE_COMMANDSET_REVISION(TABLE_HEADER_OFFSET) (((static_cast<ATOM_COMMON_TABLE_HEADER*>(TABLE_HEADER_OFFSET))->ucTableFormatRevision )&0x3F)
#define GET_COMMAND_TABLE_PARAMETER_REVISION(TABLE_HEADER_OFFSET)  (((static_cast<ATOM_COMMON_TABLE_HEADER*>(TABLE_HEADER_OFFSET))->ucTableContentRevision)&0x3F)
#else // not __cplusplus
#define	GetIndexIntoMasterTable(MasterOrData, FieldName) (((char*)(&((ATOM_MASTER_LIST_OF_##MasterOrData##_TABLES*)0)->FieldName)-(char*)0)/sizeof(USHORT))

#define GET_COMMAND_TABLE_COMMANDSET_REVISION(TABLE_HEADER_OFFSET) ((((ATOM_COMMON_TABLE_HEADER*)TABLE_HEADER_OFFSET)->ucTableFormatRevision)&0x3F)
#define GET_COMMAND_TABLE_PARAMETER_REVISION(TABLE_HEADER_OFFSET)  ((((ATOM_COMMON_TABLE_HEADER*)TABLE_HEADER_OFFSET)->ucTableContentRevision)&0x3F)
#endif // __cplusplus

#define GET_DATA_TABLE_MAJOR_REVISION GET_COMMAND_TABLE_COMMANDSET_REVISION
#define GET_DATA_TABLE_MINOR_REVISION GET_COMMAND_TABLE_PARAMETER_REVISION

/****************************************************************************/	
//Portion III: Definitinos only used in VBIOS
/****************************************************************************/
#define ATOM_DAC_SRC					0x80
#define ATOM_SRC_DAC1					0
#define ATOM_SRC_DAC2					0x80

typedef struct _MEMORY_PLLINIT_PARAMETERS
{
  ULONG ulTargetMemoryClock; //In 10Khz unit
  UCHAR   ucAction;					 //not define yet
  UCHAR   ucFbDiv_Hi;				 //Fbdiv Hi byte
  UCHAR   ucFbDiv;					 //FB value
  UCHAR   ucPostDiv;				 //Post div
}MEMORY_PLLINIT_PARAMETERS;

#define MEMORY_PLLINIT_PS_ALLOCATION  MEMORY_PLLINIT_PARAMETERS


#define	GPIO_PIN_WRITE													0x01			
#define	GPIO_PIN_READ														0x00

typedef struct  _GPIO_PIN_CONTROL_PARAMETERS
{
  UCHAR ucGPIO_ID;           //return value, read from GPIO pins
  UCHAR ucGPIOBitShift;	     //define which bit in uGPIOBitVal need to be update 
	UCHAR ucGPIOBitVal;		     //Set/Reset corresponding bit defined in ucGPIOBitMask
  UCHAR ucAction;				     //=GPIO_PIN_WRITE: Read; =GPIO_PIN_READ: Write
}GPIO_PIN_CONTROL_PARAMETERS;

typedef struct _ENABLE_SCALER_PARAMETERS
{
  UCHAR ucScaler;            // ATOM_SCALER1, ATOM_SCALER2
  UCHAR ucEnable;            // ATOM_SCALER_DISABLE or ATOM_SCALER_CENTER or ATOM_SCALER_EXPANSION
  UCHAR ucTVStandard;        // 
  UCHAR ucPadding[1];
}ENABLE_SCALER_PARAMETERS; 
#define ENABLE_SCALER_PS_ALLOCATION ENABLE_SCALER_PARAMETERS 

//ucEnable:
#define SCALER_BYPASS_AUTO_CENTER_NO_REPLICATION    0
#define SCALER_BYPASS_AUTO_CENTER_AUTO_REPLICATION  1
#define SCALER_ENABLE_2TAP_ALPHA_MODE               2
#define SCALER_ENABLE_MULTITAP_MODE                 3

typedef struct _ENABLE_HARDWARE_ICON_CURSOR_PARAMETERS
{
  ULONG  usHWIconHorzVertPosn;        // Hardware Icon Vertical position
  UCHAR  ucHWIconVertOffset;          // Hardware Icon Vertical offset
  UCHAR  ucHWIconHorzOffset;          // Hardware Icon Horizontal offset
  UCHAR  ucSelection;                 // ATOM_CURSOR1 or ATOM_ICON1 or ATOM_CURSOR2 or ATOM_ICON2
  UCHAR  ucEnable;                    // ATOM_ENABLE or ATOM_DISABLE
}ENABLE_HARDWARE_ICON_CURSOR_PARAMETERS;

typedef struct _ENABLE_HARDWARE_ICON_CURSOR_PS_ALLOCATION
{
  ENABLE_HARDWARE_ICON_CURSOR_PARAMETERS  sEnableIcon;
  ENABLE_CRTC_PARAMETERS                  sReserved;  
}ENABLE_HARDWARE_ICON_CURSOR_PS_ALLOCATION;

typedef struct _ENABLE_GRAPH_SURFACE_PARAMETERS
{
  USHORT usHight;                     // Image Hight
  USHORT usWidth;                     // Image Width
  UCHAR  ucSurface;                   // Surface 1 or 2	
  UCHAR  ucPadding[3];
}ENABLE_GRAPH_SURFACE_PARAMETERS;

typedef struct _ENABLE_GRAPH_SURFACE_PARAMETERS_V1_2
{
  USHORT usHight;                     // Image Hight
  USHORT usWidth;                     // Image Width
  UCHAR  ucSurface;                   // Surface 1 or 2
  UCHAR  ucEnable;                    // ATOM_ENABLE or ATOM_DISABLE
  UCHAR  ucPadding[2];
}ENABLE_GRAPH_SURFACE_PARAMETERS_V1_2;

typedef struct _ENABLE_GRAPH_SURFACE_PARAMETERS_V1_3
{
  USHORT usHight;                     // Image Hight
  USHORT usWidth;                     // Image Width
  UCHAR  ucSurface;                   // Surface 1 or 2
  UCHAR  ucEnable;                    // ATOM_ENABLE or ATOM_DISABLE
  USHORT usDeviceId;                  // Active Device Id for this surface. If no device, set to 0. 
}ENABLE_GRAPH_SURFACE_PARAMETERS_V1_3;

typedef struct _ENABLE_GRAPH_SURFACE_PS_ALLOCATION
{
  ENABLE_GRAPH_SURFACE_PARAMETERS sSetSurface;          
  ENABLE_YUV_PS_ALLOCATION        sReserved; // Don't set this one
}ENABLE_GRAPH_SURFACE_PS_ALLOCATION;

typedef struct _MEMORY_CLEAN_UP_PARAMETERS
{
  USHORT  usMemoryStart;                //in 8Kb boundry, offset from memory base address
  USHORT  usMemorySize;                 //8Kb blocks aligned
}MEMORY_CLEAN_UP_PARAMETERS;
#define MEMORY_CLEAN_UP_PS_ALLOCATION MEMORY_CLEAN_UP_PARAMETERS

typedef struct  _GET_DISPLAY_SURFACE_SIZE_PARAMETERS
{
  USHORT  usX_Size;                     //When use as input parameter, usX_Size indicates which CRTC                 
  USHORT  usY_Size;
}GET_DISPLAY_SURFACE_SIZE_PARAMETERS; 

typedef struct _INDIRECT_IO_ACCESS
{
  ATOM_COMMON_TABLE_HEADER sHeader;  
  UCHAR                    IOAccessSequence[256];
} INDIRECT_IO_ACCESS;

#define INDIRECT_READ              0x00
#define INDIRECT_WRITE             0x80

#define INDIRECT_IO_MM             0
#define INDIRECT_IO_PLL            1
#define INDIRECT_IO_MC             2
#define INDIRECT_IO_PCIE           3
#define INDIRECT_IO_PCIEP          4
#define INDIRECT_IO_NBMISC         5

#define INDIRECT_IO_PLL_READ       INDIRECT_IO_PLL   | INDIRECT_READ
#define INDIRECT_IO_PLL_WRITE      INDIRECT_IO_PLL   | INDIRECT_WRITE
#define INDIRECT_IO_MC_READ        INDIRECT_IO_MC    | INDIRECT_READ
#define INDIRECT_IO_MC_WRITE       INDIRECT_IO_MC    | INDIRECT_WRITE
#define INDIRECT_IO_PCIE_READ      INDIRECT_IO_PCIE  | INDIRECT_READ
#define INDIRECT_IO_PCIE_WRITE     INDIRECT_IO_PCIE  | INDIRECT_WRITE
#define INDIRECT_IO_PCIEP_READ     INDIRECT_IO_PCIEP | INDIRECT_READ
#define INDIRECT_IO_PCIEP_WRITE    INDIRECT_IO_PCIEP | INDIRECT_WRITE
#define INDIRECT_IO_NBMISC_READ    INDIRECT_IO_NBMISC | INDIRECT_READ
#define INDIRECT_IO_NBMISC_WRITE   INDIRECT_IO_NBMISC | INDIRECT_WRITE

typedef struct _ATOM_OEM_INFO
{ 
  ATOM_COMMON_TABLE_HEADER	sHeader;
  ATOM_I2C_ID_CONFIG_ACCESS sucI2cId;
}ATOM_OEM_INFO;

typedef struct _ATOM_TV_MODE
{
   UCHAR	ucVMode_Num;			  //Video mode number
   UCHAR	ucTV_Mode_Num;			//Internal TV mode number
}ATOM_TV_MODE;

typedef struct _ATOM_BIOS_INT_TVSTD_MODE
{
  ATOM_COMMON_TABLE_HEADER sHeader;  
   USHORT	usTV_Mode_LUT_Offset;	// Pointer to standard to internal number conversion table
   USHORT	usTV_FIFO_Offset;		  // Pointer to FIFO entry table
   USHORT	usNTSC_Tbl_Offset;		// Pointer to SDTV_Mode_NTSC table
   USHORT	usPAL_Tbl_Offset;		  // Pointer to SDTV_Mode_PAL table 
   USHORT	usCV_Tbl_Offset;		  // Pointer to SDTV_Mode_PAL table 
}ATOM_BIOS_INT_TVSTD_MODE;


typedef struct _ATOM_TV_MODE_SCALER_PTR
{
   USHORT	ucFilter0_Offset;		//Pointer to filter format 0 coefficients
   USHORT	usFilter1_Offset;		//Pointer to filter format 0 coefficients
   UCHAR	ucTV_Mode_Num;
}ATOM_TV_MODE_SCALER_PTR;

typedef struct _ATOM_STANDARD_VESA_TIMING
{
  ATOM_COMMON_TABLE_HEADER sHeader;  
  ATOM_DTD_FORMAT 				 aModeTimings[16];      // 16 is not the real array number, just for initial allocation
}ATOM_STANDARD_VESA_TIMING;


typedef struct _ATOM_STD_FORMAT
{ 
  USHORT    usSTD_HDisp;
  USHORT    usSTD_VDisp;
  USHORT    usSTD_RefreshRate;
  USHORT    usReserved;
}ATOM_STD_FORMAT;

typedef struct _ATOM_VESA_TO_EXTENDED_MODE
{
  USHORT  usVESA_ModeNumber;
  USHORT  usExtendedModeNumber;
}ATOM_VESA_TO_EXTENDED_MODE;

typedef struct _ATOM_VESA_TO_INTENAL_MODE_LUT
{ 
  ATOM_COMMON_TABLE_HEADER   sHeader;  
  ATOM_VESA_TO_EXTENDED_MODE asVESA_ToExtendedModeInfo[76];
}ATOM_VESA_TO_INTENAL_MODE_LUT;

/*************** ATOM Memory Related Data Structure ***********************/
typedef struct _ATOM_MEMORY_VENDOR_BLOCK{
	UCHAR												ucMemoryType;
	UCHAR												ucMemoryVendor;
	UCHAR												ucAdjMCId;
	UCHAR												ucDynClkId;
	ULONG												ulDllResetClkRange;
}ATOM_MEMORY_VENDOR_BLOCK;


typedef struct _ATOM_MEMORY_SETTING_ID_CONFIG{
#if ATOM_BIG_ENDIAN
	ULONG												ucMemBlkId:8;
	ULONG												ulMemClockRange:24;
#else
	ULONG												ulMemClockRange:24;
	ULONG												ucMemBlkId:8;
#endif
}ATOM_MEMORY_SETTING_ID_CONFIG;

typedef union _ATOM_MEMORY_SETTING_ID_CONFIG_ACCESS
{
  ATOM_MEMORY_SETTING_ID_CONFIG slAccess;
  ULONG                         ulAccess;
}ATOM_MEMORY_SETTING_ID_CONFIG_ACCESS;


typedef struct _ATOM_MEMORY_SETTING_DATA_BLOCK{
	ATOM_MEMORY_SETTING_ID_CONFIG_ACCESS			ulMemoryID;
	ULONG															        aulMemData[1];
}ATOM_MEMORY_SETTING_DATA_BLOCK;


typedef struct _ATOM_INIT_REG_INDEX_FORMAT{
	 USHORT											usRegIndex;                                     // MC register index
	 UCHAR											ucPreRegDataLength;                             // offset in ATOM_INIT_REG_DATA_BLOCK.saRegDataBuf
}ATOM_INIT_REG_INDEX_FORMAT;


typedef struct _ATOM_INIT_REG_BLOCK{
	USHORT													usRegIndexTblSize;													//size of asRegIndexBuf
	USHORT													usRegDataBlkSize;														//size of ATOM_MEMORY_SETTING_DATA_BLOCK
	ATOM_INIT_REG_INDEX_FORMAT			asRegIndexBuf[1];
	ATOM_MEMORY_SETTING_DATA_BLOCK	asRegDataBuf[1];
}ATOM_INIT_REG_BLOCK;

#define END_OF_REG_INDEX_BLOCK  0x0ffff
#define END_OF_REG_DATA_BLOCK   0x00000000
#define ATOM_INIT_REG_MASK_FLAG 0x80
#define	CLOCK_RANGE_HIGHEST			0x00ffffff

#define VALUE_DWORD             SIZEOF ULONG
#define VALUE_SAME_AS_ABOVE     0
#define VALUE_MASK_DWORD        0x84

#define INDEX_ACCESS_RANGE_BEGIN	    (VALUE_DWORD + 1)
#define INDEX_ACCESS_RANGE_END		    (INDEX_ACCESS_RANGE_BEGIN + 1)
#define VALUE_INDEX_ACCESS_SINGLE	    (INDEX_ACCESS_RANGE_END + 1)


typedef struct _ATOM_MC_INIT_PARAM_TABLE
{ 
  ATOM_COMMON_TABLE_HEADER		sHeader;
  USHORT											usAdjustARB_SEQDataOffset;
  USHORT											usMCInitMemTypeTblOffset;
  USHORT											usMCInitCommonTblOffset;
  USHORT											usMCInitPowerDownTblOffset;
	ULONG												ulARB_SEQDataBuf[32];
	ATOM_INIT_REG_BLOCK					asMCInitMemType;
	ATOM_INIT_REG_BLOCK					asMCInitCommon;
}ATOM_MC_INIT_PARAM_TABLE;


#define _4Mx16              0x2
#define _4Mx32              0x3
#define _8Mx16              0x12
#define _8Mx32              0x13
#define _16Mx16             0x22
#define _16Mx32             0x23
#define _32Mx16             0x32
#define _32Mx32             0x33
#define _64Mx8              0x41
#define _64Mx16             0x42

#define SAMSUNG             0x1
#define INFINEON            0x2
#define ELPIDA              0x3
#define ETRON               0x4
#define NANYA               0x5
#define HYNIX               0x6
#define MOSEL               0x7
#define WINBOND             0x8
#define ESMT                0x9
#define MICRON              0xF

#define QIMONDA             INFINEON
#define PROMOS              MOSEL
#define KRETON              INFINEON

/////////////Support for GDDR5 MC uCode to reside in upper 64K of ROM/////////////

#define UCODE_ROM_START_ADDRESS		0x1c000
#define	UCODE_SIGNATURE			0x4375434d // 'MCuC' - MC uCode

//uCode block header for reference

typedef struct _MCuCodeHeader
{
  ULONG  ulSignature;
  UCHAR  ucRevision;
  UCHAR  ucChecksum;
  UCHAR  ucReserved1;
  UCHAR  ucReserved2;
  USHORT usParametersLength;
  USHORT usUCodeLength;
  USHORT usReserved1;
  USHORT usReserved2;
} MCuCodeHeader;

//////////////////////////////////////////////////////////////////////////////////

#define ATOM_MAX_NUMBER_OF_VRAM_MODULE	16

#define ATOM_VRAM_MODULE_MEMORY_VENDOR_ID_MASK	0xF
typedef struct _ATOM_VRAM_MODULE_V1
{
  ULONG                      ulReserved;
  USHORT                     usEMRSValue;  
  USHORT                     usMRSValue;
  USHORT                     usReserved;
  UCHAR                      ucExtMemoryID;     // An external indicator (by hardcode, callback or pin) to tell what is the current memory module
  UCHAR                      ucMemoryType;      // [7:4]=0x1:DDR1;=0x2:DDR2;=0x3:DDR3;=0x4:DDR4;[3:0] reserved;
  UCHAR                      ucMemoryVenderID;  // Predefined,never change across designs or memory type/vender 
  UCHAR                      ucMemoryDeviceCfg; // [7:4]=0x0:4M;=0x1:8M;=0x2:16M;0x3:32M....[3:0]=0x0:x4;=0x1:x8;=0x2:x16;=0x3:x32...
  UCHAR                      ucRow;             // Number of Row,in power of 2;
  UCHAR                      ucColumn;          // Number of Column,in power of 2;
  UCHAR                      ucBank;            // Nunber of Bank;
  UCHAR                      ucRank;            // Number of Rank, in power of 2
  UCHAR                      ucChannelNum;      // Number of channel;
  UCHAR                      ucChannelConfig;   // [3:0]=Indication of what channel combination;[4:7]=Channel bit width, in number of 2
  UCHAR                      ucDefaultMVDDQ_ID; // Default MVDDQ setting for this memory block, ID linking to MVDDQ info table to find real set-up data;
  UCHAR                      ucDefaultMVDDC_ID; // Default MVDDC setting for this memory block, ID linking to MVDDC info table to find real set-up data;
  UCHAR                      ucReserved[2];
}ATOM_VRAM_MODULE_V1;


typedef struct _ATOM_VRAM_MODULE_V2
{
  ULONG                      ulReserved;
  ULONG                      ulFlags;     			// To enable/disable functionalities based on memory type
  ULONG                      ulEngineClock;     // Override of default engine clock for particular memory type
  ULONG                      ulMemoryClock;     // Override of default memory clock for particular memory type
  USHORT                     usEMRS2Value;      // EMRS2 Value is used for GDDR2 and GDDR4 memory type
  USHORT                     usEMRS3Value;      // EMRS3 Value is used for GDDR2 and GDDR4 memory type
  USHORT                     usEMRSValue;  
  USHORT                     usMRSValue;
  USHORT                     usReserved;
  UCHAR                      ucExtMemoryID;     // An external indicator (by hardcode, callback or pin) to tell what is the current memory module
  UCHAR                      ucMemoryType;      // [7:4]=0x1:DDR1;=0x2:DDR2;=0x3:DDR3;=0x4:DDR4;[3:0] - must not be used for now;
  UCHAR                      ucMemoryVenderID;  // Predefined,never change across designs or memory type/vender. If not predefined, vendor detection table gets executed
  UCHAR                      ucMemoryDeviceCfg; // [7:4]=0x0:4M;=0x1:8M;=0x2:16M;0x3:32M....[3:0]=0x0:x4;=0x1:x8;=0x2:x16;=0x3:x32...
  UCHAR                      ucRow;             // Number of Row,in power of 2;
  UCHAR                      ucColumn;          // Number of Column,in power of 2;
  UCHAR                      ucBank;            // Nunber of Bank;
  UCHAR                      ucRank;            // Number of Rank, in power of 2
  UCHAR                      ucChannelNum;      // Number of channel;
  UCHAR                      ucChannelConfig;   // [3:0]=Indication of what channel combination;[4:7]=Channel bit width, in number of 2
  UCHAR                      ucDefaultMVDDQ_ID; // Default MVDDQ setting for this memory block, ID linking to MVDDQ info table to find real set-up data;
  UCHAR                      ucDefaultMVDDC_ID; // Default MVDDC setting for this memory block, ID linking to MVDDC info table to find real set-up data;
  UCHAR                      ucRefreshRateFactor;
  UCHAR                      ucReserved[3];
}ATOM_VRAM_MODULE_V2;


typedef	struct _ATOM_MEMORY_TIMING_FORMAT
{
	ULONG											 ulClkRange;				// memory clock in 10kHz unit, when target memory clock is below this clock, use this memory timing 	
  union{
	  USHORT										 usMRS;							// mode register						
    USHORT                     usDDR3_MR0;
  };
  union{
	  USHORT										 usEMRS;						// extended mode register
    USHORT                     usDDR3_MR1;
  };
	UCHAR											 ucCL;							// CAS latency
	UCHAR											 ucWL;							// WRITE Latency				
	UCHAR											 uctRAS;						// tRAS
	UCHAR											 uctRC;							// tRC	
	UCHAR											 uctRFC;						// tRFC
	UCHAR											 uctRCDR;						// tRCDR	
	UCHAR											 uctRCDW;						// tRCDW
	UCHAR											 uctRP;							// tRP
	UCHAR											 uctRRD;						// tRRD	
	UCHAR											 uctWR;							// tWR
	UCHAR											 uctWTR;						// tWTR
	UCHAR											 uctPDIX;						// tPDIX
	UCHAR											 uctFAW;						// tFAW
	UCHAR											 uctAOND;						// tAOND
  union 
  {
    struct {
	    UCHAR											 ucflag;						// flag to control memory timing calculation. bit0= control EMRS2 Infineon 
	    UCHAR											 ucReserved;						
    };
    USHORT                   usDDR3_MR2;
  };
}ATOM_MEMORY_TIMING_FORMAT;


typedef	struct _ATOM_MEMORY_TIMING_FORMAT_V1
{
	ULONG											 ulClkRange;				// memory clock in 10kHz unit, when target memory clock is below this clock, use this memory timing 	
	USHORT										 usMRS;							// mode register						
	USHORT										 usEMRS;						// extended mode register
	UCHAR											 ucCL;							// CAS latency
	UCHAR											 ucWL;							// WRITE Latency				
	UCHAR											 uctRAS;						// tRAS
	UCHAR											 uctRC;							// tRC	
	UCHAR											 uctRFC;						// tRFC
	UCHAR											 uctRCDR;						// tRCDR	
	UCHAR											 uctRCDW;						// tRCDW
	UCHAR											 uctRP;							// tRP
	UCHAR											 uctRRD;						// tRRD	
	UCHAR											 uctWR;							// tWR
	UCHAR											 uctWTR;						// tWTR
	UCHAR											 uctPDIX;						// tPDIX
	UCHAR											 uctFAW;						// tFAW
	UCHAR											 uctAOND;						// tAOND
	UCHAR											 ucflag;						// flag to control memory timing calculation. bit0= control EMRS2 Infineon 
////////////////////////////////////GDDR parameters///////////////////////////////////
	UCHAR											 uctCCDL;						// 
	UCHAR											 uctCRCRL;						// 
	UCHAR											 uctCRCWL;						// 
	UCHAR											 uctCKE;						// 
	UCHAR											 uctCKRSE;						// 
	UCHAR											 uctCKRSX;						// 
	UCHAR											 uctFAW32;						// 
	UCHAR											 ucMR5lo;					// 
	UCHAR											 ucMR5hi;					// 
	UCHAR											 ucTerminator;
}ATOM_MEMORY_TIMING_FORMAT_V1;

typedef	struct _ATOM_MEMORY_TIMING_FORMAT_V2
{
	ULONG											 ulClkRange;				// memory clock in 10kHz unit, when target memory clock is below this clock, use this memory timing 	
	USHORT										 usMRS;							// mode register						
	USHORT										 usEMRS;						// extended mode register
	UCHAR											 ucCL;							// CAS latency
	UCHAR											 ucWL;							// WRITE Latency				
	UCHAR											 uctRAS;						// tRAS
	UCHAR											 uctRC;							// tRC	
	UCHAR											 uctRFC;						// tRFC
	UCHAR											 uctRCDR;						// tRCDR	
	UCHAR											 uctRCDW;						// tRCDW
	UCHAR											 uctRP;							// tRP
	UCHAR											 uctRRD;						// tRRD	
	UCHAR											 uctWR;							// tWR
	UCHAR											 uctWTR;						// tWTR
	UCHAR											 uctPDIX;						// tPDIX
	UCHAR											 uctFAW;						// tFAW
	UCHAR											 uctAOND;						// tAOND
	UCHAR											 ucflag;						// flag to control memory timing calculation. bit0= control EMRS2 Infineon 
////////////////////////////////////GDDR parameters///////////////////////////////////
	UCHAR											 uctCCDL;						// 
	UCHAR											 uctCRCRL;						// 
	UCHAR											 uctCRCWL;						// 
	UCHAR											 uctCKE;						// 
	UCHAR											 uctCKRSE;						// 
	UCHAR											 uctCKRSX;						// 
	UCHAR											 uctFAW32;						// 
	UCHAR											 ucMR4lo;					// 
	UCHAR											 ucMR4hi;					// 
	UCHAR											 ucMR5lo;					// 
	UCHAR											 ucMR5hi;					// 
	UCHAR											 ucTerminator;
	UCHAR											 ucReserved;	
}ATOM_MEMORY_TIMING_FORMAT_V2;

typedef	struct _ATOM_MEMORY_FORMAT
{
	ULONG											 ulDllDisClock;			// memory DLL will be disable when target memory clock is below this clock
  union{
    USHORT                     usEMRS2Value;      // EMRS2 Value is used for GDDR2 and GDDR4 memory type
    USHORT                     usDDR3_Reserved;   // Not used for DDR3 memory
  };
  union{
    USHORT                     usEMRS3Value;      // EMRS3 Value is used for GDDR2 and GDDR4 memory type
    USHORT                     usDDR3_MR3;        // Used for DDR3 memory
  };
  UCHAR                      ucMemoryType;      // [7:4]=0x1:DDR1;=0x2:DDR2;=0x3:DDR3;=0x4:DDR4;[3:0] - must not be used for now;
  UCHAR                      ucMemoryVenderID;  // Predefined,never change across designs or memory type/vender. If not predefined, vendor detection table gets executed
  UCHAR                      ucRow;             // Number of Row,in power of 2;
  UCHAR                      ucColumn;          // Number of Column,in power of 2;
  UCHAR                      ucBank;            // Nunber of Bank;
  UCHAR                      ucRank;            // Number of Rank, in power of 2
	UCHAR											 ucBurstSize;				// burst size, 0= burst size=4  1= burst size=8
  UCHAR                      ucDllDisBit;				// position of DLL Enable/Disable bit in EMRS ( Extended Mode Register )
  UCHAR                      ucRefreshRateFactor;	// memory refresh rate in unit of ms	
	UCHAR											 ucDensity;					// _8Mx32, _16Mx32, _16Mx16, _32Mx16
	UCHAR											 ucPreamble;				//[7:4] Write Preamble, [3:0] Read Preamble
  UCHAR											 ucMemAttrib;				// Memory Device Addribute, like RDBI/WDBI etc
	ATOM_MEMORY_TIMING_FORMAT	 asMemTiming[5];		//Memory Timing block sort from lower clock to higher clock
}ATOM_MEMORY_FORMAT;


typedef struct _ATOM_VRAM_MODULE_V3
{
	ULONG											 ulChannelMapCfg;		// board dependent paramenter:Channel combination
	USHORT										 usSize;						// size of ATOM_VRAM_MODULE_V3
  USHORT                     usDefaultMVDDQ;		// board dependent parameter:Default Memory Core Voltage
  USHORT                     usDefaultMVDDC;		// board dependent parameter:Default Memory IO Voltage
	UCHAR                      ucExtMemoryID;     // An external indicator (by hardcode, callback or pin) to tell what is the current memory module
  UCHAR                      ucChannelNum;      // board dependent parameter:Number of channel;
	UCHAR											 ucChannelSize;			// board dependent parameter:32bit or 64bit	
	UCHAR											 ucVREFI;						// board dependnt parameter: EXT or INT +160mv to -140mv
	UCHAR											 ucNPL_RT;					// board dependent parameter:NPL round trip delay, used for calculate memory timing parameters
	UCHAR											 ucFlag;						// To enable/disable functionalities based on memory type
	ATOM_MEMORY_FORMAT				 asMemory;					// describ all of video memory parameters from memory spec
}ATOM_VRAM_MODULE_V3;


//ATOM_VRAM_MODULE_V3.ucNPL_RT
#define NPL_RT_MASK															0x0f
#define BATTERY_ODT_MASK												0xc0

#define ATOM_VRAM_MODULE		 ATOM_VRAM_MODULE_V3

typedef struct _ATOM_VRAM_MODULE_V4
{
  ULONG	  ulChannelMapCfg;	                // board dependent parameter: Channel combination
  USHORT  usModuleSize;                     // size of ATOM_VRAM_MODULE_V4, make it easy for VBIOS to look for next entry of VRAM_MODULE
  USHORT  usPrivateReserved;                // BIOS internal reserved space to optimize code size, updated by the compiler, shouldn't be modified manually!!
                                            // MC_ARB_RAMCFG (includes NOOFBANK,NOOFRANKS,NOOFROWS,NOOFCOLS)
  USHORT  usReserved;
  UCHAR   ucExtMemoryID;    		            // An external indicator (by hardcode, callback or pin) to tell what is the current memory module
  UCHAR   ucMemoryType;                     // [7:4]=0x1:DDR1;=0x2:DDR2;=0x3:DDR3;=0x4:DDR4; 0x5:DDR5 [3:0] - Must be 0x0 for now;
  UCHAR   ucChannelNum;                     // Number of channels present in this module config
  UCHAR   ucChannelWidth;                   // 0 - 32 bits; 1 - 64 bits
	UCHAR   ucDensity;                        // _8Mx32, _16Mx32, _16Mx16, _32Mx16
	UCHAR	  ucFlag;						                // To enable/disable functionalities based on memory type
	UCHAR	  ucMisc;						                // bit0: 0 - single rank; 1 - dual rank;   bit2: 0 - burstlength 4, 1 - burstlength 8
  UCHAR		ucVREFI;                          // board dependent parameter
  UCHAR   ucNPL_RT;                         // board dependent parameter:NPL round trip delay, used for calculate memory timing parameters
  UCHAR		ucPreamble;                       // [7:4] Write Preamble, [3:0] Read Preamble
  UCHAR   ucMemorySize;                     // BIOS internal reserved space to optimize code size, updated by the compiler, shouldn't be modified manually!!
                                            // Total memory size in unit of 16MB for CONFIG_MEMSIZE - bit[23:0] zeros
  UCHAR   ucReserved[3];

//compare with V3, we flat the struct by merging ATOM_MEMORY_FORMAT (as is) into V4 as the same level
  union{
    USHORT	usEMRS2Value;                   // EMRS2 Value is used for GDDR2 and GDDR4 memory type
    USHORT  usDDR3_Reserved;
  };
  union{
    USHORT	usEMRS3Value;                   // EMRS3 Value is used for GDDR2 and GDDR4 memory type
    USHORT  usDDR3_MR3;                     // Used for DDR3 memory
  };  
  UCHAR   ucMemoryVenderID;  		            // Predefined, If not predefined, vendor detection table gets executed
  UCHAR	  ucRefreshRateFactor;              // [1:0]=RefreshFactor (00=8ms, 01=16ms, 10=32ms,11=64ms)
  UCHAR   ucReserved2[2];
  ATOM_MEMORY_TIMING_FORMAT  asMemTiming[5];//Memory Timing block sort from lower clock to higher clock
}ATOM_VRAM_MODULE_V4;

#define VRAM_MODULE_V4_MISC_RANK_MASK       0x3
#define VRAM_MODULE_V4_MISC_DUAL_RANK       0x1
#define VRAM_MODULE_V4_MISC_BL_MASK         0x4
#define VRAM_MODULE_V4_MISC_BL8             0x4
#define VRAM_MODULE_V4_MISC_DUAL_CS         0x10

typedef struct _ATOM_VRAM_MODULE_V5
{
  ULONG	  ulChannelMapCfg;	                // board dependent parameter: Channel combination
  USHORT  usModuleSize;                     // size of ATOM_VRAM_MODULE_V4, make it easy for VBIOS to look for next entry of VRAM_MODULE
  USHORT  usPrivateReserved;                // BIOS internal reserved space to optimize code size, updated by the compiler, shouldn't be modified manually!!
                                            // MC_ARB_RAMCFG (includes NOOFBANK,NOOFRANKS,NOOFROWS,NOOFCOLS)
  USHORT  usReserved;
  UCHAR   ucExtMemoryID;    		            // An external indicator (by hardcode, callback or pin) to tell what is the current memory module
  UCHAR   ucMemoryType;                     // [7:4]=0x1:DDR1;=0x2:DDR2;=0x3:DDR3;=0x4:DDR4; 0x5:DDR5 [3:0] - Must be 0x0 for now;
  UCHAR   ucChannelNum;                     // Number of channels present in this module config
  UCHAR   ucChannelWidth;                   // 0 - 32 bits; 1 - 64 bits
	UCHAR   ucDensity;                        // _8Mx32, _16Mx32, _16Mx16, _32Mx16
	UCHAR	  ucFlag;						                // To enable/disable functionalities based on memory type
	UCHAR	  ucMisc;						                // bit0: 0 - single rank; 1 - dual rank;   bit2: 0 - burstlength 4, 1 - burstlength 8
  UCHAR		ucVREFI;                          // board dependent parameter
  UCHAR   ucNPL_RT;                         // board dependent parameter:NPL round trip delay, used for calculate memory timing parameters
  UCHAR		ucPreamble;                       // [7:4] Write Preamble, [3:0] Read Preamble
  UCHAR   ucMemorySize;                     // BIOS internal reserved space to optimize code size, updated by the compiler, shouldn't be modified manually!!
                                            // Total memory size in unit of 16MB for CONFIG_MEMSIZE - bit[23:0] zeros
  UCHAR   ucReserved[3];

//compare with V3, we flat the struct by merging ATOM_MEMORY_FORMAT (as is) into V4 as the same level
  USHORT	usEMRS2Value;      		            // EMRS2 Value is used for GDDR2 and GDDR4 memory type
  USHORT	usEMRS3Value;      		            // EMRS3 Value is used for GDDR2 and GDDR4 memory type
  UCHAR   ucMemoryVenderID;  		            // Predefined, If not predefined, vendor detection table gets executed
  UCHAR	  ucRefreshRateFactor;              // [1:0]=RefreshFactor (00=8ms, 01=16ms, 10=32ms,11=64ms)
  UCHAR	  ucFIFODepth;			                // FIFO depth supposes to be detected during vendor detection, but if we dont do vendor detection we have to hardcode FIFO Depth
  UCHAR   ucCDR_Bandwidth;		   // [0:3]=Read CDR bandwidth, [4:7] - Write CDR Bandwidth
  ATOM_MEMORY_TIMING_FORMAT_V1  asMemTiming[5];//Memory Timing block sort from lower clock to higher clock
}ATOM_VRAM_MODULE_V5;

typedef struct _ATOM_VRAM_MODULE_V6
{
  ULONG	  ulChannelMapCfg;	                // board dependent parameter: Channel combination
  USHORT  usModuleSize;                     // size of ATOM_VRAM_MODULE_V4, make it easy for VBIOS to look for next entry of VRAM_MODULE
  USHORT  usPrivateReserved;                // BIOS internal reserved space to optimize code size, updated by the compiler, shouldn't be modified manually!!
                                            // MC_ARB_RAMCFG (includes NOOFBANK,NOOFRANKS,NOOFROWS,NOOFCOLS)
  USHORT  usReserved;
  UCHAR   ucExtMemoryID;    		            // An external indicator (by hardcode, callback or pin) to tell what is the current memory module
  UCHAR   ucMemoryType;                     // [7:4]=0x1:DDR1;=0x2:DDR2;=0x3:DDR3;=0x4:DDR4; 0x5:DDR5 [3:0] - Must be 0x0 for now;
  UCHAR   ucChannelNum;                     // Number of channels present in this module config
  UCHAR   ucChannelWidth;                   // 0 - 32 bits; 1 - 64 bits
	UCHAR   ucDensity;                        // _8Mx32, _16Mx32, _16Mx16, _32Mx16
	UCHAR	  ucFlag;						                // To enable/disable functionalities based on memory type
	UCHAR	  ucMisc;						                // bit0: 0 - single rank; 1 - dual rank;   bit2: 0 - burstlength 4, 1 - burstlength 8
  UCHAR		ucVREFI;                          // board dependent parameter
  UCHAR   ucNPL_RT;                         // board dependent parameter:NPL round trip delay, used for calculate memory timing parameters
  UCHAR		ucPreamble;                       // [7:4] Write Preamble, [3:0] Read Preamble
  UCHAR   ucMemorySize;                     // BIOS internal reserved space to optimize code size, updated by the compiler, shouldn't be modified manually!!
                                            // Total memory size in unit of 16MB for CONFIG_MEMSIZE - bit[23:0] zeros
  UCHAR   ucReserved[3];

//compare with V3, we flat the struct by merging ATOM_MEMORY_FORMAT (as is) into V4 as the same level
  USHORT	usEMRS2Value;      		            // EMRS2 Value is used for GDDR2 and GDDR4 memory type
  USHORT	usEMRS3Value;      		            // EMRS3 Value is used for GDDR2 and GDDR4 memory type
  UCHAR   ucMemoryVenderID;  		            // Predefined, If not predefined, vendor detection table gets executed
  UCHAR	  ucRefreshRateFactor;              // [1:0]=RefreshFactor (00=8ms, 01=16ms, 10=32ms,11=64ms)
  UCHAR	  ucFIFODepth;			                // FIFO depth supposes to be detected during vendor detection, but if we dont do vendor detection we have to hardcode FIFO Depth
  UCHAR   ucCDR_Bandwidth;		   // [0:3]=Read CDR bandwidth, [4:7] - Write CDR Bandwidth
  ATOM_MEMORY_TIMING_FORMAT_V2  asMemTiming[5];//Memory Timing block sort from lower clock to higher clock
}ATOM_VRAM_MODULE_V6;



typedef struct _ATOM_VRAM_INFO_V2
{
  ATOM_COMMON_TABLE_HEADER   sHeader;
  UCHAR                      ucNumOfVRAMModule;
  ATOM_VRAM_MODULE           aVramInfo[ATOM_MAX_NUMBER_OF_VRAM_MODULE];      // just for allocation, real number of blocks is in ucNumOfVRAMModule;
}ATOM_VRAM_INFO_V2;

typedef struct _ATOM_VRAM_INFO_V3
{
  ATOM_COMMON_TABLE_HEADER   sHeader;
	USHORT										 usMemAdjustTblOffset;													 // offset of ATOM_INIT_REG_BLOCK structure for memory vendor specific MC adjust setting
	USHORT										 usMemClkPatchTblOffset;												 //	offset of ATOM_INIT_REG_BLOCK structure for memory clock specific MC setting
	USHORT										 usRerseved;
	UCHAR           	         aVID_PinsShift[9];															 // 8 bit strap maximum+terminator
  UCHAR                      ucNumOfVRAMModule;
  ATOM_VRAM_MODULE		       aVramInfo[ATOM_MAX_NUMBER_OF_VRAM_MODULE];      // just for allocation, real number of blocks is in ucNumOfVRAMModule;
	ATOM_INIT_REG_BLOCK				 asMemPatch;																		 // for allocation
																																						 //	ATOM_INIT_REG_BLOCK				 aMemAdjust;
}ATOM_VRAM_INFO_V3;

#define	ATOM_VRAM_INFO_LAST	     ATOM_VRAM_INFO_V3

typedef struct _ATOM_VRAM_INFO_V4
{
  ATOM_COMMON_TABLE_HEADER   sHeader;
	USHORT										 usMemAdjustTblOffset;													 // offset of ATOM_INIT_REG_BLOCK structure for memory vendor specific MC adjust setting
	USHORT										 usMemClkPatchTblOffset;												 //	offset of ATOM_INIT_REG_BLOCK structure for memory clock specific MC setting
	USHORT										 usRerseved;
	UCHAR           	         ucMemDQ7_0ByteRemap;													   // DQ line byte remap, =0: Memory Data line BYTE0, =1: BYTE1, =2: BYTE2, =3: BYTE3
  ULONG                      ulMemDQ7_0BitRemap;                             // each DQ line ( 7~0) use 3bits, like: DQ0=Bit[2:0], DQ1:[5:3], ... DQ7:[23:21]
  UCHAR                      ucReservde[4]; 
  UCHAR                      ucNumOfVRAMModule;
  ATOM_VRAM_MODULE_V4		     aVramInfo[ATOM_MAX_NUMBER_OF_VRAM_MODULE];      // just for allocation, real number of blocks is in ucNumOfVRAMModule;
	ATOM_INIT_REG_BLOCK				 asMemPatch;																		 // for allocation
																																						 //	ATOM_INIT_REG_BLOCK				 aMemAdjust;
}ATOM_VRAM_INFO_V4;

typedef struct _ATOM_VRAM_GPIO_DETECTION_INFO
{
  ATOM_COMMON_TABLE_HEADER   sHeader;
  UCHAR           	         aVID_PinsShift[9];   //8 bit strap maximum+terminator
}ATOM_VRAM_GPIO_DETECTION_INFO;


typedef struct _ATOM_MEMORY_TRAINING_INFO
{
	ATOM_COMMON_TABLE_HEADER   sHeader;
	UCHAR											 ucTrainingLoop;
	UCHAR											 ucReserved[3];
	ATOM_INIT_REG_BLOCK				 asMemTrainingSetting;
}ATOM_MEMORY_TRAINING_INFO;


typedef struct SW_I2C_CNTL_DATA_PARAMETERS
{
  UCHAR    ucControl;
  UCHAR    ucData; 
  UCHAR    ucSatus; 
  UCHAR    ucTemp; 
} SW_I2C_CNTL_DATA_PARAMETERS;

#define SW_I2C_CNTL_DATA_PS_ALLOCATION  SW_I2C_CNTL_DATA_PARAMETERS

typedef struct _SW_I2C_IO_DATA_PARAMETERS
{                               
  USHORT   GPIO_Info;
  UCHAR    ucAct; 
  UCHAR    ucData; 
 } SW_I2C_IO_DATA_PARAMETERS;

#define SW_I2C_IO_DATA_PS_ALLOCATION  SW_I2C_IO_DATA_PARAMETERS

/****************************SW I2C CNTL DEFINITIONS**********************/
#define SW_I2C_IO_RESET       0
#define SW_I2C_IO_GET         1
#define SW_I2C_IO_DRIVE       2
#define SW_I2C_IO_SET         3
#define SW_I2C_IO_START       4

#define SW_I2C_IO_CLOCK       0
#define SW_I2C_IO_DATA        0x80

#define SW_I2C_IO_ZERO        0
#define SW_I2C_IO_ONE         0x100

#define SW_I2C_CNTL_READ      0
#define SW_I2C_CNTL_WRITE     1
#define SW_I2C_CNTL_START     2
#define SW_I2C_CNTL_STOP      3
#define SW_I2C_CNTL_OPEN      4
#define SW_I2C_CNTL_CLOSE     5
#define SW_I2C_CNTL_WRITE1BIT 6

//==============================VESA definition Portion===============================
#define VESA_OEM_PRODUCT_REV			            '01.00'
#define VESA_MODE_ATTRIBUTE_MODE_SUPPORT	     0xBB	//refer to VBE spec p.32, no TTY support
#define VESA_MODE_WIN_ATTRIBUTE						     7
#define VESA_WIN_SIZE											     64

typedef struct _PTR_32_BIT_STRUCTURE
{
	USHORT	Offset16;			
	USHORT	Segment16;				
} PTR_32_BIT_STRUCTURE;

typedef union _PTR_32_BIT_UNION
{
	PTR_32_BIT_STRUCTURE	SegmentOffset;
	ULONG					        Ptr32_Bit;
} PTR_32_BIT_UNION;

typedef struct _VBE_1_2_INFO_BLOCK_UPDATABLE
{
	UCHAR				      VbeSignature[4];
	USHORT				    VbeVersion;
	PTR_32_BIT_UNION	OemStringPtr;
	UCHAR				      Capabilities[4];
	PTR_32_BIT_UNION	VideoModePtr;
	USHORT				    TotalMemory;
} VBE_1_2_INFO_BLOCK_UPDATABLE;


typedef struct _VBE_2_0_INFO_BLOCK_UPDATABLE
{
	VBE_1_2_INFO_BLOCK_UPDATABLE	CommonBlock;
	USHORT							    OemSoftRev;
	PTR_32_BIT_UNION				OemVendorNamePtr;
	PTR_32_BIT_UNION				OemProductNamePtr;
	PTR_32_BIT_UNION				OemProductRevPtr;
} VBE_2_0_INFO_BLOCK_UPDATABLE;

typedef union _VBE_VERSION_UNION
{
	VBE_2_0_INFO_BLOCK_UPDATABLE	VBE_2_0_InfoBlock;
	VBE_1_2_INFO_BLOCK_UPDATABLE	VBE_1_2_InfoBlock;
} VBE_VERSION_UNION;

typedef struct _VBE_INFO_BLOCK
{
	VBE_VERSION_UNION			UpdatableVBE_Info;
	UCHAR						      Reserved[222];
	UCHAR						      OemData[256];
} VBE_INFO_BLOCK;

typedef struct _VBE_FP_INFO
{
  USHORT	HSize;
	USHORT	VSize;
	USHORT	FPType;
	UCHAR		RedBPP;
	UCHAR		GreenBPP;
	UCHAR		BlueBPP;
	UCHAR		ReservedBPP;
	ULONG		RsvdOffScrnMemSize;
	ULONG		RsvdOffScrnMEmPtr;
	UCHAR		Reserved[14];
} VBE_FP_INFO;

typedef struct _VESA_MODE_INFO_BLOCK
{
// Mandatory information for all VBE revisions
  USHORT    ModeAttributes;  //			dw	?	; mode attributes
	UCHAR     WinAAttributes;  //			db	?	; window A attributes
	UCHAR     WinBAttributes;  //			db	?	; window B attributes
	USHORT    WinGranularity;  //			dw	?	; window granularity
	USHORT    WinSize;         //			dw	?	; window size
	USHORT    WinASegment;     //			dw	?	; window A start segment
	USHORT    WinBSegment;     //			dw	?	; window B start segment
	ULONG     WinFuncPtr;      //			dd	?	; real mode pointer to window function
	USHORT    BytesPerScanLine;//			dw	?	; bytes per scan line

//; Mandatory information for VBE 1.2 and above
  USHORT    XResolution;      //			dw	?	; horizontal resolution in pixels or characters
	USHORT    YResolution;      //			dw	?	; vertical resolution in pixels or characters
	UCHAR     XCharSize;        //			db	?	; character cell width in pixels
	UCHAR     YCharSize;        //			db	?	; character cell height in pixels
	UCHAR     NumberOfPlanes;   //			db	?	; number of memory planes
	UCHAR     BitsPerPixel;     //			db	?	; bits per pixel
	UCHAR     NumberOfBanks;    //			db	?	; number of banks
	UCHAR     MemoryModel;      //			db	?	; memory model type
	UCHAR     BankSize;         //			db	?	; bank size in KB
	UCHAR     NumberOfImagePages;//		  db	?	; number of images
	UCHAR     ReservedForPageFunction;//db	1	; reserved for page function

//; Direct Color fields(required for direct/6 and YUV/7 memory models)
	UCHAR			RedMaskSize;        //		db	?	; size of direct color red mask in bits
	UCHAR			RedFieldPosition;   //		db	?	; bit position of lsb of red mask
	UCHAR			GreenMaskSize;      //		db	?	; size of direct color green mask in bits
	UCHAR			GreenFieldPosition; //		db	?	; bit position of lsb of green mask
	UCHAR			BlueMaskSize;       //		db	?	; size of direct color blue mask in bits
	UCHAR			BlueFieldPosition;  //		db	?	; bit position of lsb of blue mask
	UCHAR			RsvdMaskSize;       //		db	?	; size of direct color reserved mask in bits
	UCHAR			RsvdFieldPosition;  //		db	?	; bit position of lsb of reserved mask
	UCHAR			DirectColorModeInfo;//		db	?	; direct color mode attributes

//; Mandatory information for VBE 2.0 and above
	ULONG			PhysBasePtr;        //		dd	?	; physical address for flat memory frame buffer
	ULONG			Reserved_1;         //		dd	0	; reserved - always set to 0
	USHORT		Reserved_2;         //	  dw	0	; reserved - always set to 0

//; Mandatory information for VBE 3.0 and above
	USHORT		LinBytesPerScanLine;  //	dw	?	; bytes per scan line for linear modes
	UCHAR			BnkNumberOfImagePages;//	db	?	; number of images for banked modes
	UCHAR			LinNumberOfImagPages; //	db	?	; number of images for linear modes
	UCHAR			LinRedMaskSize;       //	db	?	; size of direct color red mask(linear modes)
	UCHAR			LinRedFieldPosition;  //	db	?	; bit position of lsb of red mask(linear modes)
	UCHAR			LinGreenMaskSize;     //	db	?	; size of direct color green mask(linear modes)
	UCHAR			LinGreenFieldPosition;//	db	?	; bit position of lsb of green mask(linear modes)
	UCHAR			LinBlueMaskSize;      //	db	?	; size of direct color blue mask(linear modes)
	UCHAR			LinBlueFieldPosition; //	db	?	; bit position of lsb of blue mask(linear modes)
	UCHAR			LinRsvdMaskSize;      //	db	?	; size of direct color reserved mask(linear modes)
	UCHAR			LinRsvdFieldPosition; //	db	?	; bit position of lsb of reserved mask(linear modes)
	ULONG			MaxPixelClock;        //	dd	?	; maximum pixel clock(in Hz) for graphics mode
	UCHAR			Reserved;             //	db	190 dup (0)
} VESA_MODE_INFO_BLOCK;

// BIOS function CALLS
#define ATOM_BIOS_EXTENDED_FUNCTION_CODE        0xA0	        // ATI Extended Function code
#define ATOM_BIOS_FUNCTION_COP_MODE             0x00
#define ATOM_BIOS_FUNCTION_SHORT_QUERY1         0x04
#define ATOM_BIOS_FUNCTION_SHORT_QUERY2         0x05
#define ATOM_BIOS_FUNCTION_SHORT_QUERY3         0x06
#define ATOM_BIOS_FUNCTION_GET_DDC              0x0B   
#define ATOM_BIOS_FUNCTION_ASIC_DSTATE          0x0E
#define ATOM_BIOS_FUNCTION_DEBUG_PLAY           0x0F
#define ATOM_BIOS_FUNCTION_STV_STD              0x16
#define ATOM_BIOS_FUNCTION_DEVICE_DET           0x17
#define ATOM_BIOS_FUNCTION_DEVICE_SWITCH        0x18

#define ATOM_BIOS_FUNCTION_PANEL_CONTROL        0x82
#define ATOM_BIOS_FUNCTION_OLD_DEVICE_DET       0x83
#define ATOM_BIOS_FUNCTION_OLD_DEVICE_SWITCH    0x84
#define ATOM_BIOS_FUNCTION_HW_ICON              0x8A 
#define ATOM_BIOS_FUNCTION_SET_CMOS             0x8B
#define SUB_FUNCTION_UPDATE_DISPLAY_INFO        0x8000          // Sub function 80
#define SUB_FUNCTION_UPDATE_EXPANSION_INFO      0x8100          // Sub function 80

#define ATOM_BIOS_FUNCTION_DISPLAY_INFO         0x8D
#define ATOM_BIOS_FUNCTION_DEVICE_ON_OFF        0x8E
#define ATOM_BIOS_FUNCTION_VIDEO_STATE          0x8F 
#define ATOM_SUB_FUNCTION_GET_CRITICAL_STATE    0x0300          // Sub function 03  
#define ATOM_SUB_FUNCTION_GET_LIDSTATE          0x0700          // Sub function 7
#define ATOM_SUB_FUNCTION_THERMAL_STATE_NOTICE  0x1400          // Notify caller the current thermal state
#define ATOM_SUB_FUNCTION_CRITICAL_STATE_NOTICE 0x8300          // Notify caller the current critical state
#define ATOM_SUB_FUNCTION_SET_LIDSTATE          0x8500          // Sub function 85
#define ATOM_SUB_FUNCTION_GET_REQ_DISPLAY_FROM_SBIOS_MODE 0x8900// Sub function 89
#define ATOM_SUB_FUNCTION_INFORM_ADC_SUPPORT    0x9400          // Notify caller that ADC is supported
     

#define ATOM_BIOS_FUNCTION_VESA_DPMS            0x4F10          // Set DPMS 
#define ATOM_SUB_FUNCTION_SET_DPMS              0x0001          // BL: Sub function 01 
#define ATOM_SUB_FUNCTION_GET_DPMS              0x0002          // BL: Sub function 02 
#define ATOM_PARAMETER_VESA_DPMS_ON             0x0000          // BH Parameter for DPMS ON.  
#define ATOM_PARAMETER_VESA_DPMS_STANDBY        0x0100          // BH Parameter for DPMS STANDBY  
#define ATOM_PARAMETER_VESA_DPMS_SUSPEND        0x0200          // BH Parameter for DPMS SUSPEND
#define ATOM_PARAMETER_VESA_DPMS_OFF            0x0400          // BH Parameter for DPMS OFF
#define ATOM_PARAMETER_VESA_DPMS_REDUCE_ON      0x0800          // BH Parameter for DPMS REDUCE ON (NOT SUPPORTED)

#define ATOM_BIOS_RETURN_CODE_MASK              0x0000FF00L
#define ATOM_BIOS_REG_HIGH_MASK                 0x0000FF00L
#define ATOM_BIOS_REG_LOW_MASK                  0x000000FFL

// structure used for VBIOS only

//DispOutInfoTable
typedef struct _ASIC_TRANSMITTER_INFO
{
	USHORT usTransmitterObjId;
	USHORT usSupportDevice;
  UCHAR  ucTransmitterCmdTblId;
	UCHAR  ucConfig;
	UCHAR  ucEncoderID;					 //available 1st encoder ( default )
	UCHAR  ucOptionEncoderID;    //available 2nd encoder ( optional )
	UCHAR  uc2ndEncoderID;
	UCHAR  ucReserved;
}ASIC_TRANSMITTER_INFO;

typedef struct _ASIC_ENCODER_INFO
{
	UCHAR ucEncoderID;
	UCHAR ucEncoderConfig;
  USHORT usEncoderCmdTblId;
}ASIC_ENCODER_INFO;

typedef struct _ATOM_DISP_OUT_INFO
{
  ATOM_COMMON_TABLE_HEADER sHeader;  
	USHORT ptrTransmitterInfo;
	USHORT ptrEncoderInfo;
	ASIC_TRANSMITTER_INFO  asTransmitterInfo[1];
	ASIC_ENCODER_INFO      asEncoderInfo[1];
}ATOM_DISP_OUT_INFO;

typedef struct _ATOM_DISP_OUT_INFO_V2
{
  ATOM_COMMON_TABLE_HEADER sHeader;  
	USHORT ptrTransmitterInfo;
	USHORT ptrEncoderInfo;
  USHORT ptrMainCallParserFar;                  // direct address of main parser call in VBIOS binary. 
	ASIC_TRANSMITTER_INFO  asTransmitterInfo[1];
	ASIC_ENCODER_INFO      asEncoderInfo[1];
}ATOM_DISP_OUT_INFO_V2;

// DispDevicePriorityInfo
typedef struct _ATOM_DISPLAY_DEVICE_PRIORITY_INFO
{
  ATOM_COMMON_TABLE_HEADER sHeader;  
	USHORT asDevicePriority[16];
}ATOM_DISPLAY_DEVICE_PRIORITY_INFO;

//ProcessAuxChannelTransactionTable
typedef struct _PROCESS_AUX_CHANNEL_TRANSACTION_PARAMETERS
{
	USHORT	lpAuxRequest;
	USHORT  lpDataOut;
	UCHAR		ucChannelID;
	union
	{
  UCHAR   ucReplyStatus;
	UCHAR   ucDelay;
	};
  UCHAR   ucDataOutLen;
	UCHAR   ucReserved;
}PROCESS_AUX_CHANNEL_TRANSACTION_PARAMETERS;

//ProcessAuxChannelTransactionTable
typedef struct _PROCESS_AUX_CHANNEL_TRANSACTION_PARAMETERS_V2
{
	USHORT	lpAuxRequest;
	USHORT  lpDataOut;
	UCHAR		ucChannelID;
	union
	{
  UCHAR   ucReplyStatus;
	UCHAR   ucDelay;
	};
  UCHAR   ucDataOutLen;
	UCHAR   ucHPD_ID;                                       //=0: HPD1, =1: HPD2, =2: HPD3, =3: HPD4, =4: HPD5, =5: HPD6
}PROCESS_AUX_CHANNEL_TRANSACTION_PARAMETERS_V2;

#define PROCESS_AUX_CHANNEL_TRANSACTION_PS_ALLOCATION			PROCESS_AUX_CHANNEL_TRANSACTION_PARAMETERS

//GetSinkType

typedef struct _DP_ENCODER_SERVICE_PARAMETERS
{
	USHORT ucLinkClock;
	union 
	{
	UCHAR ucConfig;				// for DP training command
	UCHAR ucI2cId;				// use for GET_SINK_TYPE command
	};
	UCHAR ucAction;
	UCHAR ucStatus;
	UCHAR ucLaneNum;
	UCHAR ucReserved[2];
}DP_ENCODER_SERVICE_PARAMETERS;

// ucAction
#define ATOM_DP_ACTION_GET_SINK_TYPE							0x01
/* obselete */
#define ATOM_DP_ACTION_TRAINING_START							0x02
#define ATOM_DP_ACTION_TRAINING_COMPLETE					0x03
#define ATOM_DP_ACTION_TRAINING_PATTERN_SEL				0x04
#define ATOM_DP_ACTION_SET_VSWING_PREEMP					0x05
#define ATOM_DP_ACTION_GET_VSWING_PREEMP					0x06
#define ATOM_DP_ACTION_BLANKING                   0x07

// ucConfig
#define ATOM_DP_CONFIG_ENCODER_SEL_MASK						0x03
#define ATOM_DP_CONFIG_DIG1_ENCODER								0x00
#define ATOM_DP_CONFIG_DIG2_ENCODER								0x01
#define ATOM_DP_CONFIG_EXTERNAL_ENCODER						0x02
#define ATOM_DP_CONFIG_LINK_SEL_MASK							0x04
#define ATOM_DP_CONFIG_LINK_A											0x00
#define ATOM_DP_CONFIG_LINK_B											0x04
/* /obselete */
#define DP_ENCODER_SERVICE_PS_ALLOCATION				WRITE_ONE_BYTE_HW_I2C_DATA_PARAMETERS

// DP_TRAINING_TABLE
#define DPCD_SET_LINKRATE_LANENUM_PATTERN1_TBL_ADDR				ATOM_DP_TRAINING_TBL_ADDR		
#define DPCD_SET_SS_CNTL_TBL_ADDR													(ATOM_DP_TRAINING_TBL_ADDR + 8 )
#define DPCD_SET_LANE_VSWING_PREEMP_TBL_ADDR							(ATOM_DP_TRAINING_TBL_ADDR + 16 )
#define DPCD_SET_TRAINING_PATTERN0_TBL_ADDR								(ATOM_DP_TRAINING_TBL_ADDR + 24 )
#define DPCD_SET_TRAINING_PATTERN2_TBL_ADDR								(ATOM_DP_TRAINING_TBL_ADDR + 32)
#define DPCD_GET_LINKRATE_LANENUM_SS_TBL_ADDR							(ATOM_DP_TRAINING_TBL_ADDR + 40)
#define	DPCD_GET_LANE_STATUS_ADJUST_TBL_ADDR							(ATOM_DP_TRAINING_TBL_ADDR + 48)
#define DP_I2C_AUX_DDC_WRITE_START_TBL_ADDR								(ATOM_DP_TRAINING_TBL_ADDR + 60)
#define DP_I2C_AUX_DDC_WRITE_TBL_ADDR											(ATOM_DP_TRAINING_TBL_ADDR + 64)
#define DP_I2C_AUX_DDC_READ_START_TBL_ADDR								(ATOM_DP_TRAINING_TBL_ADDR + 72)
#define DP_I2C_AUX_DDC_READ_TBL_ADDR											(ATOM_DP_TRAINING_TBL_ADDR + 76)
#define DP_I2C_AUX_DDC_WRITE_END_TBL_ADDR                 (ATOM_DP_TRAINING_TBL_ADDR + 80) 
#define DP_I2C_AUX_DDC_READ_END_TBL_ADDR									(ATOM_DP_TRAINING_TBL_ADDR + 84)

typedef struct _PROCESS_I2C_CHANNEL_TRANSACTION_PARAMETERS
{
	UCHAR   ucI2CSpeed;
 	union
	{
   UCHAR ucRegIndex;
   UCHAR ucStatus;
	};
	USHORT  lpI2CDataOut;
  UCHAR   ucFlag;               
  UCHAR   ucTransBytes;
  UCHAR   ucSlaveAddr;
  UCHAR   ucLineNumber;
}PROCESS_I2C_CHANNEL_TRANSACTION_PARAMETERS;

#define PROCESS_I2C_CHANNEL_TRANSACTION_PS_ALLOCATION       PROCESS_I2C_CHANNEL_TRANSACTION_PARAMETERS

//ucFlag
#define HW_I2C_WRITE        1
#define HW_I2C_READ         0
#define I2C_2BYTE_ADDR      0x02

typedef struct _SET_HWBLOCK_INSTANCE_PARAMETER_V2
{
   UCHAR ucHWBlkInst;                // HW block instance, 0, 1, 2, ...
   UCHAR ucReserved[3]; 
}SET_HWBLOCK_INSTANCE_PARAMETER_V2;

#define HWBLKINST_INSTANCE_MASK       0x07
#define HWBLKINST_HWBLK_MASK          0xF0
#define HWBLKINST_HWBLK_SHIFT         0x04

//ucHWBlock
#define SELECT_DISP_ENGINE            0
#define SELECT_DISP_PLL               1
#define SELECT_DCIO_UNIPHY_LINK0      2
#define SELECT_DCIO_UNIPHY_LINK1      3
#define SELECT_DCIO_IMPCAL            4
#define SELECT_DCIO_DIG               6
#define SELECT_CRTC_PIXEL_RATE        7

/****************************************************************************/	
//Portion VI: Definitinos for vbios MC scratch registers that driver used
/****************************************************************************/

#define MC_MISC0__MEMORY_TYPE_MASK    0xF0000000
#define MC_MISC0__MEMORY_TYPE__GDDR1  0x10000000
#define MC_MISC0__MEMORY_TYPE__DDR2   0x20000000
#define MC_MISC0__MEMORY_TYPE__GDDR3  0x30000000
#define MC_MISC0__MEMORY_TYPE__GDDR4  0x40000000
#define MC_MISC0__MEMORY_TYPE__GDDR5  0x50000000
#define MC_MISC0__MEMORY_TYPE__DDR3   0xB0000000

/****************************************************************************/	
//Portion VI: Definitinos being oboselete
/****************************************************************************/

//==========================================================================================
//Remove the definitions below when driver is ready!
typedef struct _ATOM_DAC_INFO
{
  ATOM_COMMON_TABLE_HEADER sHeader;  
  USHORT                   usMaxFrequency;      // in 10kHz unit
  USHORT                   usReserved;
}ATOM_DAC_INFO;


typedef struct  _COMPASSIONATE_DATA           
{
  ATOM_COMMON_TABLE_HEADER sHeader; 

  //==============================  DAC1 portion
  UCHAR   ucDAC1_BG_Adjustment;
  UCHAR   ucDAC1_DAC_Adjustment;
  USHORT  usDAC1_FORCE_Data;
  //==============================  DAC2 portion
  UCHAR   ucDAC2_CRT2_BG_Adjustment;
  UCHAR   ucDAC2_CRT2_DAC_Adjustment;
  USHORT  usDAC2_CRT2_FORCE_Data;
  USHORT  usDAC2_CRT2_MUX_RegisterIndex;
  UCHAR   ucDAC2_CRT2_MUX_RegisterInfo;     //Bit[4:0]=Bit position,Bit[7]=1:Active High;=0 Active Low
  UCHAR   ucDAC2_NTSC_BG_Adjustment;
  UCHAR   ucDAC2_NTSC_DAC_Adjustment;
  USHORT  usDAC2_TV1_FORCE_Data;
  USHORT  usDAC2_TV1_MUX_RegisterIndex;
  UCHAR   ucDAC2_TV1_MUX_RegisterInfo;      //Bit[4:0]=Bit position,Bit[7]=1:Active High;=0 Active Low
  UCHAR   ucDAC2_CV_BG_Adjustment;
  UCHAR   ucDAC2_CV_DAC_Adjustment;
  USHORT  usDAC2_CV_FORCE_Data;
  USHORT  usDAC2_CV_MUX_RegisterIndex;
  UCHAR   ucDAC2_CV_MUX_RegisterInfo;       //Bit[4:0]=Bit position,Bit[7]=1:Active High;=0 Active Low
  UCHAR   ucDAC2_PAL_BG_Adjustment;
  UCHAR   ucDAC2_PAL_DAC_Adjustment;
  USHORT  usDAC2_TV2_FORCE_Data;
}COMPASSIONATE_DATA;

/****************************Supported Device Info Table Definitions**********************/
//  ucConnectInfo:
//    [7:4] - connector type
//      = 1   - VGA connector   
//      = 2   - DVI-I
//      = 3   - DVI-D
//      = 4   - DVI-A
//      = 5   - SVIDEO
//      = 6   - COMPOSITE
//      = 7   - LVDS
//      = 8   - DIGITAL LINK
//      = 9   - SCART
//      = 0xA - HDMI_type A
//      = 0xB - HDMI_type B
//      = 0xE - Special case1 (DVI+DIN)
//      Others=TBD
//    [3:0] - DAC Associated
//      = 0   - no DAC
//      = 1   - DACA
//      = 2   - DACB
//      = 3   - External DAC
//      Others=TBD
//    

typedef struct _ATOM_CONNECTOR_INFO
{
#if ATOM_BIG_ENDIAN
  UCHAR   bfConnectorType:4;
  UCHAR   bfAssociatedDAC:4;
#else
  UCHAR   bfAssociatedDAC:4;
  UCHAR   bfConnectorType:4;
#endif
}ATOM_CONNECTOR_INFO;

typedef union _ATOM_CONNECTOR_INFO_ACCESS
{
  ATOM_CONNECTOR_INFO sbfAccess;
  UCHAR               ucAccess;
}ATOM_CONNECTOR_INFO_ACCESS;

typedef struct _ATOM_CONNECTOR_INFO_I2C
{
  ATOM_CONNECTOR_INFO_ACCESS sucConnectorInfo;
  ATOM_I2C_ID_CONFIG_ACCESS  sucI2cId;
}ATOM_CONNECTOR_INFO_I2C;


typedef struct _ATOM_SUPPORTED_DEVICES_INFO
{ 
  ATOM_COMMON_TABLE_HEADER	sHeader;
  USHORT                    usDeviceSupport;
  ATOM_CONNECTOR_INFO_I2C   asConnInfo[ATOM_MAX_SUPPORTED_DEVICE_INFO];
}ATOM_SUPPORTED_DEVICES_INFO;

#define NO_INT_SRC_MAPPED       0xFF

typedef struct _ATOM_CONNECTOR_INC_SRC_BITMAP
{
  UCHAR   ucIntSrcBitmap;
}ATOM_CONNECTOR_INC_SRC_BITMAP;

typedef struct _ATOM_SUPPORTED_DEVICES_INFO_2
{ 
  ATOM_COMMON_TABLE_HEADER      sHeader;
  USHORT                        usDeviceSupport;
  ATOM_CONNECTOR_INFO_I2C       asConnInfo[ATOM_MAX_SUPPORTED_DEVICE_INFO_2];
  ATOM_CONNECTOR_INC_SRC_BITMAP asIntSrcInfo[ATOM_MAX_SUPPORTED_DEVICE_INFO_2];
}ATOM_SUPPORTED_DEVICES_INFO_2;

typedef struct _ATOM_SUPPORTED_DEVICES_INFO_2d1
{ 
  ATOM_COMMON_TABLE_HEADER      sHeader;
  USHORT                        usDeviceSupport;
  ATOM_CONNECTOR_INFO_I2C       asConnInfo[ATOM_MAX_SUPPORTED_DEVICE];
  ATOM_CONNECTOR_INC_SRC_BITMAP asIntSrcInfo[ATOM_MAX_SUPPORTED_DEVICE];
}ATOM_SUPPORTED_DEVICES_INFO_2d1;

#define ATOM_SUPPORTED_DEVICES_INFO_LAST ATOM_SUPPORTED_DEVICES_INFO_2d1



typedef struct _ATOM_MISC_CONTROL_INFO
{
   USHORT usFrequency;
   UCHAR  ucPLL_ChargePump;				                // PLL charge-pump gain control
   UCHAR  ucPLL_DutyCycle;				                // PLL duty cycle control
   UCHAR  ucPLL_VCO_Gain;				                  // PLL VCO gain control
   UCHAR  ucPLL_VoltageSwing;			                // PLL driver voltage swing control
}ATOM_MISC_CONTROL_INFO;  


#define ATOM_MAX_MISC_INFO       4

typedef struct _ATOM_TMDS_INFO
{
  ATOM_COMMON_TABLE_HEADER sHeader;  
  USHORT							usMaxFrequency;             // in 10Khz
  ATOM_MISC_CONTROL_INFO				asMiscInfo[ATOM_MAX_MISC_INFO];
}ATOM_TMDS_INFO;


typedef struct _ATOM_ENCODER_ANALOG_ATTRIBUTE
{
  UCHAR ucTVStandard;     //Same as TV standards defined above, 
  UCHAR ucPadding[1];
}ATOM_ENCODER_ANALOG_ATTRIBUTE;

typedef struct _ATOM_ENCODER_DIGITAL_ATTRIBUTE
{
  UCHAR ucAttribute;      //Same as other digital encoder attributes defined above
  UCHAR ucPadding[1];		
}ATOM_ENCODER_DIGITAL_ATTRIBUTE;

typedef union _ATOM_ENCODER_ATTRIBUTE
{
  ATOM_ENCODER_ANALOG_ATTRIBUTE sAlgAttrib;
  ATOM_ENCODER_DIGITAL_ATTRIBUTE sDigAttrib;
}ATOM_ENCODER_ATTRIBUTE;


typedef struct _DVO_ENCODER_CONTROL_PARAMETERS
{
  USHORT usPixelClock; 
  USHORT usEncoderID; 
  UCHAR  ucDeviceType;												//Use ATOM_DEVICE_xxx1_Index to indicate device type only.	
  UCHAR  ucAction;														//ATOM_ENABLE/ATOM_DISABLE/ATOM_HPD_INIT
  ATOM_ENCODER_ATTRIBUTE usDevAttr;     		
}DVO_ENCODER_CONTROL_PARAMETERS;

typedef struct _DVO_ENCODER_CONTROL_PS_ALLOCATION
{                               
  DVO_ENCODER_CONTROL_PARAMETERS    sDVOEncoder;
  WRITE_ONE_BYTE_HW_I2C_DATA_PS_ALLOCATION      sReserved;     //Caller doesn't need to init this portion
}DVO_ENCODER_CONTROL_PS_ALLOCATION;


#define ATOM_XTMDS_ASIC_SI164_ID        1
#define ATOM_XTMDS_ASIC_SI178_ID        2
#define ATOM_XTMDS_ASIC_TFP513_ID       3
#define ATOM_XTMDS_SUPPORTED_SINGLELINK 0x00000001
#define ATOM_XTMDS_SUPPORTED_DUALLINK   0x00000002
#define ATOM_XTMDS_MVPU_FPGA            0x00000004

                           
typedef struct _ATOM_XTMDS_INFO
{
  ATOM_COMMON_TABLE_HEADER   sHeader;  
  USHORT                     usSingleLinkMaxFrequency; 
  ATOM_I2C_ID_CONFIG_ACCESS  sucI2cId;           //Point the ID on which I2C is used to control external chip
  UCHAR                      ucXtransimitterID;          
  UCHAR                      ucSupportedLink;    // Bit field, bit0=1, single link supported;bit1=1,dual link supported
  UCHAR                      ucSequnceAlterID;   // Even with the same external TMDS asic, it's possible that the program seqence alters 
                                                 // due to design. This ID is used to alert driver that the sequence is not "standard"!              
  UCHAR                      ucMasterAddress;    // Address to control Master xTMDS Chip
  UCHAR                      ucSlaveAddress;     // Address to control Slave xTMDS Chip
}ATOM_XTMDS_INFO;

typedef struct _DFP_DPMS_STATUS_CHANGE_PARAMETERS
{  
  UCHAR ucEnable;                     // ATOM_ENABLE=On or ATOM_DISABLE=Off
  UCHAR ucDevice;                     // ATOM_DEVICE_DFP1_INDEX....
  UCHAR ucPadding[2];             
}DFP_DPMS_STATUS_CHANGE_PARAMETERS;

/****************************Legacy Power Play Table Definitions **********************/

//Definitions for ulPowerPlayMiscInfo
#define ATOM_PM_MISCINFO_SPLIT_CLOCK                     0x00000000L
#define ATOM_PM_MISCINFO_USING_MCLK_SRC                  0x00000001L
#define ATOM_PM_MISCINFO_USING_SCLK_SRC                  0x00000002L

#define ATOM_PM_MISCINFO_VOLTAGE_DROP_SUPPORT            0x00000004L
#define ATOM_PM_MISCINFO_VOLTAGE_DROP_ACTIVE_HIGH        0x00000008L

#define ATOM_PM_MISCINFO_LOAD_PERFORMANCE_EN             0x00000010L

#define ATOM_PM_MISCINFO_ENGINE_CLOCK_CONTRL_EN          0x00000020L
#define ATOM_PM_MISCINFO_MEMORY_CLOCK_CONTRL_EN          0x00000040L
#define ATOM_PM_MISCINFO_PROGRAM_VOLTAGE                 0x00000080L  //When this bit set, ucVoltageDropIndex is not an index for GPIO pin, but a voltage ID that SW needs program  
 
#define ATOM_PM_MISCINFO_ASIC_REDUCED_SPEED_SCLK_EN      0x00000100L
#define ATOM_PM_MISCINFO_ASIC_DYNAMIC_VOLTAGE_EN         0x00000200L
#define ATOM_PM_MISCINFO_ASIC_SLEEP_MODE_EN              0x00000400L
#define ATOM_PM_MISCINFO_LOAD_BALANCE_EN                 0x00000800L
#define ATOM_PM_MISCINFO_DEFAULT_DC_STATE_ENTRY_TRUE     0x00001000L
#define ATOM_PM_MISCINFO_DEFAULT_LOW_DC_STATE_ENTRY_TRUE 0x00002000L
#define ATOM_PM_MISCINFO_LOW_LCD_REFRESH_RATE            0x00004000L

#define ATOM_PM_MISCINFO_DRIVER_DEFAULT_MODE             0x00008000L
#define ATOM_PM_MISCINFO_OVER_CLOCK_MODE                 0x00010000L 
#define ATOM_PM_MISCINFO_OVER_DRIVE_MODE                 0x00020000L
#define ATOM_PM_MISCINFO_POWER_SAVING_MODE               0x00040000L
#define ATOM_PM_MISCINFO_THERMAL_DIODE_MODE              0x00080000L

#define ATOM_PM_MISCINFO_FRAME_MODULATION_MASK           0x00300000L  //0-FM Disable, 1-2 level FM, 2-4 level FM, 3-Reserved
#define ATOM_PM_MISCINFO_FRAME_MODULATION_SHIFT          20 

#define ATOM_PM_MISCINFO_DYN_CLK_3D_IDLE                 0x00400000L
#define ATOM_PM_MISCINFO_DYNAMIC_CLOCK_DIVIDER_BY_2      0x00800000L
#define ATOM_PM_MISCINFO_DYNAMIC_CLOCK_DIVIDER_BY_4      0x01000000L
#define ATOM_PM_MISCINFO_DYNAMIC_HDP_BLOCK_EN            0x02000000L  //When set, Dynamic 
#define ATOM_PM_MISCINFO_DYNAMIC_MC_HOST_BLOCK_EN        0x04000000L  //When set, Dynamic
#define ATOM_PM_MISCINFO_3D_ACCELERATION_EN              0x08000000L  //When set, This mode is for acceleated 3D mode

#define ATOM_PM_MISCINFO_POWERPLAY_SETTINGS_GROUP_MASK   0x70000000L  //1-Optimal Battery Life Group, 2-High Battery, 3-Balanced, 4-High Performance, 5- Optimal Performance (Default state with Default clocks) 
#define ATOM_PM_MISCINFO_POWERPLAY_SETTINGS_GROUP_SHIFT  28
#define ATOM_PM_MISCINFO_ENABLE_BACK_BIAS                0x80000000L

#define ATOM_PM_MISCINFO2_SYSTEM_AC_LITE_MODE            0x00000001L
#define ATOM_PM_MISCINFO2_MULTI_DISPLAY_SUPPORT          0x00000002L
#define ATOM_PM_MISCINFO2_DYNAMIC_BACK_BIAS_EN           0x00000004L
#define ATOM_PM_MISCINFO2_FS3D_OVERDRIVE_INFO            0x00000008L
#define ATOM_PM_MISCINFO2_FORCEDLOWPWR_MODE              0x00000010L
#define ATOM_PM_MISCINFO2_VDDCI_DYNAMIC_VOLTAGE_EN       0x00000020L
#define ATOM_PM_MISCINFO2_VIDEO_PLAYBACK_CAPABLE         0x00000040L  //If this bit is set in multi-pp mode, then driver will pack up one with the minior power consumption. 
                                                                      //If it's not set in any pp mode, driver will use its default logic to pick a pp mode in video playback
#define ATOM_PM_MISCINFO2_NOT_VALID_ON_DC                0x00000080L
#define ATOM_PM_MISCINFO2_STUTTER_MODE_EN                0x00000100L
#define ATOM_PM_MISCINFO2_UVD_SUPPORT_MODE               0x00000200L 

//ucTableFormatRevision=1
//ucTableContentRevision=1
typedef struct  _ATOM_POWERMODE_INFO
{
  ULONG     ulMiscInfo;                 //The power level should be arranged in ascending order
  ULONG     ulReserved1;                // must set to 0
  ULONG     ulReserved2;                // must set to 0
  USHORT    usEngineClock;
  USHORT    usMemoryClock;
  UCHAR     ucVoltageDropIndex;         // index to GPIO table
  UCHAR     ucSelectedPanel_RefreshRate;// panel refresh rate
  UCHAR     ucMinTemperature;
  UCHAR     ucMaxTemperature;
  UCHAR     ucNumPciELanes;             // number of PCIE lanes
}ATOM_POWERMODE_INFO;

//ucTableFormatRevision=2
//ucTableContentRevision=1
typedef struct  _ATOM_POWERMODE_INFO_V2
{
  ULONG     ulMiscInfo;                 //The power level should be arranged in ascending order
  ULONG     ulMiscInfo2;                
  ULONG     ulEngineClock;                
  ULONG     ulMemoryClock;
  UCHAR     ucVoltageDropIndex;         // index to GPIO table
  UCHAR     ucSelectedPanel_RefreshRate;// panel refresh rate
  UCHAR     ucMinTemperature;
  UCHAR     ucMaxTemperature;
  UCHAR     ucNumPciELanes;             // number of PCIE lanes
}ATOM_POWERMODE_INFO_V2;

//ucTableFormatRevision=2
//ucTableContentRevision=2
typedef struct  _ATOM_POWERMODE_INFO_V3
{
  ULONG     ulMiscInfo;                 //The power level should be arranged in ascending order
  ULONG     ulMiscInfo2;                
  ULONG     ulEngineClock;                
  ULONG     ulMemoryClock;
  UCHAR     ucVoltageDropIndex;         // index to Core (VDDC) votage table
  UCHAR     ucSelectedPanel_RefreshRate;// panel refresh rate
  UCHAR     ucMinTemperature;
  UCHAR     ucMaxTemperature;
  UCHAR     ucNumPciELanes;             // number of PCIE lanes
  UCHAR     ucVDDCI_VoltageDropIndex;   // index to VDDCI votage table
}ATOM_POWERMODE_INFO_V3;


#define ATOM_MAX_NUMBEROF_POWER_BLOCK  8

#define ATOM_PP_OVERDRIVE_INTBITMAP_AUXWIN            0x01
#define ATOM_PP_OVERDRIVE_INTBITMAP_OVERDRIVE         0x02

#define ATOM_PP_OVERDRIVE_THERMALCONTROLLER_LM63      0x01
#define ATOM_PP_OVERDRIVE_THERMALCONTROLLER_ADM1032   0x02
#define ATOM_PP_OVERDRIVE_THERMALCONTROLLER_ADM1030   0x03
#define ATOM_PP_OVERDRIVE_THERMALCONTROLLER_MUA6649   0x04
#define ATOM_PP_OVERDRIVE_THERMALCONTROLLER_LM64      0x05
#define ATOM_PP_OVERDRIVE_THERMALCONTROLLER_F75375    0x06
#define ATOM_PP_OVERDRIVE_THERMALCONTROLLER_ASC7512   0x07	// Andigilog


typedef struct  _ATOM_POWERPLAY_INFO
{
  ATOM_COMMON_TABLE_HEADER	sHeader; 
  UCHAR    ucOverdriveThermalController;
  UCHAR    ucOverdriveI2cLine;
  UCHAR    ucOverdriveIntBitmap;
  UCHAR    ucOverdriveControllerAddress;
  UCHAR    ucSizeOfPowerModeEntry;
  UCHAR    ucNumOfPowerModeEntries;
  ATOM_POWERMODE_INFO asPowerPlayInfo[ATOM_MAX_NUMBEROF_POWER_BLOCK];
}ATOM_POWERPLAY_INFO;

typedef struct  _ATOM_POWERPLAY_INFO_V2
{
  ATOM_COMMON_TABLE_HEADER	sHeader; 
  UCHAR    ucOverdriveThermalController;
  UCHAR    ucOverdriveI2cLine;
  UCHAR    ucOverdriveIntBitmap;
  UCHAR    ucOverdriveControllerAddress;
  UCHAR    ucSizeOfPowerModeEntry;
  UCHAR    ucNumOfPowerModeEntries;
  ATOM_POWERMODE_INFO_V2 asPowerPlayInfo[ATOM_MAX_NUMBEROF_POWER_BLOCK];
}ATOM_POWERPLAY_INFO_V2;
  
typedef struct  _ATOM_POWERPLAY_INFO_V3
{
  ATOM_COMMON_TABLE_HEADER	sHeader; 
  UCHAR    ucOverdriveThermalController;
  UCHAR    ucOverdriveI2cLine;
  UCHAR    ucOverdriveIntBitmap;
  UCHAR    ucOverdriveControllerAddress;
  UCHAR    ucSizeOfPowerModeEntry;
  UCHAR    ucNumOfPowerModeEntries;
  ATOM_POWERMODE_INFO_V3 asPowerPlayInfo[ATOM_MAX_NUMBEROF_POWER_BLOCK];
}ATOM_POWERPLAY_INFO_V3;

/* New PPlib */
/**************************************************************************/
typedef struct _ATOM_PPLIB_THERMALCONTROLLER

{
    UCHAR ucType;           // one of ATOM_PP_THERMALCONTROLLER_*
    UCHAR ucI2cLine;        // as interpreted by DAL I2C
    UCHAR ucI2cAddress;
    UCHAR ucFanParameters;  // Fan Control Parameters.
    UCHAR ucFanMinRPM;      // Fan Minimum RPM (hundreds) -- for display purposes only.
    UCHAR ucFanMaxRPM;      // Fan Maximum RPM (hundreds) -- for display purposes only.
    UCHAR ucReserved;       // ----
    UCHAR ucFlags;          // to be defined
} ATOM_PPLIB_THERMALCONTROLLER;

#define ATOM_PP_FANPARAMETERS_TACHOMETER_PULSES_PER_REVOLUTION_MASK 0x0f
#define ATOM_PP_FANPARAMETERS_NOFAN                                 0x80    // No fan is connected to this controller.

#define ATOM_PP_THERMALCONTROLLER_NONE      0
#define ATOM_PP_THERMALCONTROLLER_LM63      1  // Not used by PPLib
#define ATOM_PP_THERMALCONTROLLER_ADM1032   2  // Not used by PPLib
#define ATOM_PP_THERMALCONTROLLER_ADM1030   3  // Not used by PPLib
#define ATOM_PP_THERMALCONTROLLER_MUA6649   4  // Not used by PPLib
#define ATOM_PP_THERMALCONTROLLER_LM64      5
#define ATOM_PP_THERMALCONTROLLER_F75375    6  // Not used by PPLib
#define ATOM_PP_THERMALCONTROLLER_RV6xx     7
#define ATOM_PP_THERMALCONTROLLER_RV770     8
#define ATOM_PP_THERMALCONTROLLER_ADT7473   9

typedef struct _ATOM_PPLIB_STATE
{
    UCHAR ucNonClockStateIndex;
    UCHAR ucClockStateIndices[1]; // variable-sized
} ATOM_PPLIB_STATE;

//// ATOM_PPLIB_POWERPLAYTABLE::ulPlatformCaps
#define ATOM_PP_PLATFORM_CAP_BACKBIAS 1
#define ATOM_PP_PLATFORM_CAP_POWERPLAY 2
#define ATOM_PP_PLATFORM_CAP_SBIOSPOWERSOURCE 4
#define ATOM_PP_PLATFORM_CAP_ASPM_L0s 8
#define ATOM_PP_PLATFORM_CAP_ASPM_L1 16
#define ATOM_PP_PLATFORM_CAP_HARDWAREDC 32
#define ATOM_PP_PLATFORM_CAP_GEMINIPRIMARY 64
#define ATOM_PP_PLATFORM_CAP_STEPVDDC 128
#define ATOM_PP_PLATFORM_CAP_VOLTAGECONTROL 256
#define ATOM_PP_PLATFORM_CAP_SIDEPORTCONTROL 512
#define ATOM_PP_PLATFORM_CAP_TURNOFFPLL_ASPML1 1024
#define ATOM_PP_PLATFORM_CAP_HTLINKCONTROL 2048

typedef struct _ATOM_PPLIB_POWERPLAYTABLE
{
      ATOM_COMMON_TABLE_HEADER sHeader;

      UCHAR ucDataRevision;

      UCHAR ucNumStates;
      UCHAR ucStateEntrySize;
      UCHAR ucClockInfoSize;
      UCHAR ucNonClockSize;

      // offset from start of this table to array of ucNumStates ATOM_PPLIB_STATE structures
      USHORT usStateArrayOffset;

      // offset from start of this table to array of ASIC-specific structures,
      // currently ATOM_PPLIB_CLOCK_INFO.
      USHORT usClockInfoArrayOffset;

      // offset from start of this table to array of ATOM_PPLIB_NONCLOCK_INFO
      USHORT usNonClockInfoArrayOffset;

      USHORT usBackbiasTime;    // in microseconds
      USHORT usVoltageTime;     // in microseconds
      USHORT usTableSize;       //the size of this structure, or the extended structure

      ULONG ulPlatformCaps;            // See ATOM_PPLIB_CAPS_*

      ATOM_PPLIB_THERMALCONTROLLER    sThermalController;

      USHORT usBootClockInfoOffset;
      USHORT usBootNonClockInfoOffset;

} ATOM_PPLIB_POWERPLAYTABLE;

//// ATOM_PPLIB_NONCLOCK_INFO::usClassification
#define ATOM_PPLIB_CLASSIFICATION_UI_MASK          0x0007
#define ATOM_PPLIB_CLASSIFICATION_UI_SHIFT         0
#define ATOM_PPLIB_CLASSIFICATION_UI_NONE          0
#define ATOM_PPLIB_CLASSIFICATION_UI_BATTERY       1
#define ATOM_PPLIB_CLASSIFICATION_UI_BALANCED      3
#define ATOM_PPLIB_CLASSIFICATION_UI_PERFORMANCE   5
// 2, 4, 6, 7 are reserved

#define ATOM_PPLIB_CLASSIFICATION_BOOT                   0x0008
#define ATOM_PPLIB_CLASSIFICATION_THERMAL                0x0010
#define ATOM_PPLIB_CLASSIFICATION_LIMITEDPOWERSOURCE     0x0020
#define ATOM_PPLIB_CLASSIFICATION_REST                   0x0040
#define ATOM_PPLIB_CLASSIFICATION_FORCED                 0x0080
#define ATOM_PPLIB_CLASSIFICATION_3DPERFORMANCE          0x0100
#define ATOM_PPLIB_CLASSIFICATION_OVERDRIVETEMPLATE      0x0200
#define ATOM_PPLIB_CLASSIFICATION_UVDSTATE               0x0400
#define ATOM_PPLIB_CLASSIFICATION_3DLOW                  0x0800
#define ATOM_PPLIB_CLASSIFICATION_ACPI                   0x1000
// remaining 3 bits are reserved

//// ATOM_PPLIB_NONCLOCK_INFO::ulCapsAndSettings
#define ATOM_PPLIB_SINGLE_DISPLAY_ONLY           0x00000001
#define ATOM_PPLIB_SUPPORTS_VIDEO_PLAYBACK         0x00000002

// 0 is 2.5Gb/s, 1 is 5Gb/s
#define ATOM_PPLIB_PCIE_LINK_SPEED_MASK            0x00000004
#define ATOM_PPLIB_PCIE_LINK_SPEED_SHIFT           2

// lanes - 1: 1, 2, 4, 8, 12, 16 permitted by PCIE spec
#define ATOM_PPLIB_PCIE_LINK_WIDTH_MASK            0x000000F8
#define ATOM_PPLIB_PCIE_LINK_WIDTH_SHIFT           3

// lookup into reduced refresh-rate table
#define ATOM_PPLIB_LIMITED_REFRESHRATE_VALUE_MASK  0x00000F00
#define ATOM_PPLIB_LIMITED_REFRESHRATE_VALUE_SHIFT 8

#define ATOM_PPLIB_LIMITED_REFRESHRATE_UNLIMITED    0
#define ATOM_PPLIB_LIMITED_REFRESHRATE_50HZ         1
// 2-15 TBD as needed.

#define ATOM_PPLIB_SOFTWARE_DISABLE_LOADBALANCING        0x00001000
#define ATOM_PPLIB_SOFTWARE_ENABLE_SLEEP_FOR_TIMESTAMPS  0x00002000
#define ATOM_PPLIB_ENABLE_VARIBRIGHT                     0x00008000

#define ATOM_PPLIB_DISALLOW_ON_DC                       0x00004000

// Contained in an array starting at the offset
// in ATOM_PPLIB_POWERPLAYTABLE::usNonClockInfoArrayOffset.
// referenced from ATOM_PPLIB_STATE_INFO::ucNonClockStateIndex
typedef struct _ATOM_PPLIB_NONCLOCK_INFO
{
      USHORT usClassification;
      UCHAR  ucMinTemperature;
      UCHAR  ucMaxTemperature;
      ULONG  ulCapsAndSettings;
      UCHAR  ucRequiredPower;
      UCHAR  ucUnused1[3];
} ATOM_PPLIB_NONCLOCK_INFO;

// Contained in an array starting at the offset
// in ATOM_PPLIB_POWERPLAYTABLE::usClockInfoArrayOffset.
// referenced from ATOM_PPLIB_STATE::ucClockStateIndices
typedef struct _ATOM_PPLIB_R600_CLOCK_INFO
{
      USHORT usEngineClockLow;
      UCHAR ucEngineClockHigh;

      USHORT usMemoryClockLow;
      UCHAR ucMemoryClockHigh;

      USHORT usVDDC;
      USHORT usUnused1;
      USHORT usUnused2;

      ULONG ulFlags; // ATOM_PPLIB_R600_FLAGS_*

} ATOM_PPLIB_R600_CLOCK_INFO;

// ulFlags in ATOM_PPLIB_R600_CLOCK_INFO
#define ATOM_PPLIB_R600_FLAGS_PCIEGEN2          1
#define ATOM_PPLIB_R600_FLAGS_UVDSAFE           2
#define ATOM_PPLIB_R600_FLAGS_BACKBIASENABLE    4
#define ATOM_PPLIB_R600_FLAGS_MEMORY_ODT_OFF    8
#define ATOM_PPLIB_R600_FLAGS_MEMORY_DLL_OFF    16

typedef struct _ATOM_PPLIB_RS780_CLOCK_INFO

{
      USHORT usLowEngineClockLow;         // Low Engine clock in MHz (the same way as on the R600).
      UCHAR  ucLowEngineClockHigh;
      USHORT usHighEngineClockLow;        // High Engine clock in MHz.
      UCHAR  ucHighEngineClockHigh;
      USHORT usMemoryClockLow;            // For now one of the ATOM_PPLIB_RS780_SPMCLK_XXXX constants.
      UCHAR  ucMemoryClockHigh;           // Currentyl unused.
      UCHAR  ucPadding;                   // For proper alignment and size.
      USHORT usVDDC;                      // For the 780, use: None, Low, High, Variable
      UCHAR  ucMaxHTLinkWidth;            // From SBIOS - {2, 4, 8, 16}
      UCHAR  ucMinHTLinkWidth;            // From SBIOS - {2, 4, 8, 16}. Effective only if CDLW enabled. Minimum down stream width could be bigger as display BW requriement.
      USHORT usHTLinkFreq;                // See definition ATOM_PPLIB_RS780_HTLINKFREQ_xxx or in MHz(>=200).
      ULONG  ulFlags; 
} ATOM_PPLIB_RS780_CLOCK_INFO;

#define ATOM_PPLIB_RS780_VOLTAGE_NONE       0 
#define ATOM_PPLIB_RS780_VOLTAGE_LOW        1 
#define ATOM_PPLIB_RS780_VOLTAGE_HIGH       2 
#define ATOM_PPLIB_RS780_VOLTAGE_VARIABLE   3 

#define ATOM_PPLIB_RS780_SPMCLK_NONE        0   // We cannot change the side port memory clock, leave it as it is.
#define ATOM_PPLIB_RS780_SPMCLK_LOW         1
#define ATOM_PPLIB_RS780_SPMCLK_HIGH        2

#define ATOM_PPLIB_RS780_HTLINKFREQ_NONE       0 
#define ATOM_PPLIB_RS780_HTLINKFREQ_LOW        1 
#define ATOM_PPLIB_RS780_HTLINKFREQ_HIGH       2 

/**************************************************************************/


// Following definitions are for compatiblity issue in different SW components. 
#define ATOM_MASTER_DATA_TABLE_REVISION   0x01
#define Object_Info												Object_Header			
#define	AdjustARB_SEQ											MC_InitParameter
#define	VRAM_GPIO_DetectionInfo						VoltageObjectInfo
#define	ASIC_VDDCI_Info                   ASIC_ProfilingInfo														
#define ASIC_MVDDQ_Info										MemoryTrainingInfo
#define SS_Info                           PPLL_SS_Info                      
#define ASIC_MVDDC_Info                   ASIC_InternalSS_Info
#define DispDevicePriorityInfo						SaveRestoreInfo
#define DispOutInfo												TV_VideoMode


#define ATOM_ENCODER_OBJECT_TABLE         ATOM_OBJECT_TABLE
#define ATOM_CONNECTOR_OBJECT_TABLE       ATOM_OBJECT_TABLE

//New device naming, remove them when both DAL/VBIOS is ready
#define DFP2I_OUTPUT_CONTROL_PARAMETERS    CRT1_OUTPUT_CONTROL_PARAMETERS
#define DFP2I_OUTPUT_CONTROL_PS_ALLOCATION DFP2I_OUTPUT_CONTROL_PARAMETERS

#define DFP1X_OUTPUT_CONTROL_PARAMETERS    CRT1_OUTPUT_CONTROL_PARAMETERS
#define DFP1X_OUTPUT_CONTROL_PS_ALLOCATION DFP1X_OUTPUT_CONTROL_PARAMETERS

#define DFP1I_OUTPUT_CONTROL_PARAMETERS    DFP1_OUTPUT_CONTROL_PARAMETERS
#define DFP1I_OUTPUT_CONTROL_PS_ALLOCATION DFP1_OUTPUT_CONTROL_PS_ALLOCATION

#define ATOM_DEVICE_DFP1I_SUPPORT          ATOM_DEVICE_DFP1_SUPPORT
#define ATOM_DEVICE_DFP1X_SUPPORT          ATOM_DEVICE_DFP2_SUPPORT

#define ATOM_DEVICE_DFP1I_INDEX            ATOM_DEVICE_DFP1_INDEX
#define ATOM_DEVICE_DFP1X_INDEX            ATOM_DEVICE_DFP2_INDEX
 
#define ATOM_DEVICE_DFP2I_INDEX            0x00000009
#define ATOM_DEVICE_DFP2I_SUPPORT          (0x1L << ATOM_DEVICE_DFP2I_INDEX)

#define ATOM_S0_DFP1I                      ATOM_S0_DFP1
#define ATOM_S0_DFP1X                      ATOM_S0_DFP2

#define ATOM_S0_DFP2I                      0x00200000L
#define ATOM_S0_DFP2Ib2                    0x20

#define ATOM_S2_DFP1I_DPMS_STATE           ATOM_S2_DFP1_DPMS_STATE
#define ATOM_S2_DFP1X_DPMS_STATE           ATOM_S2_DFP2_DPMS_STATE

#define ATOM_S2_DFP2I_DPMS_STATE           0x02000000L
#define ATOM_S2_DFP2I_DPMS_STATEb3         0x02

#define ATOM_S3_DFP2I_ACTIVEb1             0x02

#define ATOM_S3_DFP1I_ACTIVE               ATOM_S3_DFP1_ACTIVE 
#define ATOM_S3_DFP1X_ACTIVE               ATOM_S3_DFP2_ACTIVE

#define ATOM_S3_DFP2I_ACTIVE               0x00000200L

#define ATOM_S3_DFP1I_CRTC_ACTIVE          ATOM_S3_DFP1_CRTC_ACTIVE
#define ATOM_S3_DFP1X_CRTC_ACTIVE          ATOM_S3_DFP2_CRTC_ACTIVE
#define ATOM_S3_DFP2I_CRTC_ACTIVE          0x02000000L

#define ATOM_S3_DFP2I_CRTC_ACTIVEb3        0x02
#define ATOM_S5_DOS_REQ_DFP2Ib1            0x02

#define ATOM_S5_DOS_REQ_DFP2I              0x0200
#define ATOM_S6_ACC_REQ_DFP1I              ATOM_S6_ACC_REQ_DFP1
#define ATOM_S6_ACC_REQ_DFP1X              ATOM_S6_ACC_REQ_DFP2

#define ATOM_S6_ACC_REQ_DFP2Ib3            0x02
#define ATOM_S6_ACC_REQ_DFP2I              0x02000000L

#define TMDS1XEncoderControl               DVOEncoderControl           
#define DFP1XOutputControl                 DVOOutputControl

#define ExternalDFPOutputControl           DFP1XOutputControl
#define EnableExternalTMDS_Encoder         TMDS1XEncoderControl

#define DFP1IOutputControl                 TMDSAOutputControl
#define DFP2IOutputControl                 LVTMAOutputControl      

#define DAC1_ENCODER_CONTROL_PARAMETERS    DAC_ENCODER_CONTROL_PARAMETERS
#define DAC1_ENCODER_CONTROL_PS_ALLOCATION DAC_ENCODER_CONTROL_PS_ALLOCATION

#define DAC2_ENCODER_CONTROL_PARAMETERS    DAC_ENCODER_CONTROL_PARAMETERS
#define DAC2_ENCODER_CONTROL_PS_ALLOCATION DAC_ENCODER_CONTROL_PS_ALLOCATION

#define ucDac1Standard  ucDacStandard
#define ucDac2Standard  ucDacStandard  

#define TMDS1EncoderControl TMDSAEncoderControl
#define TMDS2EncoderControl LVTMAEncoderControl

#define DFP1OutputControl   TMDSAOutputControl
#define DFP2OutputControl   LVTMAOutputControl
#define CRT1OutputControl   DAC1OutputControl
#define CRT2OutputControl   DAC2OutputControl

//These two lines will be removed for sure in a few days, will follow up with Michael V.
#define EnableLVDS_SS   EnableSpreadSpectrumOnPPLL
#define ENABLE_LVDS_SS_PARAMETERS_V3  ENABLE_SPREAD_SPECTRUM_ON_PPLL  

//#define ATOM_S2_CRT1_DPMS_STATE         0x00010000L
//#define ATOM_S2_LCD1_DPMS_STATE	        ATOM_S2_CRT1_DPMS_STATE
//#define ATOM_S2_TV1_DPMS_STATE          ATOM_S2_CRT1_DPMS_STATE
//#define ATOM_S2_DFP1_DPMS_STATE         ATOM_S2_CRT1_DPMS_STATE
//#define ATOM_S2_CRT2_DPMS_STATE         ATOM_S2_CRT1_DPMS_STATE

#define ATOM_S6_ACC_REQ_TV2             0x00400000L
#define ATOM_DEVICE_TV2_INDEX           0x00000006
#define ATOM_DEVICE_TV2_SUPPORT         (0x1L << ATOM_DEVICE_TV2_INDEX)
#define ATOM_S0_TV2                     0x00100000L
#define ATOM_S3_TV2_ACTIVE              ATOM_S3_DFP6_ACTIVE
#define ATOM_S3_TV2_CRTC_ACTIVE         ATOM_S3_DFP6_CRTC_ACTIVE

//
#define ATOM_S2_CRT1_DPMS_STATE         0x00010000L
#define ATOM_S2_LCD1_DPMS_STATE	        0x00020000L
#define ATOM_S2_TV1_DPMS_STATE          0x00040000L
#define ATOM_S2_DFP1_DPMS_STATE         0x00080000L
#define ATOM_S2_CRT2_DPMS_STATE         0x00100000L
#define ATOM_S2_LCD2_DPMS_STATE         0x00200000L
#define ATOM_S2_TV2_DPMS_STATE          0x00400000L
#define ATOM_S2_DFP2_DPMS_STATE         0x00800000L
#define ATOM_S2_CV_DPMS_STATE           0x01000000L
#define ATOM_S2_DFP3_DPMS_STATE					0x02000000L
#define ATOM_S2_DFP4_DPMS_STATE					0x04000000L
#define ATOM_S2_DFP5_DPMS_STATE					0x08000000L

#define ATOM_S2_CRT1_DPMS_STATEb2       0x01
#define ATOM_S2_LCD1_DPMS_STATEb2       0x02
#define ATOM_S2_TV1_DPMS_STATEb2        0x04
#define ATOM_S2_DFP1_DPMS_STATEb2       0x08
#define ATOM_S2_CRT2_DPMS_STATEb2       0x10
#define ATOM_S2_LCD2_DPMS_STATEb2       0x20
#define ATOM_S2_TV2_DPMS_STATEb2        0x40
#define ATOM_S2_DFP2_DPMS_STATEb2       0x80
#define ATOM_S2_CV_DPMS_STATEb3         0x01
#define ATOM_S2_DFP3_DPMS_STATEb3				0x02
#define ATOM_S2_DFP4_DPMS_STATEb3				0x04
#define ATOM_S2_DFP5_DPMS_STATEb3				0x08

#define ATOM_S3_ASIC_GUI_ENGINE_HUNGb3	0x20
#define ATOM_S3_ALLOW_FAST_PWR_SWITCHb3 0x40
#define ATOM_S3_RQST_GPU_USE_MIN_PWRb3  0x80

/*********************************************************************************/

#pragma pack() // BIOS data must use byte aligment

#endif /* _ATOMBIOS_H */<|MERGE_RESOLUTION|>--- conflicted
+++ resolved
@@ -1487,38 +1487,6 @@
 #define TMDS2_ENCODER_CONTROL_PARAMETERS    TMDS1_ENCODER_CONTROL_PARAMETERS
 #define TMDS2_ENCODER_CONTROL_PS_ALLOCATION TMDS2_ENCODER_CONTROL_PARAMETERS
 
-<<<<<<< HEAD
-/* ucTableFormatRevision=1,ucTableContentRevision=2 */
-typedef struct _LVDS_ENCODER_CONTROL_PARAMETERS_V2 {
-	USHORT usPixelClock;	/*  in 10KHz; for bios convenient */
-	UCHAR ucMisc;		/*  see PANEL_ENCODER_MISC_xx definitions below */
-	UCHAR ucAction;		/*  0: turn off encoder */
-	/*  1: setup and turn on encoder */
-	UCHAR ucTruncate;	/*  bit0=0: Disable truncate */
-	/*      =1: Enable truncate */
-	/*  bit4=0: 666RGB */
-	/*      =1: 888RGB */
-	UCHAR ucSpatial;	/*  bit0=0: Disable spatial dithering */
-	/*      =1: Enable spatial dithering */
-	/*  bit4=0: 666RGB */
-	/*      =1: 888RGB */
-	UCHAR ucTemporal;	/*  bit0=0: Disable temporal dithering */
-	/*      =1: Enable temporal dithering */
-	/*  bit4=0: 666RGB */
-	/*      =1: 888RGB */
-	/*  bit5=0: Gray level 2 */
-	/*      =1: Gray level 4 */
-	UCHAR ucFRC;		/*  bit4=0: 25FRC_SEL pattern E */
-	/*      =1: 25FRC_SEL pattern F */
-	/*  bit6:5=0: 50FRC_SEL pattern A */
-	/*        =1: 50FRC_SEL pattern B */
-	/*        =2: 50FRC_SEL pattern C */
-	/*        =3: 50FRC_SEL pattern D */
-	/*  bit7=0: 75FRC_SEL pattern E */
-	/*      =1: 75FRC_SEL pattern F */
-} LVDS_ENCODER_CONTROL_PARAMETERS_V2;
-=======
->>>>>>> 383be5d1
 
 //ucTableFormatRevision=1,ucTableContentRevision=2
 typedef struct _LVDS_ENCODER_CONTROL_PARAMETERS_V2
@@ -1727,17 +1695,6 @@
 
 //==============================Data Table Portion====================================
 
-<<<<<<< HEAD
-/****************************************************************************/
-/*  Structures used in FirmwareInfoTable */
-/****************************************************************************/
-
-/*  usBIOSCapability Definition: */
-/*  Bit 0 = 0: Bios image is not Posted, =1:Bios image is Posted; */
-/*  Bit 1 = 0: Dual CRTC is not supported, =1: Dual CRTC is supported; */
-/*  Bit 2 = 0: Extended Desktop is not supported, =1: Extended Desktop is supported; */
-/*  Others: Reserved */
-=======
 /****************************************************************************/	
 // Structure used in Data.mtb
 /****************************************************************************/	
@@ -1828,7 +1785,6 @@
 // Bit 1 = 0: Dual CRTC is not supported, =1: Dual CRTC is supported; 
 // Bit 2 = 0: Extended Desktop is not supported, =1: Extended Desktop is supported; 
 // Others: Reserved
->>>>>>> 383be5d1
 #define ATOM_BIOS_INFO_ATOM_FIRMWARE_POSTED         0x0001
 #define ATOM_BIOS_INFO_DUAL_CRTC_SUPPORT            0x0002
 #define ATOM_BIOS_INFO_EXTENDED_DESKTOP_SUPPORT     0x0004
@@ -2970,11 +2926,7 @@
 #define ATOM_DPCD_MAX_LANE_MASK    0x1F
 
 /**************************************************************************/
-<<<<<<< HEAD
-/*  VRAM usage and their definitions */
-=======
 // VRAM usage and their defintions
->>>>>>> 383be5d1
 
 // One chunk of VRAM used by Bios are for HWICON surfaces,EDID data.
 // Current Mode timing and Dail Timing and/or STD timing data EACH device. They can be broken down as below.
@@ -3952,11 +3904,7 @@
 #define ATOM_S0_SYSTEM_POWER_STATE_VALUE_DC     2
 #define ATOM_S0_SYSTEM_POWER_STATE_VALUE_LITEAC 3
 
-<<<<<<< HEAD
-/* Byte aligned definition for BIOS usage */
-=======
 //Byte aligned defintion for BIOS usage
->>>>>>> 383be5d1
 #define ATOM_S0_CRT1_MONOb0             0x01
 #define ATOM_S0_CRT1_COLORb0            0x02
 #define ATOM_S0_CRT1_MASKb0             (ATOM_S0_CRT1_MONOb0+ATOM_S0_CRT1_COLORb0)
@@ -4021,12 +3969,8 @@
 #define ATOM_S2_DISPLAY_ROTATION_DEGREE_SHIFT 30
 #define ATOM_S2_DISPLAY_ROTATION_ANGLE_MASK   0xC0000000L
 
-<<<<<<< HEAD
-/* Byte aligned definition for BIOS usage */
-=======
 
 //Byte aligned defintion for BIOS usage
->>>>>>> 383be5d1
 #define ATOM_S2_TV1_STANDARD_MASKb0     0x0F
 #define ATOM_S2_CURRENT_BL_LEVEL_MASKb1 0xFF
 #define ATOM_S2_DEVICE_DPMS_STATEb2     0x01
@@ -4076,11 +4020,7 @@
 #define ATOM_S3_ALLOW_FAST_PWR_SWITCH   0x40000000L
 #define ATOM_S3_RQST_GPU_USE_MIN_PWR    0x80000000L
 
-<<<<<<< HEAD
-/* Byte aligned definition for BIOS usage */
-=======
 //Byte aligned defintion for BIOS usage
->>>>>>> 383be5d1
 #define ATOM_S3_CRT1_ACTIVEb0           0x01
 #define ATOM_S3_LCD1_ACTIVEb0           0x02
 #define ATOM_S3_TV1_ACTIVEb0            0x04
@@ -4116,11 +4056,7 @@
 #define ATOM_S4_LCD1_REFRESH_MASK       0x0000FF00L
 #define ATOM_S4_LCD1_REFRESH_SHIFT      8
 
-<<<<<<< HEAD
-/* Byte aligned definition for BIOS usage */
-=======
 //Byte aligned defintion for BIOS usage
->>>>>>> 383be5d1
 #define ATOM_S4_LCD1_PANEL_ID_MASKb0	  0x0FF
 #define ATOM_S4_LCD1_REFRESH_MASKb1		  ATOM_S4_LCD1_PANEL_ID_MASKb0
 #define ATOM_S4_VRAM_INFO_MASKb2        ATOM_S4_LCD1_PANEL_ID_MASKb0
@@ -4199,11 +4135,7 @@
 #define ATOM_S6_VRI_BRIGHTNESS_CHANGE       0x40000000L
 #define ATOM_S6_CONFIG_DISPLAY_CHANGE_MASK  0x80000000L
 
-<<<<<<< HEAD
-/* Byte aligned definition for BIOS usage */
-=======
 //Byte aligned defintion for BIOS usage
->>>>>>> 383be5d1
 #define ATOM_S6_DEVICE_CHANGEb0         0x01
 #define ATOM_S6_SCALER_CHANGEb0         0x02
 #define ATOM_S6_LID_CHANGEb0            0x04
