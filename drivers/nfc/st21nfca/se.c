/*
 * Copyright (C) 2014  STMicroelectronics SAS. All rights reserved.
 *
 * This program is free software; you can redistribute it and/or modify it
 * under the terms and conditions of the GNU General Public License,
 * version 2, as published by the Free Software Foundation.
 *
 * This program is distributed in the hope that it will be useful,
 * but WITHOUT ANY WARRANTY; without even the implied warranty of
 * MERCHANTABILITY or FITNESS FOR A PARTICULAR PURPOSE. See the
 * GNU General Public License for more details.
 *
 * You should have received a copy of the GNU General Public License
 * along with this program; if not, see <http://www.gnu.org/licenses/>.
 */

#include <net/nfc/hci.h>

#include "st21nfca.h"

#define ST21NFCA_EVT_UICC_ACTIVATE		0x10
#define ST21NFCA_EVT_UICC_DEACTIVATE		0x13
#define ST21NFCA_EVT_SE_HARD_RESET		0x20
#define ST21NFCA_EVT_SE_SOFT_RESET		0x11
#define ST21NFCA_EVT_SE_END_OF_APDU_TRANSFER	0x21
#define ST21NFCA_EVT_SE_ACTIVATE		0x22
#define ST21NFCA_EVT_SE_DEACTIVATE		0x23

#define ST21NFCA_EVT_TRANSMIT_DATA		0x10
#define ST21NFCA_EVT_WTX_REQUEST		0x11

#define ST21NFCA_EVT_CONNECTIVITY		0x10
#define ST21NFCA_EVT_TRANSACTION		0x12

#define ST21NFCA_SE_TO_HOT_PLUG			1000
/* Connectivity pipe only */
#define ST21NFCA_SE_COUNT_PIPE_UICC		0x01
/* Connectivity + APDU Reader pipe */
#define ST21NFCA_SE_COUNT_PIPE_EMBEDDED	0x02

#define ST21NFCA_SE_MODE_OFF			0x00
#define ST21NFCA_SE_MODE_ON				0x01

#define ST21NFCA_PARAM_ATR				0x01
#define ST21NFCA_ATR_DEFAULT_BWI		0x04

/*
 * WT = 2^BWI/10[s], convert into msecs and add a secure
 * room by increasing by 2 this timeout
 */
#define ST21NFCA_BWI_TO_TIMEOUT(x)		((1 << x) * 200)
#define ST21NFCA_ATR_GET_Y_FROM_TD(x)	(x >> 4)

/* If TA is present bit 0 is set */
#define ST21NFCA_ATR_TA_PRESENT(x) (x & 0x01)
/* If TB is present bit 1 is set */
#define ST21NFCA_ATR_TB_PRESENT(x) (x & 0x02)

static u8 st21nfca_se_get_bwi(struct nfc_hci_dev *hdev)
{
	int i;
	u8 td;
	struct st21nfca_hci_info *info = nfc_hci_get_clientdata(hdev);

	/* Bits 8 to 5 of the first TB for T=1 encode BWI from zero to nine */
	for (i = 1; i < ST21NFCA_ESE_MAX_LENGTH; i++) {
		td = ST21NFCA_ATR_GET_Y_FROM_TD(info->se_info.atr[i]);
		if (ST21NFCA_ATR_TA_PRESENT(td))
			i++;
		if (ST21NFCA_ATR_TB_PRESENT(td)) {
			i++;
			return info->se_info.atr[i] >> 4;
		}
	}
	return ST21NFCA_ATR_DEFAULT_BWI;
}

static void st21nfca_se_get_atr(struct nfc_hci_dev *hdev)
{
	int r;
	struct sk_buff *skb;
	struct st21nfca_hci_info *info = nfc_hci_get_clientdata(hdev);

	r = nfc_hci_get_param(hdev, ST21NFCA_APDU_READER_GATE,
			ST21NFCA_PARAM_ATR, &skb);
	if (r < 0)
		return;

	if (skb->len <= ST21NFCA_ESE_MAX_LENGTH) {
		memcpy(info->se_info.atr, skb->data, skb->len);
		info->se_info.wt_timeout =
			ST21NFCA_BWI_TO_TIMEOUT(st21nfca_se_get_bwi(hdev));
	}
	kfree_skb(skb);
}

static int st21nfca_hci_control_se(struct nfc_hci_dev *hdev, u32 se_idx,
				u8 state)
{
	struct st21nfca_hci_info *info = nfc_hci_get_clientdata(hdev);
	int r, i;
	struct sk_buff *sk_host_list;
	u8 se_event, host_id;

	switch (se_idx) {
	case NFC_HCI_UICC_HOST_ID:
		se_event = (state == ST21NFCA_SE_MODE_ON ?
					ST21NFCA_EVT_UICC_ACTIVATE :
					ST21NFCA_EVT_UICC_DEACTIVATE);

		info->se_info.count_pipes = 0;
		info->se_info.expected_pipes = ST21NFCA_SE_COUNT_PIPE_UICC;
		break;
	case ST21NFCA_ESE_HOST_ID:
		se_event = (state == ST21NFCA_SE_MODE_ON ?
					ST21NFCA_EVT_SE_ACTIVATE :
					ST21NFCA_EVT_SE_DEACTIVATE);

		info->se_info.count_pipes = 0;
		info->se_info.expected_pipes = ST21NFCA_SE_COUNT_PIPE_EMBEDDED;
		break;
	default:
		return -EINVAL;
	}

	/*
	 * Wait for an EVT_HOT_PLUG in order to
	 * retrieve a relevant host list.
	 */
	reinit_completion(&info->se_info.req_completion);
	r = nfc_hci_send_event(hdev, ST21NFCA_DEVICE_MGNT_GATE, se_event,
			       NULL, 0);
	if (r < 0)
		return r;

	mod_timer(&info->se_info.se_active_timer, jiffies +
		msecs_to_jiffies(ST21NFCA_SE_TO_HOT_PLUG));
	info->se_info.se_active = true;

	/* Ignore return value and check in any case the host_list */
	wait_for_completion_interruptible(&info->se_info.req_completion);

	r = nfc_hci_get_param(hdev, NFC_HCI_ADMIN_GATE,
			NFC_HCI_ADMIN_HOST_LIST,
			&sk_host_list);
	if (r < 0)
		return r;

	for (i = 0; i < sk_host_list->len &&
		sk_host_list->data[i] != se_idx; i++)
		;
	host_id = sk_host_list->data[i];
	kfree_skb(sk_host_list);

	if (state == ST21NFCA_SE_MODE_ON && host_id == se_idx)
		return se_idx;
	else if (state == ST21NFCA_SE_MODE_OFF && host_id != se_idx)
		return se_idx;

	return -1;
}

int st21nfca_hci_discover_se(struct nfc_hci_dev *hdev)
{
	struct st21nfca_hci_info *info = nfc_hci_get_clientdata(hdev);
	int se_count = 0;

	if (test_bit(ST21NFCA_FACTORY_MODE, &hdev->quirks))
		return 0;

	if (info->se_status->is_uicc_present) {
		nfc_add_se(hdev->ndev, NFC_HCI_UICC_HOST_ID, NFC_SE_UICC);
		se_count++;
	}

	if (info->se_status->is_ese_present) {
		nfc_add_se(hdev->ndev, ST21NFCA_ESE_HOST_ID, NFC_SE_EMBEDDED);
		se_count++;
	}

	return !se_count;
}
EXPORT_SYMBOL(st21nfca_hci_discover_se);

int st21nfca_hci_enable_se(struct nfc_hci_dev *hdev, u32 se_idx)
{
	int r;

	/*
	 * According to upper layer, se_idx == NFC_SE_UICC when
	 * info->se_status->is_uicc_enable is true should never happen.
	 * Same for eSE.
	 */
	r = st21nfca_hci_control_se(hdev, se_idx, ST21NFCA_SE_MODE_ON);
	if (r == ST21NFCA_ESE_HOST_ID) {
		st21nfca_se_get_atr(hdev);
		r = nfc_hci_send_event(hdev, ST21NFCA_APDU_READER_GATE,
				ST21NFCA_EVT_SE_SOFT_RESET, NULL, 0);
		if (r < 0)
			return r;
	} else if (r < 0) {
		/*
		 * The activation tentative failed, the secure element
		 * is not connected. Remove from the list.
		 */
		nfc_remove_se(hdev->ndev, se_idx);
		return r;
	}

	return 0;
}
EXPORT_SYMBOL(st21nfca_hci_enable_se);

int st21nfca_hci_disable_se(struct nfc_hci_dev *hdev, u32 se_idx)
{
	int r;

	/*
	 * According to upper layer, se_idx == NFC_SE_UICC when
	 * info->se_status->is_uicc_enable is true should never happen
	 * Same for eSE.
	 */
	r = st21nfca_hci_control_se(hdev, se_idx, ST21NFCA_SE_MODE_OFF);
	if (r < 0)
		return r;

	return 0;
}
EXPORT_SYMBOL(st21nfca_hci_disable_se);

int st21nfca_hci_se_io(struct nfc_hci_dev *hdev, u32 se_idx,
			u8 *apdu, size_t apdu_length,
			se_io_cb_t cb, void *cb_context)
{
	struct st21nfca_hci_info *info = nfc_hci_get_clientdata(hdev);

	pr_debug("se_io %x\n", se_idx);

	switch (se_idx) {
	case ST21NFCA_ESE_HOST_ID:
		info->se_info.cb = cb;
		info->se_info.cb_context = cb_context;
		mod_timer(&info->se_info.bwi_timer, jiffies +
			  msecs_to_jiffies(info->se_info.wt_timeout));
		info->se_info.bwi_active = true;
		return nfc_hci_send_event(hdev, ST21NFCA_APDU_READER_GATE,
					ST21NFCA_EVT_TRANSMIT_DATA,
					apdu, apdu_length);
	default:
		return -ENODEV;
	}
}
EXPORT_SYMBOL(st21nfca_hci_se_io);

static void st21nfca_se_wt_work(struct work_struct *work)
{
	/*
	 * No answer from the secure element
	 * within the defined timeout.
	 * Let's send a reset request as recovery procedure.
	 * According to the situation, we first try to send a software reset
	 * to the secure element. If the next command is still not
	 * answering in time, we send to the CLF a secure element hardware
	 * reset request.
	 */
	/* hardware reset managed through VCC_UICC_OUT power supply */
	u8 param = 0x01;
	struct st21nfca_hci_info *info = container_of(work,
						struct st21nfca_hci_info,
						se_info.timeout_work);

	pr_debug("\n");

	info->se_info.bwi_active = false;

	if (!info->se_info.xch_error) {
		info->se_info.xch_error = true;
		nfc_hci_send_event(info->hdev, ST21NFCA_APDU_READER_GATE,
				ST21NFCA_EVT_SE_SOFT_RESET, NULL, 0);
	} else {
		info->se_info.xch_error = false;
		nfc_hci_send_event(info->hdev, ST21NFCA_DEVICE_MGNT_GATE,
				ST21NFCA_EVT_SE_HARD_RESET, &param, 1);
	}
	info->se_info.cb(info->se_info.cb_context, NULL, 0, -ETIME);
}

static void st21nfca_se_wt_timeout(struct timer_list *t)
{
	struct st21nfca_hci_info *info = from_timer(info, t, se_info.bwi_timer);

	schedule_work(&info->se_info.timeout_work);
}

static void st21nfca_se_activation_timeout(struct timer_list *t)
{
	struct st21nfca_hci_info *info = from_timer(info, t,
						    se_info.se_active_timer);

	pr_debug("\n");

	info->se_info.se_active = false;

	complete(&info->se_info.req_completion);
}

/*
 * Returns:
 * <= 0: driver handled the event, skb consumed
 *    1: driver does not handle the event, please do standard processing
 */
int st21nfca_connectivity_event_received(struct nfc_hci_dev *hdev, u8 host,
				u8 event, struct sk_buff *skb)
{
	int r = 0;
	struct device *dev = &hdev->ndev->dev;
	struct nfc_evt_transaction *transaction;

	pr_debug("connectivity gate event: %x\n", event);

	switch (event) {
	case ST21NFCA_EVT_CONNECTIVITY:
		r = nfc_se_connectivity(hdev->ndev, host);
	break;
	case ST21NFCA_EVT_TRANSACTION:
		/*
		 * According to specification etsi 102 622
		 * 11.2.2.4 EVT_TRANSACTION Table 52
		 * Description	Tag	Length
		 * AID		81	5 to 16
		 * PARAMETERS	82	0 to 255
		 */
		if (skb->len < NFC_MIN_AID_LENGTH + 2 ||
		    skb->data[0] != NFC_EVT_TRANSACTION_AID_TAG)
			return -EPROTO;

		/*
		 * Buffer should have enough space for at least
		 * two tag fields + two length fields + aid_len (skb->data[1])
		 */
		if (skb->len < skb->data[1] + 4)
			return -EPROTO;

		transaction = (struct nfc_evt_transaction *)devm_kzalloc(dev,
						   skb->len - 2, GFP_KERNEL);
		if (!transaction)
			return -ENOMEM;

		transaction->aid_len = skb->data[1];

		/* Checking if the length of the AID is valid */
		if (transaction->aid_len > sizeof(transaction->aid)) {
			devm_kfree(dev, transaction);
			return -EINVAL;
		}

		memcpy(transaction->aid, &skb->data[2],
		       transaction->aid_len);
<<<<<<< HEAD
=======

		/* Check next byte is PARAMETERS tag (82) */
		if (skb->data[transaction->aid_len + 2] !=
		    NFC_EVT_TRANSACTION_PARAMS_TAG) {
			devm_kfree(dev, transaction);
			return -EPROTO;
		}

>>>>>>> adabd7b5
		transaction->params_len = skb->data[transaction->aid_len + 3];

		/* Total size is allocated (skb->len - 2) minus fixed array members */
		if (transaction->params_len > ((skb->len - 2) -
		    sizeof(struct nfc_evt_transaction))) {
			devm_kfree(dev, transaction);
			return -EINVAL;
		}

		/* Check next byte is PARAMETERS tag (82) and the length field */
		if (skb->data[transaction->aid_len + 2] !=
		    NFC_EVT_TRANSACTION_PARAMS_TAG ||
		    skb->len < transaction->aid_len + transaction->params_len + 4) {
			devm_kfree(dev, transaction);
			return -EPROTO;
		}

		memcpy(transaction->params, skb->data +
		       transaction->aid_len + 4, transaction->params_len);

		r = nfc_se_transaction(hdev->ndev, host, transaction);
	break;
	default:
		nfc_err(&hdev->ndev->dev, "Unexpected event on connectivity gate\n");
		return 1;
	}
	kfree_skb(skb);
	return r;
}
EXPORT_SYMBOL(st21nfca_connectivity_event_received);

int st21nfca_apdu_reader_event_received(struct nfc_hci_dev *hdev,
					u8 event, struct sk_buff *skb)
{
	int r = 0;
	struct st21nfca_hci_info *info = nfc_hci_get_clientdata(hdev);

	pr_debug("apdu reader gate event: %x\n", event);

	switch (event) {
	case ST21NFCA_EVT_TRANSMIT_DATA:
		del_timer_sync(&info->se_info.bwi_timer);
		cancel_work_sync(&info->se_info.timeout_work);
		info->se_info.bwi_active = false;
		r = nfc_hci_send_event(hdev, ST21NFCA_DEVICE_MGNT_GATE,
				ST21NFCA_EVT_SE_END_OF_APDU_TRANSFER, NULL, 0);
		if (r < 0)
			goto exit;

		info->se_info.cb(info->se_info.cb_context,
			skb->data, skb->len, 0);
		break;
	case ST21NFCA_EVT_WTX_REQUEST:
		mod_timer(&info->se_info.bwi_timer, jiffies +
				msecs_to_jiffies(info->se_info.wt_timeout));
		break;
	default:
		nfc_err(&hdev->ndev->dev, "Unexpected event on apdu reader gate\n");
		return 1;
	}

exit:
	kfree_skb(skb);
	return r;
}
EXPORT_SYMBOL(st21nfca_apdu_reader_event_received);

void st21nfca_se_init(struct nfc_hci_dev *hdev)
{
	struct st21nfca_hci_info *info = nfc_hci_get_clientdata(hdev);

	init_completion(&info->se_info.req_completion);
	INIT_WORK(&info->se_info.timeout_work, st21nfca_se_wt_work);
	/* initialize timers */
	timer_setup(&info->se_info.bwi_timer, st21nfca_se_wt_timeout, 0);
	info->se_info.bwi_active = false;

	timer_setup(&info->se_info.se_active_timer,
		    st21nfca_se_activation_timeout, 0);
	info->se_info.se_active = false;

	info->se_info.count_pipes = 0;
	info->se_info.expected_pipes = 0;

	info->se_info.xch_error = false;

	info->se_info.wt_timeout =
			ST21NFCA_BWI_TO_TIMEOUT(ST21NFCA_ATR_DEFAULT_BWI);
}
EXPORT_SYMBOL(st21nfca_se_init);

void st21nfca_se_deinit(struct nfc_hci_dev *hdev)
{
	struct st21nfca_hci_info *info = nfc_hci_get_clientdata(hdev);

	if (info->se_info.bwi_active)
		del_timer_sync(&info->se_info.bwi_timer);
	if (info->se_info.se_active)
		del_timer_sync(&info->se_info.se_active_timer);

	cancel_work_sync(&info->se_info.timeout_work);
	info->se_info.bwi_active = false;
	info->se_info.se_active = false;
}
EXPORT_SYMBOL(st21nfca_se_deinit);<|MERGE_RESOLUTION|>--- conflicted
+++ resolved
@@ -356,17 +356,6 @@
 
 		memcpy(transaction->aid, &skb->data[2],
 		       transaction->aid_len);
-<<<<<<< HEAD
-=======
-
-		/* Check next byte is PARAMETERS tag (82) */
-		if (skb->data[transaction->aid_len + 2] !=
-		    NFC_EVT_TRANSACTION_PARAMS_TAG) {
-			devm_kfree(dev, transaction);
-			return -EPROTO;
-		}
-
->>>>>>> adabd7b5
 		transaction->params_len = skb->data[transaction->aid_len + 3];
 
 		/* Total size is allocated (skb->len - 2) minus fixed array members */
