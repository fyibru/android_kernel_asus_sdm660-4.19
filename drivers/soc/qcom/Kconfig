--- conflicted
+++ resolved
@@ -146,7 +146,6 @@
 	  Client driver for the WCNSS_CTRL SMD channel, used to download nv
 	  firmware to a newly booted WCNSS chip.
 
-<<<<<<< HEAD
 config MSM_SERVICE_LOCATOR
 	bool "Service Locator"
 	depends on MSM_QMI_INTERFACE
@@ -205,7 +204,6 @@
 	  or a fatal error. Subsystems include LPASS, Venus, VPU, WCNSS and
 	  BCSS.
 
-=======
 config QCOM_APR
 	tristate "Qualcomm APR Bus (Asynchronous Packet Router)"
 	depends on ARCH_QCOM
@@ -215,5 +213,4 @@
           application processor and QDSP6. APR is
           used by audio driver to configure QDSP6
           ASM, ADM and AFE modules.
->>>>>>> 021c9179
 endmenu