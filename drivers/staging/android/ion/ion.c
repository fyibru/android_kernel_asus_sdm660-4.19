--- conflicted
+++ resolved
@@ -268,13 +268,8 @@
 	bool dma_mapped;
 };
 
-<<<<<<< HEAD
-static int ion_dma_buf_attach(struct dma_buf *dmabuf, struct device *dev,
-				struct dma_buf_attachment *attachment)
-=======
 static int ion_dma_buf_attach(struct dma_buf *dmabuf,
 			      struct dma_buf_attachment *attachment)
->>>>>>> 5b394b2d
 {
 	struct ion_dma_buf_attachment *a;
 	struct sg_table *table;
@@ -291,12 +286,8 @@
 	}
 
 	a->table = table;
-<<<<<<< HEAD
-	a->dev = dev;
+	a->dev = attachment->dev;
 	a->dma_mapped = false;
-=======
-	a->dev = attachment->dev;
->>>>>>> 5b394b2d
 	INIT_LIST_HEAD(&a->list);
 
 	attachment->priv = a;
@@ -1022,15 +1013,10 @@
 	.detach = ion_dma_buf_detatch,
 	.begin_cpu_access = ion_dma_buf_begin_cpu_access,
 	.end_cpu_access = ion_dma_buf_end_cpu_access,
-<<<<<<< HEAD
 	.begin_cpu_access_umapped = ion_dma_buf_begin_cpu_access_umapped,
 	.end_cpu_access_umapped = ion_dma_buf_end_cpu_access_umapped,
 	.begin_cpu_access_partial = ion_dma_buf_begin_cpu_access_partial,
 	.end_cpu_access_partial = ion_dma_buf_end_cpu_access_partial,
-	.map_atomic = ion_dma_buf_kmap,
-	.unmap_atomic = ion_dma_buf_kunmap,
-=======
->>>>>>> 5b394b2d
 	.map = ion_dma_buf_kmap,
 	.unmap = ion_dma_buf_kunmap,
 	.vmap = ion_dma_buf_vmap,
