// SPDX-License-Identifier: GPL-2.0-only
/* binder.c
 *
 * Android IPC Subsystem
 *
 * Copyright (C) 2007-2008 Google, Inc.
 */

/*
 * Locking overview
 *
 * There are 3 main spinlocks which must be acquired in the
 * order shown:
 *
 * 1) proc->outer_lock : protects binder_ref
 *    binder_proc_lock() and binder_proc_unlock() are
 *    used to acq/rel.
 * 2) node->lock : protects most fields of binder_node.
 *    binder_node_lock() and binder_node_unlock() are
 *    used to acq/rel
 * 3) proc->inner_lock : protects the thread and node lists
 *    (proc->threads, proc->waiting_threads, proc->nodes)
 *    and all todo lists associated with the binder_proc
 *    (proc->todo, thread->todo, proc->delivered_death and
 *    node->async_todo), as well as thread->transaction_stack
 *    binder_inner_proc_lock() and binder_inner_proc_unlock()
 *    are used to acq/rel
 *
 * Any lock under procA must never be nested under any lock at the same
 * level or below on procB.
 *
 * Functions that require a lock held on entry indicate which lock
 * in the suffix of the function name:
 *
 * foo_olocked() : requires node->outer_lock
 * foo_nlocked() : requires node->lock
 * foo_ilocked() : requires proc->inner_lock
 * foo_oilocked(): requires proc->outer_lock and proc->inner_lock
 * foo_nilocked(): requires node->lock and proc->inner_lock
 * ...
 */

#define pr_fmt(fmt) KBUILD_MODNAME ": " fmt

#include <linux/fdtable.h>
#include <linux/file.h>
#include <linux/freezer.h>
#include <linux/fs.h>
#include <linux/list.h>
#include <linux/miscdevice.h>
#include <linux/module.h>
#include <linux/mutex.h>
#include <linux/nsproxy.h>
#include <linux/poll.h>
#include <linux/debugfs.h>
#include <linux/rbtree.h>
#include <linux/sched/signal.h>
#include <linux/sched/mm.h>
#include <linux/seq_file.h>
#include <linux/string.h>
#include <linux/uaccess.h>
#include <linux/pid_namespace.h>
#include <linux/security.h>
#include <linux/spinlock.h>
#include <linux/ratelimit.h>
#include <linux/syscalls.h>
#include <linux/task_work.h>
#include <linux/sizes.h>

#include <uapi/linux/sched/types.h>
#include <uapi/linux/android/binder.h>
#include <uapi/linux/android/binderfs.h>

#include <asm/cacheflush.h>

#include "binder_internal.h"
#include "binder_trace.h"

static HLIST_HEAD(binder_deferred_list);
static DEFINE_MUTEX(binder_deferred_lock);

static HLIST_HEAD(binder_devices);
static HLIST_HEAD(binder_procs);
static DEFINE_MUTEX(binder_procs_lock);

static HLIST_HEAD(binder_dead_nodes);
static DEFINE_SPINLOCK(binder_dead_nodes_lock);

static struct dentry *binder_debugfs_dir_entry_root;
static atomic_t binder_last_id;

#ifdef CONFIG_ANDROID_BINDER_LOGS
static struct dentry *binder_debugfs_dir_entry_proc;

static int proc_show(struct seq_file *m, void *unused);
DEFINE_SHOW_ATTRIBUTE(proc);
#endif

#define FORBIDDEN_MMAP_FLAGS                (VM_WRITE)

enum {
	BINDER_DEBUG_USER_ERROR             = 1U << 0,
	BINDER_DEBUG_FAILED_TRANSACTION     = 1U << 1,
	BINDER_DEBUG_DEAD_TRANSACTION       = 1U << 2,
	BINDER_DEBUG_OPEN_CLOSE             = 1U << 3,
	BINDER_DEBUG_DEAD_BINDER            = 1U << 4,
	BINDER_DEBUG_DEATH_NOTIFICATION     = 1U << 5,
	BINDER_DEBUG_READ_WRITE             = 1U << 6,
	BINDER_DEBUG_USER_REFS              = 1U << 7,
	BINDER_DEBUG_THREADS                = 1U << 8,
	BINDER_DEBUG_TRANSACTION            = 1U << 9,
	BINDER_DEBUG_TRANSACTION_COMPLETE   = 1U << 10,
	BINDER_DEBUG_FREE_BUFFER            = 1U << 11,
	BINDER_DEBUG_INTERNAL_REFS          = 1U << 12,
	BINDER_DEBUG_PRIORITY_CAP           = 1U << 13,
	BINDER_DEBUG_SPINLOCKS              = 1U << 14,
};

#ifdef CONFIG_ANDROID_BINDER_LOGS
static uint32_t binder_debug_mask = BINDER_DEBUG_USER_ERROR |
	BINDER_DEBUG_FAILED_TRANSACTION | BINDER_DEBUG_DEAD_TRANSACTION;
module_param_named(debug_mask, binder_debug_mask, uint, 0644);
#endif

char *binder_devices_param = CONFIG_ANDROID_BINDER_DEVICES;
module_param_named(devices, binder_devices_param, charp, 0444);

static DECLARE_WAIT_QUEUE_HEAD(binder_user_error_wait);
static int binder_stop_on_user_error;

static int binder_set_stop_on_user_error(const char *val,
					 const struct kernel_param *kp)
{
	int ret;

	ret = param_set_int(val, kp);
	if (binder_stop_on_user_error < 2)
		wake_up(&binder_user_error_wait);
	return ret;
}
module_param_call(stop_on_user_error, binder_set_stop_on_user_error,
	param_get_int, &binder_stop_on_user_error, 0644);

#ifdef CONFIG_ANDROID_BINDER_LOGS
#define binder_debug(mask, x...) \
	do { \
		if (binder_debug_mask & mask) \
			pr_info_ratelimited(x); \
	} while (0)

#define binder_user_error(x...) \
	do { \
		if (binder_debug_mask & BINDER_DEBUG_USER_ERROR) \
			pr_info_ratelimited(x); \
		if (binder_stop_on_user_error) \
			binder_stop_on_user_error = 2; \
	} while (0)
#else
static inline void binder_debug(uint32_t mask, const char *fmt, ...) {}
static inline void binder_user_error(const char *fmt, ...)
{
	if (binder_stop_on_user_error)
		binder_stop_on_user_error = 2;
}
#endif

#define to_flat_binder_object(hdr) \
	container_of(hdr, struct flat_binder_object, hdr)

#define to_binder_fd_object(hdr) container_of(hdr, struct binder_fd_object, hdr)

#define to_binder_buffer_object(hdr) \
	container_of(hdr, struct binder_buffer_object, hdr)

#define to_binder_fd_array_object(hdr) \
	container_of(hdr, struct binder_fd_array_object, hdr)

#ifdef CONFIG_ANDROID_BINDER_LOGS
static struct binder_stats binder_stats;

static inline void binder_stats_deleted(enum binder_stat_types type)
{
	atomic_inc(&binder_stats.obj_deleted[type]);
}

static inline void binder_stats_created(enum binder_stat_types type)
{
	atomic_inc(&binder_stats.obj_created[type]);
}

struct binder_transaction_log binder_transaction_log;
struct binder_transaction_log binder_transaction_log_failed;

static struct binder_transaction_log_entry *binder_transaction_log_add(
	struct binder_transaction_log *log)
{
	struct binder_transaction_log_entry *e;
	unsigned int cur = atomic_inc_return(&log->cur);

	if (cur >= ARRAY_SIZE(log->entry))
		log->full = true;
	e = &log->entry[cur % ARRAY_SIZE(log->entry)];
	WRITE_ONCE(e->debug_id_done, 0);
	/*
	 * write-barrier to synchronize access to e->debug_id_done.
	 * We make sure the initialized 0 value is seen before
	 * memset() other fields are zeroed by memset.
	 */
	smp_wmb();
	memset(e, 0, sizeof(*e));
	return e;
}
#else
static inline void binder_stats_deleted(enum binder_stat_types type) {}
static inline void binder_stats_created(enum binder_stat_types type) {}
#endif

enum binder_deferred_state {
<<<<<<< HEAD
	BINDER_DEFERRED_FLUSH        = 0x01,
	BINDER_DEFERRED_RELEASE      = 0x02,
=======
	BINDER_DEFERRED_PUT_FILES    = 0x01,
	BINDER_DEFERRED_FLUSH        = 0x02,
	BINDER_DEFERRED_RELEASE      = 0x04,
};

/**
 * struct binder_priority - scheduler policy and priority
 * @sched_policy            scheduler policy
 * @prio                    [100..139] for SCHED_NORMAL, [0..99] for FIFO/RT
 *
 * The binder driver supports inheriting the following scheduler policies:
 * SCHED_NORMAL
 * SCHED_BATCH
 * SCHED_FIFO
 * SCHED_RR
 */
struct binder_priority {
	unsigned int sched_policy;
	int prio;
};

/**
 * struct binder_proc - binder process bookkeeping
 * @proc_node:            element for binder_procs list
 * @threads:              rbtree of binder_threads in this proc
 *                        (protected by @inner_lock)
 * @nodes:                rbtree of binder nodes associated with
 *                        this proc ordered by node->ptr
 *                        (protected by @inner_lock)
 * @refs_by_desc:         rbtree of refs ordered by ref->desc
 *                        (protected by @outer_lock)
 * @refs_by_node:         rbtree of refs ordered by ref->node
 *                        (protected by @outer_lock)
 * @waiting_threads:      threads currently waiting for proc work
 *                        (protected by @inner_lock)
 * @pid                   PID of group_leader of process
 *                        (invariant after initialized)
 * @tsk                   task_struct for group_leader of process
 *                        (invariant after initialized)
 * @files                 files_struct for process
 *                        (protected by @files_lock)
 * @files_lock            mutex to protect @files
 * @cred                  struct cred associated with the `struct file`
 *                        in binder_open()
 *                        (invariant after initialized)
 * @deferred_work_node:   element for binder_deferred_list
 *                        (protected by binder_deferred_lock)
 * @deferred_work:        bitmap of deferred work to perform
 *                        (protected by binder_deferred_lock)
 * @is_dead:              process is dead and awaiting free
 *                        when outstanding transactions are cleaned up
 *                        (protected by @inner_lock)
 * @todo:                 list of work for this process
 *                        (protected by @inner_lock)
 * @stats:                per-process binder statistics
 *                        (atomics, no lock needed)
 * @delivered_death:      list of delivered death notification
 *                        (protected by @inner_lock)
 * @max_threads:          cap on number of binder threads
 *                        (protected by @inner_lock)
 * @requested_threads:    number of binder threads requested but not
 *                        yet started. In current implementation, can
 *                        only be 0 or 1.
 *                        (protected by @inner_lock)
 * @requested_threads_started: number binder threads started
 *                        (protected by @inner_lock)
 * @tmp_ref:              temporary reference to indicate proc is in use
 *                        (protected by @inner_lock)
 * @default_priority:     default scheduler priority
 *                        (invariant after initialized)
 * @debugfs_entry:        debugfs node
 * @alloc:                binder allocator bookkeeping
 * @context:              binder_context for this proc
 *                        (invariant after initialized)
 * @inner_lock:           can nest under outer_lock and/or node lock
 * @outer_lock:           no nesting under innor or node lock
 *                        Lock order: 1) outer, 2) node, 3) inner
 * @binderfs_entry:       process-specific binderfs log file
 *
 * Bookkeeping structure for binder processes
 */
struct binder_proc {
	struct hlist_node proc_node;
	struct rb_root threads;
	struct rb_root nodes;
	struct rb_root refs_by_desc;
	struct rb_root refs_by_node;
	struct list_head waiting_threads;
	int pid;
	struct task_struct *tsk;
	struct files_struct *files;
	struct mutex files_lock;
	const struct cred *cred;
	struct hlist_node deferred_work_node;
	int deferred_work;
	bool is_dead;

	struct list_head todo;
	struct binder_stats stats;
	struct list_head delivered_death;
	u32 max_threads;
	int requested_threads;
	int requested_threads_started;
	int tmp_ref;
	struct binder_priority default_priority;
	struct dentry *debugfs_entry;
	struct binder_alloc alloc;
	struct binder_context *context;
	spinlock_t inner_lock;
	spinlock_t outer_lock;
	struct dentry *binderfs_entry;
>>>>>>> 82f9317b
};

enum {
	BINDER_LOOPER_STATE_REGISTERED  = 0x01,
	BINDER_LOOPER_STATE_ENTERED     = 0x02,
	BINDER_LOOPER_STATE_EXITED      = 0x04,
	BINDER_LOOPER_STATE_INVALID     = 0x08,
	BINDER_LOOPER_STATE_WAITING     = 0x10,
	BINDER_LOOPER_STATE_POLL        = 0x20,
};

/**
 * binder_proc_lock() - Acquire outer lock for given binder_proc
 * @proc:         struct binder_proc to acquire
 *
 * Acquires proc->outer_lock. Used to protect binder_ref
 * structures associated with the given proc.
 */
#define binder_proc_lock(proc) _binder_proc_lock(proc, __LINE__)
static void
_binder_proc_lock(struct binder_proc *proc, int line)
	__acquires(&proc->outer_lock)
{
	binder_debug(BINDER_DEBUG_SPINLOCKS,
		     "%s: line=%d\n", __func__, line);
	spin_lock(&proc->outer_lock);
}

/**
 * binder_proc_unlock() - Release spinlock for given binder_proc
 * @proc:         struct binder_proc to acquire
 *
 * Release lock acquired via binder_proc_lock()
 */
#define binder_proc_unlock(_proc) _binder_proc_unlock(_proc, __LINE__)
static void
_binder_proc_unlock(struct binder_proc *proc, int line)
	__releases(&proc->outer_lock)
{
	binder_debug(BINDER_DEBUG_SPINLOCKS,
		     "%s: line=%d\n", __func__, line);
	spin_unlock(&proc->outer_lock);
}

/**
 * binder_inner_proc_lock() - Acquire inner lock for given binder_proc
 * @proc:         struct binder_proc to acquire
 *
 * Acquires proc->inner_lock. Used to protect todo lists
 */
#define binder_inner_proc_lock(proc) _binder_inner_proc_lock(proc, __LINE__)
static void
_binder_inner_proc_lock(struct binder_proc *proc, int line)
	__acquires(&proc->inner_lock)
{
	binder_debug(BINDER_DEBUG_SPINLOCKS,
		     "%s: line=%d\n", __func__, line);
	spin_lock(&proc->inner_lock);
}

/**
 * binder_inner_proc_unlock() - Release inner lock for given binder_proc
 * @proc:         struct binder_proc to acquire
 *
 * Release lock acquired via binder_inner_proc_lock()
 */
#define binder_inner_proc_unlock(proc) _binder_inner_proc_unlock(proc, __LINE__)
static void
_binder_inner_proc_unlock(struct binder_proc *proc, int line)
	__releases(&proc->inner_lock)
{
	binder_debug(BINDER_DEBUG_SPINLOCKS,
		     "%s: line=%d\n", __func__, line);
	spin_unlock(&proc->inner_lock);
}

/**
 * binder_node_lock() - Acquire spinlock for given binder_node
 * @node:         struct binder_node to acquire
 *
 * Acquires node->lock. Used to protect binder_node fields
 */
#define binder_node_lock(node) _binder_node_lock(node, __LINE__)
static void
_binder_node_lock(struct binder_node *node, int line)
	__acquires(&node->lock)
{
	binder_debug(BINDER_DEBUG_SPINLOCKS,
		     "%s: line=%d\n", __func__, line);
	spin_lock(&node->lock);
}

/**
 * binder_node_unlock() - Release spinlock for given binder_proc
 * @node:         struct binder_node to acquire
 *
 * Release lock acquired via binder_node_lock()
 */
#define binder_node_unlock(node) _binder_node_unlock(node, __LINE__)
static void
_binder_node_unlock(struct binder_node *node, int line)
	__releases(&node->lock)
{
	binder_debug(BINDER_DEBUG_SPINLOCKS,
		     "%s: line=%d\n", __func__, line);
	spin_unlock(&node->lock);
}

/**
 * binder_node_inner_lock() - Acquire node and inner locks
 * @node:         struct binder_node to acquire
 *
 * Acquires node->lock. If node->proc also acquires
 * proc->inner_lock. Used to protect binder_node fields
 */
#define binder_node_inner_lock(node) _binder_node_inner_lock(node, __LINE__)
static void
_binder_node_inner_lock(struct binder_node *node, int line)
	__acquires(&node->lock) __acquires(&node->proc->inner_lock)
{
	binder_debug(BINDER_DEBUG_SPINLOCKS,
		     "%s: line=%d\n", __func__, line);
	spin_lock(&node->lock);
	if (node->proc)
		binder_inner_proc_lock(node->proc);
	else
		/* annotation for sparse */
		__acquire(&node->proc->inner_lock);
}

/**
 * binder_node_unlock() - Release node and inner locks
 * @node:         struct binder_node to acquire
 *
 * Release lock acquired via binder_node_lock()
 */
#define binder_node_inner_unlock(node) _binder_node_inner_unlock(node, __LINE__)
static void
_binder_node_inner_unlock(struct binder_node *node, int line)
	__releases(&node->lock) __releases(&node->proc->inner_lock)
{
	struct binder_proc *proc = node->proc;

	binder_debug(BINDER_DEBUG_SPINLOCKS,
		     "%s: line=%d\n", __func__, line);
	if (proc)
		binder_inner_proc_unlock(proc);
	else
		/* annotation for sparse */
		__release(&node->proc->inner_lock);
	spin_unlock(&node->lock);
}

static bool binder_worklist_empty_ilocked(struct list_head *list)
{
	return list_empty(list);
}

/**
 * binder_worklist_empty() - Check if no items on the work list
 * @proc:       binder_proc associated with list
 * @list:	list to check
 *
 * Return: true if there are no items on list, else false
 */
static bool binder_worklist_empty(struct binder_proc *proc,
				  struct list_head *list)
{
	bool ret;

	binder_inner_proc_lock(proc);
	ret = binder_worklist_empty_ilocked(list);
	binder_inner_proc_unlock(proc);
	return ret;
}

/**
 * binder_enqueue_work_ilocked() - Add an item to the work list
 * @work:         struct binder_work to add to list
 * @target_list:  list to add work to
 *
 * Adds the work to the specified list. Asserts that work
 * is not already on a list.
 *
 * Requires the proc->inner_lock to be held.
 */
static void
binder_enqueue_work_ilocked(struct binder_work *work,
			   struct list_head *target_list)
{
	BUG_ON(target_list == NULL);
	BUG_ON(work->entry.next && !list_empty(&work->entry));
	list_add_tail(&work->entry, target_list);
}

/**
 * binder_enqueue_deferred_thread_work_ilocked() - Add deferred thread work
 * @thread:       thread to queue work to
 * @work:         struct binder_work to add to list
 *
 * Adds the work to the todo list of the thread. Doesn't set the process_todo
 * flag, which means that (if it wasn't already set) the thread will go to
 * sleep without handling this work when it calls read.
 *
 * Requires the proc->inner_lock to be held.
 */
static void
binder_enqueue_deferred_thread_work_ilocked(struct binder_thread *thread,
					    struct binder_work *work)
{
	WARN_ON(!list_empty(&thread->waiting_thread_node));
	binder_enqueue_work_ilocked(work, &thread->todo);
}

/**
 * binder_enqueue_thread_work_ilocked() - Add an item to the thread work list
 * @thread:       thread to queue work to
 * @work:         struct binder_work to add to list
 *
 * Adds the work to the todo list of the thread, and enables processing
 * of the todo queue.
 *
 * Requires the proc->inner_lock to be held.
 */
static void
binder_enqueue_thread_work_ilocked(struct binder_thread *thread,
				   struct binder_work *work)
{
	WARN_ON(!list_empty(&thread->waiting_thread_node));
	binder_enqueue_work_ilocked(work, &thread->todo);

	/* (e)poll-based threads require an explicit wakeup signal when
	 * queuing their own work; they rely on these events to consume
	 * messages without I/O block. Without it, threads risk waiting
	 * indefinitely without handling the work.
	 */
	if (thread->looper & BINDER_LOOPER_STATE_POLL &&
	    thread->pid == current->pid && !thread->process_todo)
		wake_up_interruptible_sync(&thread->wait);

	thread->process_todo = true;
}

/**
 * binder_enqueue_thread_work() - Add an item to the thread work list
 * @thread:       thread to queue work to
 * @work:         struct binder_work to add to list
 *
 * Adds the work to the todo list of the thread, and enables processing
 * of the todo queue.
 */
static void
binder_enqueue_thread_work(struct binder_thread *thread,
			   struct binder_work *work)
{
	binder_inner_proc_lock(thread->proc);
	binder_enqueue_thread_work_ilocked(thread, work);
	binder_inner_proc_unlock(thread->proc);
}

static void
binder_dequeue_work_ilocked(struct binder_work *work)
{
	list_del_init(&work->entry);
}

/**
 * binder_dequeue_work() - Removes an item from the work list
 * @proc:         binder_proc associated with list
 * @work:         struct binder_work to remove from list
 *
 * Removes the specified work item from whatever list it is on.
 * Can safely be called if work is not on any list.
 */
static void
binder_dequeue_work(struct binder_proc *proc, struct binder_work *work)
{
	binder_inner_proc_lock(proc);
	binder_dequeue_work_ilocked(work);
	binder_inner_proc_unlock(proc);
}

static struct binder_work *binder_dequeue_work_head_ilocked(
					struct list_head *list)
{
	struct binder_work *w;

	w = list_first_entry_or_null(list, struct binder_work, entry);
	if (w)
		list_del_init(&w->entry);
	return w;
}

static void
binder_defer_work(struct binder_proc *proc, enum binder_deferred_state defer);
static void binder_free_thread(struct binder_thread *thread);
static void binder_free_proc(struct binder_proc *proc);
static void binder_inc_node_tmpref_ilocked(struct binder_node *node);

static bool binder_has_work_ilocked(struct binder_thread *thread,
				    bool do_proc_work)
{
	return thread->process_todo ||
		thread->looper_need_return ||
		(do_proc_work &&
		 !binder_worklist_empty_ilocked(&thread->proc->todo));
}

static bool binder_has_work(struct binder_thread *thread, bool do_proc_work)
{
	bool has_work;

	binder_inner_proc_lock(thread->proc);
	has_work = binder_has_work_ilocked(thread, do_proc_work);
	binder_inner_proc_unlock(thread->proc);

	return has_work;
}

static bool binder_available_for_proc_work_ilocked(struct binder_thread *thread)
{
	return !thread->transaction_stack &&
		binder_worklist_empty_ilocked(&thread->todo) &&
		(thread->looper & (BINDER_LOOPER_STATE_ENTERED |
				   BINDER_LOOPER_STATE_REGISTERED));
}

static void binder_wakeup_poll_threads_ilocked(struct binder_proc *proc,
					       bool sync)
{
	struct rb_node *n;
	struct binder_thread *thread;

	for (n = rb_first(&proc->threads); n != NULL; n = rb_next(n)) {
		thread = rb_entry(n, struct binder_thread, rb_node);
		if (thread->looper & BINDER_LOOPER_STATE_POLL &&
		    binder_available_for_proc_work_ilocked(thread)) {
#ifdef CONFIG_SCHED_WALT
			if (thread->task && current->signal &&
				(current->signal->oom_score_adj == 0) &&
				(current->prio < DEFAULT_PRIO))
				thread->task->low_latency = true;
#endif
			if (sync)
				wake_up_interruptible_sync(&thread->wait);
			else
				wake_up_interruptible(&thread->wait);
		}
	}
}

/**
 * binder_select_thread_ilocked() - selects a thread for doing proc work.
 * @proc:	process to select a thread from
 *
 * Note that calling this function moves the thread off the waiting_threads
 * list, so it can only be woken up by the caller of this function, or a
 * signal. Therefore, callers *should* always wake up the thread this function
 * returns.
 *
 * Return:	If there's a thread currently waiting for process work,
 *		returns that thread. Otherwise returns NULL.
 */
static struct binder_thread *
binder_select_thread_ilocked(struct binder_proc *proc)
{
	struct binder_thread *thread;

	assert_spin_locked(&proc->inner_lock);
	thread = list_first_entry_or_null(&proc->waiting_threads,
					  struct binder_thread,
					  waiting_thread_node);

	if (thread)
		list_del_init(&thread->waiting_thread_node);

	return thread;
}

/**
 * binder_wakeup_thread_ilocked() - wakes up a thread for doing proc work.
 * @proc:	process to wake up a thread in
 * @thread:	specific thread to wake-up (may be NULL)
 * @sync:	whether to do a synchronous wake-up
 *
 * This function wakes up a thread in the @proc process.
 * The caller may provide a specific thread to wake-up in
 * the @thread parameter. If @thread is NULL, this function
 * will wake up threads that have called poll().
 *
 * Note that for this function to work as expected, callers
 * should first call binder_select_thread() to find a thread
 * to handle the work (if they don't have a thread already),
 * and pass the result into the @thread parameter.
 */
static void binder_wakeup_thread_ilocked(struct binder_proc *proc,
					 struct binder_thread *thread,
					 bool sync)
{
	assert_spin_locked(&proc->inner_lock);

	if (thread) {
#ifdef CONFIG_SCHED_WALT
		if (thread->task && current->signal &&
			(current->signal->oom_score_adj == 0) &&
			(current->prio < DEFAULT_PRIO))
			thread->task->low_latency = true;
#endif
		if (sync)
			wake_up_interruptible_sync(&thread->wait);
		else
			wake_up_interruptible(&thread->wait);
		return;
	}

	/* Didn't find a thread waiting for proc work; this can happen
	 * in two scenarios:
	 * 1. All threads are busy handling transactions
	 *    In that case, one of those threads should call back into
	 *    the kernel driver soon and pick up this work.
	 * 2. Threads are using the (e)poll interface, in which case
	 *    they may be blocked on the waitqueue without having been
	 *    added to waiting_threads. For this case, we just iterate
	 *    over all threads not handling transaction work, and
	 *    wake them all up. We wake all because we don't know whether
	 *    a thread that called into (e)poll is handling non-binder
	 *    work currently.
	 */
	binder_wakeup_poll_threads_ilocked(proc, sync);
}

static void binder_wakeup_proc_ilocked(struct binder_proc *proc)
{
	struct binder_thread *thread = binder_select_thread_ilocked(proc);

	binder_wakeup_thread_ilocked(proc, thread, /* sync = */false);
}

static bool is_rt_policy(int policy)
{
	return policy == SCHED_FIFO || policy == SCHED_RR;
}

static bool is_fair_policy(int policy)
{
	return policy == SCHED_NORMAL || policy == SCHED_BATCH;
}

static bool binder_supported_policy(int policy)
{
	return is_fair_policy(policy) || is_rt_policy(policy);
}

static int to_userspace_prio(int policy, int kernel_priority)
{
	if (is_fair_policy(policy))
		return PRIO_TO_NICE(kernel_priority);
	else
		return MAX_USER_RT_PRIO - 1 - kernel_priority;
}

static int to_kernel_prio(int policy, int user_priority)
{
	if (is_fair_policy(policy))
		return NICE_TO_PRIO(user_priority);
	else
		return MAX_USER_RT_PRIO - 1 - user_priority;
}

static void binder_do_set_priority(struct binder_thread *thread,
				   const struct binder_priority *desired,
				   bool verify)
{
	struct task_struct *task = thread->task;
	int priority; /* user-space prio value */
	bool has_cap_nice;
	unsigned int policy = desired->sched_policy;

	if (task->policy == policy && task->normal_prio == desired->prio) {
		spin_lock(&thread->prio_lock);
		if (thread->prio_state == BINDER_PRIO_PENDING)
			thread->prio_state = BINDER_PRIO_SET;
		spin_unlock(&thread->prio_lock);
		return;
	}

	has_cap_nice = has_capability_noaudit(task, CAP_SYS_NICE);

	priority = to_userspace_prio(policy, desired->prio);

	if (verify && is_rt_policy(policy) && !has_cap_nice) {
		long max_rtprio = task_rlimit(task, RLIMIT_RTPRIO);

		if (max_rtprio == 0) {
			policy = SCHED_NORMAL;
			priority = MIN_NICE;
		} else if (priority > max_rtprio) {
			priority = max_rtprio;
		}
	}

	if (verify && is_fair_policy(policy) && !has_cap_nice) {
		long min_nice = rlimit_to_nice(task_rlimit(task, RLIMIT_NICE));

		if (min_nice > MAX_NICE) {
			binder_user_error("%d RLIMIT_NICE not set\n",
					  task->pid);
			return;
		} else if (priority < min_nice) {
			priority = min_nice;
		}
	}

	if (policy != desired->sched_policy ||
	    to_kernel_prio(policy, priority) != desired->prio)
		binder_debug(BINDER_DEBUG_PRIORITY_CAP,
			     "%d: priority %d not allowed, using %d instead\n",
			      task->pid, desired->prio,
			      to_kernel_prio(policy, priority));

	trace_binder_set_priority(task->tgid, task->pid, task->normal_prio,
				  to_kernel_prio(policy, priority),
				  desired->prio);

	spin_lock(&thread->prio_lock);
	if (!verify && thread->prio_state == BINDER_PRIO_ABORT) {
		/*
		 * A new priority has been set by an incoming nested
		 * transaction. Abort this priority restore and allow
		 * the transaction to run at the new desired priority.
		 */
		spin_unlock(&thread->prio_lock);
		binder_debug(BINDER_DEBUG_PRIORITY_CAP,
			"%d: %s: aborting priority restore\n",
			thread->pid, __func__);
		return;
	}

	/* Set the actual priority */
	if (task->policy != policy || is_rt_policy(policy)) {
		struct sched_param params;

		params.sched_priority = is_rt_policy(policy) ? priority : 0;

		sched_setscheduler_nocheck(task,
					   policy | SCHED_RESET_ON_FORK,
					   &params);
	}
	if (is_fair_policy(policy))
		set_user_nice(task, priority);

	thread->prio_state = BINDER_PRIO_SET;
	spin_unlock(&thread->prio_lock);
}

static void binder_set_priority(struct binder_thread *thread,
				const struct binder_priority *desired)
{
	binder_do_set_priority(thread, desired, /* verify = */ true);
}

static void binder_restore_priority(struct binder_thread *thread,
				    const struct binder_priority *desired)
{
	binder_do_set_priority(thread, desired, /* verify = */ false);
}

static void binder_transaction_priority(struct binder_thread *thread,
					struct binder_transaction *t,
					struct binder_node *node)
{
	struct task_struct *task = thread->task;
	struct binder_priority desired = t->priority;
	const struct binder_priority node_prio = {
		.sched_policy = node->sched_policy,
		.prio = node->min_priority,
	};

	if (t->set_priority_called)
		return;

	t->set_priority_called = true;

	if (!node->inherit_rt && is_rt_policy(desired.sched_policy)) {
		desired.prio = NICE_TO_PRIO(0);
		desired.sched_policy = SCHED_NORMAL;
	}

	if (node_prio.prio < t->priority.prio ||
	    (node_prio.prio == t->priority.prio &&
	     node_prio.sched_policy == SCHED_FIFO)) {
		/*
		 * In case the minimum priority on the node is
		 * higher (lower value), use that priority. If
		 * the priority is the same, but the node uses
		 * SCHED_FIFO, prefer SCHED_FIFO, since it can
		 * run unbounded, unlike SCHED_RR.
		 */
		desired = node_prio;
	}

	spin_lock(&thread->prio_lock);
	if (thread->prio_state == BINDER_PRIO_PENDING) {
		/*
		 * Task is in the process of changing priorities
		 * saving its current values would be incorrect.
		 * Instead, save the pending priority and signal
		 * the task to abort the priority restore.
		 */
		t->saved_priority = thread->prio_next;
		thread->prio_state = BINDER_PRIO_ABORT;
		binder_debug(BINDER_DEBUG_PRIORITY_CAP,
			"%d: saved pending priority %d\n",
			current->pid, thread->prio_next.prio);
	} else {
		t->saved_priority.sched_policy = task->policy;
		t->saved_priority.prio = task->normal_prio;
	}
	spin_unlock(&thread->prio_lock);

	binder_set_priority(thread, &desired);
}

static struct binder_node *binder_get_node_ilocked(struct binder_proc *proc,
						   binder_uintptr_t ptr)
{
	struct rb_node *n = proc->nodes.rb_node;
	struct binder_node *node;

	assert_spin_locked(&proc->inner_lock);

	while (n) {
		node = rb_entry(n, struct binder_node, rb_node);

		if (ptr < node->ptr)
			n = n->rb_left;
		else if (ptr > node->ptr)
			n = n->rb_right;
		else {
			/*
			 * take an implicit weak reference
			 * to ensure node stays alive until
			 * call to binder_put_node()
			 */
			binder_inc_node_tmpref_ilocked(node);
			return node;
		}
	}
	return NULL;
}

static struct binder_node *binder_get_node(struct binder_proc *proc,
					   binder_uintptr_t ptr)
{
	struct binder_node *node;

	binder_inner_proc_lock(proc);
	node = binder_get_node_ilocked(proc, ptr);
	binder_inner_proc_unlock(proc);
	return node;
}

static struct binder_node *binder_init_node_ilocked(
						struct binder_proc *proc,
						struct binder_node *new_node,
						struct flat_binder_object *fp)
{
	struct rb_node **p = &proc->nodes.rb_node;
	struct rb_node *parent = NULL;
	struct binder_node *node;
	binder_uintptr_t ptr = fp ? fp->binder : 0;
	binder_uintptr_t cookie = fp ? fp->cookie : 0;
	__u32 flags = fp ? fp->flags : 0;
	s8 priority;

	assert_spin_locked(&proc->inner_lock);

	while (*p) {

		parent = *p;
		node = rb_entry(parent, struct binder_node, rb_node);

		if (ptr < node->ptr)
			p = &(*p)->rb_left;
		else if (ptr > node->ptr)
			p = &(*p)->rb_right;
		else {
			/*
			 * A matching node is already in
			 * the rb tree. Abandon the init
			 * and return it.
			 */
			binder_inc_node_tmpref_ilocked(node);
			return node;
		}
	}
	node = new_node;
	binder_stats_created(BINDER_STAT_NODE);
	node->tmp_refs++;
	rb_link_node(&node->rb_node, parent, p);
	rb_insert_color(&node->rb_node, &proc->nodes);
	node->debug_id = atomic_inc_return(&binder_last_id);
	node->proc = proc;
	node->ptr = ptr;
	node->cookie = cookie;
	node->work.type = BINDER_WORK_NODE;
	priority = flags & FLAT_BINDER_FLAG_PRIORITY_MASK;
	node->sched_policy = (flags & FLAT_BINDER_FLAG_SCHED_POLICY_MASK) >>
		FLAT_BINDER_FLAG_SCHED_POLICY_SHIFT;
	node->min_priority = to_kernel_prio(node->sched_policy, priority);
	node->accept_fds = !!(flags & FLAT_BINDER_FLAG_ACCEPTS_FDS);
	node->inherit_rt = !!(flags & FLAT_BINDER_FLAG_INHERIT_RT);
	node->txn_security_ctx = !!(flags & FLAT_BINDER_FLAG_TXN_SECURITY_CTX);
	spin_lock_init(&node->lock);
	INIT_LIST_HEAD(&node->work.entry);
	INIT_LIST_HEAD(&node->async_todo);
	binder_debug(BINDER_DEBUG_INTERNAL_REFS,
		     "%d:%d node %d u%016llx c%016llx created\n",
		     proc->pid, current->pid, node->debug_id,
		     (u64)node->ptr, (u64)node->cookie);

	return node;
}

static struct binder_node *binder_new_node(struct binder_proc *proc,
					   struct flat_binder_object *fp)
{
	struct binder_node *node;
	struct binder_node *new_node = kzalloc(sizeof(*node), GFP_KERNEL);

	if (!new_node)
		return NULL;
	binder_inner_proc_lock(proc);
	node = binder_init_node_ilocked(proc, new_node, fp);
	binder_inner_proc_unlock(proc);
	if (node != new_node)
		/*
		 * The node was already added by another thread
		 */
		kfree(new_node);

	return node;
}

static void binder_free_node(struct binder_node *node)
{
	kfree(node);
	binder_stats_deleted(BINDER_STAT_NODE);
}

static int binder_inc_node_nilocked(struct binder_node *node, int strong,
				    int internal,
				    struct list_head *target_list)
{
	struct binder_proc *proc = node->proc;

	assert_spin_locked(&node->lock);
	if (proc)
		assert_spin_locked(&proc->inner_lock);
	if (strong) {
		if (internal) {
			if (target_list == NULL &&
			    node->internal_strong_refs == 0 &&
			    !(node->proc &&
			      node == node->proc->context->binder_context_mgr_node &&
			      node->has_strong_ref)) {
				pr_err("invalid inc strong node for %d\n",
					node->debug_id);
				return -EINVAL;
			}
			node->internal_strong_refs++;
		} else
			node->local_strong_refs++;
		if (!node->has_strong_ref && target_list) {
			struct binder_thread *thread = container_of(target_list,
						    struct binder_thread, todo);
			binder_dequeue_work_ilocked(&node->work);
			BUG_ON(&thread->todo != target_list);
			binder_enqueue_deferred_thread_work_ilocked(thread,
								   &node->work);
		}
	} else {
		if (!internal)
			node->local_weak_refs++;
		if (!node->has_weak_ref && list_empty(&node->work.entry)) {
			if (target_list == NULL) {
				pr_err("invalid inc weak node for %d\n",
					node->debug_id);
				return -EINVAL;
			}
			/*
			 * See comment above
			 */
			binder_enqueue_work_ilocked(&node->work, target_list);
		}
	}
	return 0;
}

static int binder_inc_node(struct binder_node *node, int strong, int internal,
			   struct list_head *target_list)
{
	int ret;

	binder_node_inner_lock(node);
	ret = binder_inc_node_nilocked(node, strong, internal, target_list);
	binder_node_inner_unlock(node);

	return ret;
}

static bool binder_dec_node_nilocked(struct binder_node *node,
				     int strong, int internal)
{
	struct binder_proc *proc = node->proc;

	assert_spin_locked(&node->lock);
	if (proc)
		assert_spin_locked(&proc->inner_lock);
	if (strong) {
		if (internal)
			node->internal_strong_refs--;
		else
			node->local_strong_refs--;
		if (node->local_strong_refs || node->internal_strong_refs)
			return false;
	} else {
		if (!internal)
			node->local_weak_refs--;
		if (node->local_weak_refs || node->tmp_refs ||
				!hlist_empty(&node->refs))
			return false;
	}

	if (proc && (node->has_strong_ref || node->has_weak_ref)) {
		if (list_empty(&node->work.entry)) {
			binder_enqueue_work_ilocked(&node->work, &proc->todo);
			binder_wakeup_proc_ilocked(proc);
		}
	} else {
		if (hlist_empty(&node->refs) && !node->local_strong_refs &&
		    !node->local_weak_refs && !node->tmp_refs) {
			if (proc) {
				binder_dequeue_work_ilocked(&node->work);
				rb_erase(&node->rb_node, &proc->nodes);
				binder_debug(BINDER_DEBUG_INTERNAL_REFS,
					     "refless node %d deleted\n",
					     node->debug_id);
			} else {
				BUG_ON(!list_empty(&node->work.entry));
				spin_lock(&binder_dead_nodes_lock);
				/*
				 * tmp_refs could have changed so
				 * check it again
				 */
				if (node->tmp_refs) {
					spin_unlock(&binder_dead_nodes_lock);
					return false;
				}
				hlist_del(&node->dead_node);
				spin_unlock(&binder_dead_nodes_lock);
				binder_debug(BINDER_DEBUG_INTERNAL_REFS,
					     "dead node %d deleted\n",
					     node->debug_id);
			}
			return true;
		}
	}
	return false;
}

static void binder_dec_node(struct binder_node *node, int strong, int internal)
{
	bool free_node;

	binder_node_inner_lock(node);
	free_node = binder_dec_node_nilocked(node, strong, internal);
	binder_node_inner_unlock(node);
	if (free_node)
		binder_free_node(node);
}

static void binder_inc_node_tmpref_ilocked(struct binder_node *node)
{
	/*
	 * No call to binder_inc_node() is needed since we
	 * don't need to inform userspace of any changes to
	 * tmp_refs
	 */
	node->tmp_refs++;
}

/**
 * binder_inc_node_tmpref() - take a temporary reference on node
 * @node:	node to reference
 *
 * Take reference on node to prevent the node from being freed
 * while referenced only by a local variable. The inner lock is
 * needed to serialize with the node work on the queue (which
 * isn't needed after the node is dead). If the node is dead
 * (node->proc is NULL), use binder_dead_nodes_lock to protect
 * node->tmp_refs against dead-node-only cases where the node
 * lock cannot be acquired (eg traversing the dead node list to
 * print nodes)
 */
static void binder_inc_node_tmpref(struct binder_node *node)
{
	binder_node_lock(node);
	if (node->proc)
		binder_inner_proc_lock(node->proc);
	else
		spin_lock(&binder_dead_nodes_lock);
	binder_inc_node_tmpref_ilocked(node);
	if (node->proc)
		binder_inner_proc_unlock(node->proc);
	else
		spin_unlock(&binder_dead_nodes_lock);
	binder_node_unlock(node);
}

/**
 * binder_dec_node_tmpref() - remove a temporary reference on node
 * @node:	node to reference
 *
 * Release temporary reference on node taken via binder_inc_node_tmpref()
 */
static void binder_dec_node_tmpref(struct binder_node *node)
{
	bool free_node;

	binder_node_inner_lock(node);
	if (!node->proc)
		spin_lock(&binder_dead_nodes_lock);
	else
		__acquire(&binder_dead_nodes_lock);
	node->tmp_refs--;
	BUG_ON(node->tmp_refs < 0);
	if (!node->proc)
		spin_unlock(&binder_dead_nodes_lock);
	else
		__release(&binder_dead_nodes_lock);
	/*
	 * Call binder_dec_node() to check if all refcounts are 0
	 * and cleanup is needed. Calling with strong=0 and internal=1
	 * causes no actual reference to be released in binder_dec_node().
	 * If that changes, a change is needed here too.
	 */
	free_node = binder_dec_node_nilocked(node, 0, 1);
	binder_node_inner_unlock(node);
	if (free_node)
		binder_free_node(node);
}

static void binder_put_node(struct binder_node *node)
{
	binder_dec_node_tmpref(node);
}

static struct binder_ref *binder_get_ref_olocked(struct binder_proc *proc,
						 u32 desc, bool need_strong_ref)
{
	struct rb_node *n = proc->refs_by_desc.rb_node;
	struct binder_ref *ref;

	while (n) {
		ref = rb_entry(n, struct binder_ref, rb_node_desc);

		if (desc < ref->data.desc) {
			n = n->rb_left;
		} else if (desc > ref->data.desc) {
			n = n->rb_right;
		} else if (need_strong_ref && !ref->data.strong) {
			binder_user_error("tried to use weak ref as strong ref\n");
			return NULL;
		} else {
			return ref;
		}
	}
	return NULL;
}

/**
 * binder_get_ref_for_node_olocked() - get the ref associated with given node
 * @proc:	binder_proc that owns the ref
 * @node:	binder_node of target
 * @new_ref:	newly allocated binder_ref to be initialized or %NULL
 *
 * Look up the ref for the given node and return it if it exists
 *
 * If it doesn't exist and the caller provides a newly allocated
 * ref, initialize the fields of the newly allocated ref and insert
 * into the given proc rb_trees and node refs list.
 *
 * Return:	the ref for node. It is possible that another thread
 *		allocated/initialized the ref first in which case the
 *		returned ref would be different than the passed-in
 *		new_ref. new_ref must be kfree'd by the caller in
 *		this case.
 */
static struct binder_ref *binder_get_ref_for_node_olocked(
					struct binder_proc *proc,
					struct binder_node *node,
					struct binder_ref *new_ref)
{
	struct binder_context *context = proc->context;
	struct rb_node **p = &proc->refs_by_node.rb_node;
	struct rb_node *parent = NULL;
	struct binder_ref *ref;
	struct rb_node *n;

	while (*p) {
		parent = *p;
		ref = rb_entry(parent, struct binder_ref, rb_node_node);

		if (node < ref->node)
			p = &(*p)->rb_left;
		else if (node > ref->node)
			p = &(*p)->rb_right;
		else
			return ref;
	}
	if (!new_ref)
		return NULL;

	binder_stats_created(BINDER_STAT_REF);
	new_ref->data.debug_id = atomic_inc_return(&binder_last_id);
	new_ref->proc = proc;
	new_ref->node = node;
	rb_link_node(&new_ref->rb_node_node, parent, p);
	rb_insert_color(&new_ref->rb_node_node, &proc->refs_by_node);

	new_ref->data.desc = (node == context->binder_context_mgr_node) ? 0 : 1;
	for (n = rb_first(&proc->refs_by_desc); n != NULL; n = rb_next(n)) {
		ref = rb_entry(n, struct binder_ref, rb_node_desc);
		if (ref->data.desc > new_ref->data.desc)
			break;
		new_ref->data.desc = ref->data.desc + 1;
	}

	p = &proc->refs_by_desc.rb_node;
	while (*p) {
		parent = *p;
		ref = rb_entry(parent, struct binder_ref, rb_node_desc);

		if (new_ref->data.desc < ref->data.desc)
			p = &(*p)->rb_left;
		else if (new_ref->data.desc > ref->data.desc)
			p = &(*p)->rb_right;
		else
			BUG();
	}
	rb_link_node(&new_ref->rb_node_desc, parent, p);
	rb_insert_color(&new_ref->rb_node_desc, &proc->refs_by_desc);

	binder_node_lock(node);
	hlist_add_head(&new_ref->node_entry, &node->refs);

	binder_debug(BINDER_DEBUG_INTERNAL_REFS,
		     "%d new ref %d desc %d for node %d\n",
		      proc->pid, new_ref->data.debug_id, new_ref->data.desc,
		      node->debug_id);
	binder_node_unlock(node);
	return new_ref;
}

static void binder_cleanup_ref_olocked(struct binder_ref *ref)
{
	bool delete_node = false;

	binder_debug(BINDER_DEBUG_INTERNAL_REFS,
		     "%d delete ref %d desc %d for node %d\n",
		      ref->proc->pid, ref->data.debug_id, ref->data.desc,
		      ref->node->debug_id);

	rb_erase(&ref->rb_node_desc, &ref->proc->refs_by_desc);
	rb_erase(&ref->rb_node_node, &ref->proc->refs_by_node);

	binder_node_inner_lock(ref->node);
	if (ref->data.strong)
		binder_dec_node_nilocked(ref->node, 1, 1);

	hlist_del(&ref->node_entry);
	delete_node = binder_dec_node_nilocked(ref->node, 0, 1);
	binder_node_inner_unlock(ref->node);
	/*
	 * Clear ref->node unless we want the caller to free the node
	 */
	if (!delete_node) {
		/*
		 * The caller uses ref->node to determine
		 * whether the node needs to be freed. Clear
		 * it since the node is still alive.
		 */
		ref->node = NULL;
	}

	if (ref->death) {
		binder_debug(BINDER_DEBUG_DEAD_BINDER,
			     "%d delete ref %d desc %d has death notification\n",
			      ref->proc->pid, ref->data.debug_id,
			      ref->data.desc);
		binder_dequeue_work(ref->proc, &ref->death->work);
		binder_stats_deleted(BINDER_STAT_DEATH);
	}
	binder_stats_deleted(BINDER_STAT_REF);
}

/**
 * binder_inc_ref_olocked() - increment the ref for given handle
 * @ref:         ref to be incremented
 * @strong:      if true, strong increment, else weak
 * @target_list: list to queue node work on
 *
 * Increment the ref. @ref->proc->outer_lock must be held on entry
 *
 * Return: 0, if successful, else errno
 */
static int binder_inc_ref_olocked(struct binder_ref *ref, int strong,
				  struct list_head *target_list)
{
	int ret;

	if (strong) {
		if (ref->data.strong == 0) {
			ret = binder_inc_node(ref->node, 1, 1, target_list);
			if (ret)
				return ret;
		}
		ref->data.strong++;
	} else {
		if (ref->data.weak == 0) {
			ret = binder_inc_node(ref->node, 0, 1, target_list);
			if (ret)
				return ret;
		}
		ref->data.weak++;
	}
	return 0;
}

/**
 * binder_dec_ref() - dec the ref for given handle
 * @ref:	ref to be decremented
 * @strong:	if true, strong decrement, else weak
 *
 * Decrement the ref.
 *
 * Return: true if ref is cleaned up and ready to be freed
 */
static bool binder_dec_ref_olocked(struct binder_ref *ref, int strong)
{
	if (strong) {
		if (ref->data.strong == 0) {
			binder_user_error("%d invalid dec strong, ref %d desc %d s %d w %d\n",
					  ref->proc->pid, ref->data.debug_id,
					  ref->data.desc, ref->data.strong,
					  ref->data.weak);
			return false;
		}
		ref->data.strong--;
		if (ref->data.strong == 0)
			binder_dec_node(ref->node, strong, 1);
	} else {
		if (ref->data.weak == 0) {
			binder_user_error("%d invalid dec weak, ref %d desc %d s %d w %d\n",
					  ref->proc->pid, ref->data.debug_id,
					  ref->data.desc, ref->data.strong,
					  ref->data.weak);
			return false;
		}
		ref->data.weak--;
	}
	if (ref->data.strong == 0 && ref->data.weak == 0) {
		binder_cleanup_ref_olocked(ref);
		return true;
	}
	return false;
}

/**
 * binder_get_node_from_ref() - get the node from the given proc/desc
 * @proc:	proc containing the ref
 * @desc:	the handle associated with the ref
 * @need_strong_ref: if true, only return node if ref is strong
 * @rdata:	the id/refcount data for the ref
 *
 * Given a proc and ref handle, return the associated binder_node
 *
 * Return: a binder_node or NULL if not found or not strong when strong required
 */
static struct binder_node *binder_get_node_from_ref(
		struct binder_proc *proc,
		u32 desc, bool need_strong_ref,
		struct binder_ref_data *rdata)
{
	struct binder_node *node;
	struct binder_ref *ref;

	binder_proc_lock(proc);
	ref = binder_get_ref_olocked(proc, desc, need_strong_ref);
	if (!ref)
		goto err_no_ref;
	node = ref->node;
	/*
	 * Take an implicit reference on the node to ensure
	 * it stays alive until the call to binder_put_node()
	 */
	binder_inc_node_tmpref(node);
	if (rdata)
		*rdata = ref->data;
	binder_proc_unlock(proc);

	return node;

err_no_ref:
	binder_proc_unlock(proc);
	return NULL;
}

/**
 * binder_free_ref() - free the binder_ref
 * @ref:	ref to free
 *
 * Free the binder_ref. Free the binder_node indicated by ref->node
 * (if non-NULL) and the binder_ref_death indicated by ref->death.
 */
static void binder_free_ref(struct binder_ref *ref)
{
	if (ref->node)
		binder_free_node(ref->node);
	kfree(ref->death);
	kfree(ref);
}

/**
 * binder_update_ref_for_handle() - inc/dec the ref for given handle
 * @proc:	proc containing the ref
 * @desc:	the handle associated with the ref
 * @increment:	true=inc reference, false=dec reference
 * @strong:	true=strong reference, false=weak reference
 * @rdata:	the id/refcount data for the ref
 *
 * Given a proc and ref handle, increment or decrement the ref
 * according to "increment" arg.
 *
 * Return: 0 if successful, else errno
 */
static int binder_update_ref_for_handle(struct binder_proc *proc,
		uint32_t desc, bool increment, bool strong,
		struct binder_ref_data *rdata)
{
	int ret = 0;
	struct binder_ref *ref;
	bool delete_ref = false;

	binder_proc_lock(proc);
	ref = binder_get_ref_olocked(proc, desc, strong);
	if (!ref) {
		ret = -EINVAL;
		goto err_no_ref;
	}
	if (increment)
		ret = binder_inc_ref_olocked(ref, strong, NULL);
	else
		delete_ref = binder_dec_ref_olocked(ref, strong);

	if (rdata)
		*rdata = ref->data;
	binder_proc_unlock(proc);

	if (delete_ref)
		binder_free_ref(ref);
	return ret;

err_no_ref:
	binder_proc_unlock(proc);
	return ret;
}

/**
 * binder_dec_ref_for_handle() - dec the ref for given handle
 * @proc:	proc containing the ref
 * @desc:	the handle associated with the ref
 * @strong:	true=strong reference, false=weak reference
 * @rdata:	the id/refcount data for the ref
 *
 * Just calls binder_update_ref_for_handle() to decrement the ref.
 *
 * Return: 0 if successful, else errno
 */
static int binder_dec_ref_for_handle(struct binder_proc *proc,
		uint32_t desc, bool strong, struct binder_ref_data *rdata)
{
	return binder_update_ref_for_handle(proc, desc, false, strong, rdata);
}


/**
 * binder_inc_ref_for_node() - increment the ref for given proc/node
 * @proc:	 proc containing the ref
 * @node:	 target node
 * @strong:	 true=strong reference, false=weak reference
 * @target_list: worklist to use if node is incremented
 * @rdata:	 the id/refcount data for the ref
 *
 * Given a proc and node, increment the ref. Create the ref if it
 * doesn't already exist
 *
 * Return: 0 if successful, else errno
 */
static int binder_inc_ref_for_node(struct binder_proc *proc,
			struct binder_node *node,
			bool strong,
			struct list_head *target_list,
			struct binder_ref_data *rdata)
{
	struct binder_ref *ref;
	struct binder_ref *new_ref = NULL;
	int ret = 0;

	binder_proc_lock(proc);
	ref = binder_get_ref_for_node_olocked(proc, node, NULL);
	if (!ref) {
		binder_proc_unlock(proc);
		new_ref = kzalloc(sizeof(*ref), GFP_KERNEL);
		if (!new_ref)
			return -ENOMEM;
		binder_proc_lock(proc);
		ref = binder_get_ref_for_node_olocked(proc, node, new_ref);
	}
	ret = binder_inc_ref_olocked(ref, strong, target_list);
	*rdata = ref->data;
	if (ret && ref == new_ref) {
		/*
		 * Cleanup the failed reference here as the target
		 * could now be dead and have already released its
		 * references by now. Calling on the new reference
		 * with strong=0 and a tmp_refs will not decrement
		 * the node. The new_ref gets kfree'd below.
		 */
		binder_cleanup_ref_olocked(new_ref);
		ref = NULL;
	}

	binder_proc_unlock(proc);
	if (new_ref && ref != new_ref)
		/*
		 * Another thread created the ref first so
		 * free the one we allocated
		 */
		kfree(new_ref);
	return ret;
}

static void binder_pop_transaction_ilocked(struct binder_thread *target_thread,
					   struct binder_transaction *t)
{
	BUG_ON(!target_thread);
	assert_spin_locked(&target_thread->proc->inner_lock);
	BUG_ON(target_thread->transaction_stack != t);
	BUG_ON(target_thread->transaction_stack->from != target_thread);
	target_thread->transaction_stack =
		target_thread->transaction_stack->from_parent;
	t->from = NULL;
}

/**
 * binder_thread_dec_tmpref() - decrement thread->tmp_ref
 * @thread:	thread to decrement
 *
 * A thread needs to be kept alive while being used to create or
 * handle a transaction. binder_get_txn_from() is used to safely
 * extract t->from from a binder_transaction and keep the thread
 * indicated by t->from from being freed. When done with that
 * binder_thread, this function is called to decrement the
 * tmp_ref and free if appropriate (thread has been released
 * and no transaction being processed by the driver)
 */
static void binder_thread_dec_tmpref(struct binder_thread *thread)
{
	/*
	 * atomic is used to protect the counter value while
	 * it cannot reach zero or thread->is_dead is false
	 */
	binder_inner_proc_lock(thread->proc);
	atomic_dec(&thread->tmp_ref);
	if (thread->is_dead && !atomic_read(&thread->tmp_ref)) {
		binder_inner_proc_unlock(thread->proc);
		binder_free_thread(thread);
		return;
	}
	binder_inner_proc_unlock(thread->proc);
}

/**
 * binder_proc_dec_tmpref() - decrement proc->tmp_ref
 * @proc:	proc to decrement
 *
 * A binder_proc needs to be kept alive while being used to create or
 * handle a transaction. proc->tmp_ref is incremented when
 * creating a new transaction or the binder_proc is currently in-use
 * by threads that are being released. When done with the binder_proc,
 * this function is called to decrement the counter and free the
 * proc if appropriate (proc has been released, all threads have
 * been released and not currenly in-use to process a transaction).
 */
static void binder_proc_dec_tmpref(struct binder_proc *proc)
{
	binder_inner_proc_lock(proc);
	proc->tmp_ref--;
	if (proc->is_dead && RB_EMPTY_ROOT(&proc->threads) &&
			!proc->tmp_ref) {
		binder_inner_proc_unlock(proc);
		binder_free_proc(proc);
		return;
	}
	binder_inner_proc_unlock(proc);
}

/**
 * binder_get_txn_from() - safely extract the "from" thread in transaction
 * @t:	binder transaction for t->from
 *
 * Atomically return the "from" thread and increment the tmp_ref
 * count for the thread to ensure it stays alive until
 * binder_thread_dec_tmpref() is called.
 *
 * Return: the value of t->from
 */
static struct binder_thread *binder_get_txn_from(
		struct binder_transaction *t)
{
	struct binder_thread *from;

	spin_lock(&t->lock);
	from = t->from;
	if (from)
		atomic_inc(&from->tmp_ref);
	spin_unlock(&t->lock);
	return from;
}

/**
 * binder_get_txn_from_and_acq_inner() - get t->from and acquire inner lock
 * @t:	binder transaction for t->from
 *
 * Same as binder_get_txn_from() except it also acquires the proc->inner_lock
 * to guarantee that the thread cannot be released while operating on it.
 * The caller must call binder_inner_proc_unlock() to release the inner lock
 * as well as call binder_dec_thread_txn() to release the reference.
 *
 * Return: the value of t->from
 */
static struct binder_thread *binder_get_txn_from_and_acq_inner(
		struct binder_transaction *t)
	__acquires(&t->from->proc->inner_lock)
{
	struct binder_thread *from;

	from = binder_get_txn_from(t);
	if (!from) {
		__acquire(&from->proc->inner_lock);
		return NULL;
	}
	binder_inner_proc_lock(from->proc);
	if (t->from) {
		BUG_ON(from != t->from);
		return from;
	}
	binder_inner_proc_unlock(from->proc);
	__acquire(&from->proc->inner_lock);
	binder_thread_dec_tmpref(from);
	return NULL;
}

/**
 * binder_free_txn_fixups() - free unprocessed fd fixups
 * @t:	binder transaction for t->from
 *
 * If the transaction is being torn down prior to being
 * processed by the target process, free all of the
 * fd fixups and fput the file structs. It is safe to
 * call this function after the fixups have been
 * processed -- in that case, the list will be empty.
 */
static void binder_free_txn_fixups(struct binder_transaction *t)
{
	struct binder_txn_fd_fixup *fixup, *tmp;

	list_for_each_entry_safe(fixup, tmp, &t->fd_fixups, fixup_entry) {
		fput(fixup->file);
		list_del(&fixup->fixup_entry);
		kfree(fixup);
	}
}

static void binder_free_transaction(struct binder_transaction *t)
{
	struct binder_proc *target_proc = t->to_proc;

	if (target_proc) {
		binder_inner_proc_lock(target_proc);
		target_proc->outstanding_txns--;
		if (target_proc->outstanding_txns < 0)
			pr_warn("%s: Unexpected outstanding_txns %d\n",
				__func__, target_proc->outstanding_txns);
		if (!target_proc->outstanding_txns && target_proc->is_frozen)
			wake_up_interruptible_all(&target_proc->freeze_wait);
		if (t->buffer)
			t->buffer->transaction = NULL;
		binder_inner_proc_unlock(target_proc);
	}
	/*
	 * If the transaction has no target_proc, then
	 * t->buffer->transaction has already been cleared.
	 */
	binder_free_txn_fixups(t);
	kfree(t);
	binder_stats_deleted(BINDER_STAT_TRANSACTION);
}

static void binder_send_failed_reply(struct binder_transaction *t,
				     uint32_t error_code)
{
	struct binder_thread *target_thread;
	struct binder_transaction *next;

	BUG_ON(t->flags & TF_ONE_WAY);
	while (1) {
		target_thread = binder_get_txn_from_and_acq_inner(t);
		if (target_thread) {
			binder_debug(BINDER_DEBUG_FAILED_TRANSACTION,
				     "send failed reply for transaction %d to %d:%d\n",
				      t->debug_id,
				      target_thread->proc->pid,
				      target_thread->pid);

			binder_pop_transaction_ilocked(target_thread, t);
			if (target_thread->reply_error.cmd == BR_OK) {
				target_thread->reply_error.cmd = error_code;
				binder_enqueue_thread_work_ilocked(
					target_thread,
					&target_thread->reply_error.work);
				wake_up_interruptible(&target_thread->wait);
			} else {
				/*
				 * Cannot get here for normal operation, but
				 * we can if multiple synchronous transactions
				 * are sent without blocking for responses.
				 * Just ignore the 2nd error in this case.
				 */
				pr_warn("Unexpected reply error: %u\n",
					target_thread->reply_error.cmd);
			}
			binder_inner_proc_unlock(target_thread->proc);
			binder_thread_dec_tmpref(target_thread);
			binder_free_transaction(t);
			return;
		}
		__release(&target_thread->proc->inner_lock);
		next = t->from_parent;

		binder_debug(BINDER_DEBUG_FAILED_TRANSACTION,
			     "send failed reply for transaction %d, target dead\n",
			     t->debug_id);

		binder_free_transaction(t);
		if (next == NULL) {
			binder_debug(BINDER_DEBUG_DEAD_BINDER,
				     "reply failed, no target thread at root\n");
			return;
		}
		t = next;
		binder_debug(BINDER_DEBUG_DEAD_BINDER,
			     "reply failed, no target thread -- retry %d\n",
			      t->debug_id);
	}
}

/**
 * binder_cleanup_transaction() - cleans up undelivered transaction
 * @t:		transaction that needs to be cleaned up
 * @reason:	reason the transaction wasn't delivered
 * @error_code:	error to return to caller (if synchronous call)
 */
static void binder_cleanup_transaction(struct binder_transaction *t,
				       const char *reason,
				       uint32_t error_code)
{
	if (t->buffer->target_node && !(t->flags & TF_ONE_WAY)) {
		binder_send_failed_reply(t, error_code);
	} else {
		binder_debug(BINDER_DEBUG_DEAD_TRANSACTION,
			"undelivered transaction %d, %s\n",
			t->debug_id, reason);
		binder_free_transaction(t);
	}
}

/**
 * binder_get_object() - gets object and checks for valid metadata
 * @proc:	binder_proc owning the buffer
 * @u:		sender's user pointer to base of buffer
 * @buffer:	binder_buffer that we're parsing.
 * @offset:	offset in the @buffer at which to validate an object.
 * @object:	struct binder_object to read into
 *
 * Copy the binder object at the given offset into @object. If @u is
 * provided then the copy is from the sender's buffer. If not, then
 * it is copied from the target's @buffer.
 *
 * Return:	If there's a valid metadata object at @offset, the
 *		size of that object. Otherwise, it returns zero. The object
 *		is read into the struct binder_object pointed to by @object.
 */
static size_t binder_get_object(struct binder_proc *proc,
				const void __user *u,
				struct binder_buffer *buffer,
				unsigned long offset,
				struct binder_object *object)
{
	size_t read_size;
	struct binder_object_header *hdr;
	size_t object_size = 0;

	read_size = min_t(size_t, sizeof(*object), buffer->data_size - offset);
	if (offset > buffer->data_size || read_size < sizeof(*hdr))
		return 0;
	if (u) {
		if (copy_from_user(object, u + offset, read_size))
			return 0;
	} else {
		if (binder_alloc_copy_from_buffer(&proc->alloc, object, buffer,
						  offset, read_size))
			return 0;
	}

	/* Ok, now see if we read a complete object. */
	hdr = &object->hdr;
	switch (hdr->type) {
	case BINDER_TYPE_BINDER:
	case BINDER_TYPE_WEAK_BINDER:
	case BINDER_TYPE_HANDLE:
	case BINDER_TYPE_WEAK_HANDLE:
		object_size = sizeof(struct flat_binder_object);
		break;
	case BINDER_TYPE_FD:
		object_size = sizeof(struct binder_fd_object);
		break;
	case BINDER_TYPE_PTR:
		object_size = sizeof(struct binder_buffer_object);
		break;
	case BINDER_TYPE_FDA:
		object_size = sizeof(struct binder_fd_array_object);
		break;
	default:
		return 0;
	}
	if (offset <= buffer->data_size - object_size &&
	    buffer->data_size >= object_size)
		return object_size;
	else
		return 0;
}

/**
 * binder_validate_ptr() - validates binder_buffer_object in a binder_buffer.
 * @proc:	binder_proc owning the buffer
 * @b:		binder_buffer containing the object
 * @object:	struct binder_object to read into
 * @index:	index in offset array at which the binder_buffer_object is
 *		located
 * @start_offset: points to the start of the offset array
 * @object_offsetp: offset of @object read from @b
 * @num_valid:	the number of valid offsets in the offset array
 *
 * Return:	If @index is within the valid range of the offset array
 *		described by @start and @num_valid, and if there's a valid
 *		binder_buffer_object at the offset found in index @index
 *		of the offset array, that object is returned. Otherwise,
 *		%NULL is returned.
 *		Note that the offset found in index @index itself is not
 *		verified; this function assumes that @num_valid elements
 *		from @start were previously verified to have valid offsets.
 *		If @object_offsetp is non-NULL, then the offset within
 *		@b is written to it.
 */
static struct binder_buffer_object *binder_validate_ptr(
						struct binder_proc *proc,
						struct binder_buffer *b,
						struct binder_object *object,
						binder_size_t index,
						binder_size_t start_offset,
						binder_size_t *object_offsetp,
						binder_size_t num_valid)
{
	size_t object_size;
	binder_size_t object_offset;
	unsigned long buffer_offset;

	if (index >= num_valid)
		return NULL;

	buffer_offset = start_offset + sizeof(binder_size_t) * index;
	if (binder_alloc_copy_from_buffer(&proc->alloc, &object_offset,
					  b, buffer_offset,
					  sizeof(object_offset)))
		return NULL;
	object_size = binder_get_object(proc, NULL, b, object_offset, object);
	if (!object_size || object->hdr.type != BINDER_TYPE_PTR)
		return NULL;
	if (object_offsetp)
		*object_offsetp = object_offset;

	return &object->bbo;
}

/**
 * binder_validate_fixup() - validates pointer/fd fixups happen in order.
 * @proc:		binder_proc owning the buffer
 * @b:			transaction buffer
 * @objects_start_offset: offset to start of objects buffer
 * @buffer_obj_offset:	offset to binder_buffer_object in which to fix up
 * @fixup_offset:	start offset in @buffer to fix up
 * @last_obj_offset:	offset to last binder_buffer_object that we fixed
 * @last_min_offset:	minimum fixup offset in object at @last_obj_offset
 *
 * Return:		%true if a fixup in buffer @buffer at offset @offset is
 *			allowed.
 *
 * For safety reasons, we only allow fixups inside a buffer to happen
 * at increasing offsets; additionally, we only allow fixup on the last
 * buffer object that was verified, or one of its parents.
 *
 * Example of what is allowed:
 *
 * A
 *   B (parent = A, offset = 0)
 *   C (parent = A, offset = 16)
 *     D (parent = C, offset = 0)
 *   E (parent = A, offset = 32) // min_offset is 16 (C.parent_offset)
 *
 * Examples of what is not allowed:
 *
 * Decreasing offsets within the same parent:
 * A
 *   C (parent = A, offset = 16)
 *   B (parent = A, offset = 0) // decreasing offset within A
 *
 * Referring to a parent that wasn't the last object or any of its parents:
 * A
 *   B (parent = A, offset = 0)
 *   C (parent = A, offset = 0)
 *   C (parent = A, offset = 16)
 *     D (parent = B, offset = 0) // B is not A or any of A's parents
 */
static bool binder_validate_fixup(struct binder_proc *proc,
				  struct binder_buffer *b,
				  binder_size_t objects_start_offset,
				  binder_size_t buffer_obj_offset,
				  binder_size_t fixup_offset,
				  binder_size_t last_obj_offset,
				  binder_size_t last_min_offset)
{
	if (!last_obj_offset) {
		/* Nothing to fix up in */
		return false;
	}

	while (last_obj_offset != buffer_obj_offset) {
		unsigned long buffer_offset;
		struct binder_object last_object;
		struct binder_buffer_object *last_bbo;
		size_t object_size = binder_get_object(proc, NULL, b,
						       last_obj_offset,
						       &last_object);
		if (object_size != sizeof(*last_bbo))
			return false;

		last_bbo = &last_object.bbo;
		/*
		 * Safe to retrieve the parent of last_obj, since it
		 * was already previously verified by the driver.
		 */
		if ((last_bbo->flags & BINDER_BUFFER_FLAG_HAS_PARENT) == 0)
			return false;
		last_min_offset = last_bbo->parent_offset + sizeof(uintptr_t);
		buffer_offset = objects_start_offset +
			sizeof(binder_size_t) * last_bbo->parent;
		if (binder_alloc_copy_from_buffer(&proc->alloc,
						  &last_obj_offset,
						  b, buffer_offset,
						  sizeof(last_obj_offset)))
			return false;
	}
	return (fixup_offset >= last_min_offset);
}

/**
 * struct binder_task_work_cb - for deferred close
 *
 * @twork:                callback_head for task work
 * @fd:                   fd to close
 *
 * Structure to pass task work to be handled after
 * returning from binder_ioctl() via task_work_add().
 */
struct binder_task_work_cb {
	struct callback_head twork;
	struct file *file;
};

/**
 * binder_do_fd_close() - close list of file descriptors
 * @twork:	callback head for task work
 *
 * It is not safe to call ksys_close() during the binder_ioctl()
 * function if there is a chance that binder's own file descriptor
 * might be closed. This is to meet the requirements for using
 * fdget() (see comments for __fget_light()). Therefore use
 * task_work_add() to schedule the close operation once we have
 * returned from binder_ioctl(). This function is a callback
 * for that mechanism and does the actual ksys_close() on the
 * given file descriptor.
 */
static void binder_do_fd_close(struct callback_head *twork)
{
	struct binder_task_work_cb *twcb = container_of(twork,
			struct binder_task_work_cb, twork);

	fput(twcb->file);
	kfree(twcb);
}

/**
 * binder_deferred_fd_close() - schedule a close for the given file-descriptor
 * @fd:		file-descriptor to close
 *
 * See comments in binder_do_fd_close(). This function is used to schedule
 * a file-descriptor to be closed after returning from binder_ioctl().
 */
static void binder_deferred_fd_close(int fd)
{
	struct binder_task_work_cb *twcb;

	twcb = kmalloc(sizeof(*twcb), GFP_KERNEL);
	if (!twcb)
		return;
	init_task_work(&twcb->twork, binder_do_fd_close);
	close_fd_get_file(fd, &twcb->file);
	if (twcb->file) {
		filp_close(twcb->file, current->files);
		task_work_add(current, &twcb->twork, true);
	} else {
		kfree(twcb);
	}
}

static void binder_transaction_buffer_release(struct binder_proc *proc,
					      struct binder_thread *thread,
					      struct binder_buffer *buffer,
					      binder_size_t failed_at,
					      bool is_failure)
{
	int debug_id = buffer->debug_id;
	binder_size_t off_start_offset, buffer_offset, off_end_offset;

	binder_debug(BINDER_DEBUG_TRANSACTION,
		     "%d buffer release %d, size %zd-%zd, failed at %llx\n",
		     proc->pid, buffer->debug_id,
		     buffer->data_size, buffer->offsets_size,
		     (unsigned long long)failed_at);

	if (buffer->target_node)
		binder_dec_node(buffer->target_node, 1, 0);

	off_start_offset = ALIGN(buffer->data_size, sizeof(void *));
	off_end_offset = is_failure && failed_at ? failed_at :
				off_start_offset + buffer->offsets_size;
	for (buffer_offset = off_start_offset; buffer_offset < off_end_offset;
	     buffer_offset += sizeof(binder_size_t)) {
		struct binder_object_header *hdr;
		size_t object_size = 0;
		struct binder_object object;
		binder_size_t object_offset;

		if (!binder_alloc_copy_from_buffer(&proc->alloc, &object_offset,
						   buffer, buffer_offset,
						   sizeof(object_offset)))
			object_size = binder_get_object(proc, NULL, buffer,
							object_offset, &object);
		if (object_size == 0) {
			pr_err("transaction release %d bad object at offset %lld, size %zd\n",
			       debug_id, (u64)object_offset, buffer->data_size);
			continue;
		}
		hdr = &object.hdr;
		switch (hdr->type) {
		case BINDER_TYPE_BINDER:
		case BINDER_TYPE_WEAK_BINDER: {
			struct flat_binder_object *fp;
			struct binder_node *node;

			fp = to_flat_binder_object(hdr);
			node = binder_get_node(proc, fp->binder);
			if (node == NULL) {
				pr_err("transaction release %d bad node %016llx\n",
				       debug_id, (u64)fp->binder);
				break;
			}
			binder_debug(BINDER_DEBUG_TRANSACTION,
				     "        node %d u%016llx\n",
				     node->debug_id, (u64)node->ptr);
			binder_dec_node(node, hdr->type == BINDER_TYPE_BINDER,
					0);
			binder_put_node(node);
		} break;
		case BINDER_TYPE_HANDLE:
		case BINDER_TYPE_WEAK_HANDLE: {
			struct flat_binder_object *fp;
			struct binder_ref_data rdata;
			int ret;

			fp = to_flat_binder_object(hdr);
			ret = binder_dec_ref_for_handle(proc, fp->handle,
				hdr->type == BINDER_TYPE_HANDLE, &rdata);

			if (ret) {
				pr_err("transaction release %d bad handle %d, ret = %d\n",
				 debug_id, fp->handle, ret);
				break;
			}
			binder_debug(BINDER_DEBUG_TRANSACTION,
				     "        ref %d desc %d\n",
				     rdata.debug_id, rdata.desc);
		} break;

		case BINDER_TYPE_FD: {
			/*
			 * No need to close the file here since user-space
			 * closes it for for successfully delivered
			 * transactions. For transactions that weren't
			 * delivered, the new fd was never allocated so
			 * there is no need to close and the fput on the
			 * file is done when the transaction is torn
			 * down.
			 */
		} break;
		case BINDER_TYPE_PTR:
			/*
			 * Nothing to do here, this will get cleaned up when the
			 * transaction buffer gets freed
			 */
			break;
		case BINDER_TYPE_FDA: {
			struct binder_fd_array_object *fda;
			struct binder_buffer_object *parent;
			struct binder_object ptr_object;
			binder_size_t fda_offset;
			size_t fd_index;
			binder_size_t fd_buf_size;
			binder_size_t num_valid;

			if (is_failure) {
				/*
				 * The fd fixups have not been applied so no
				 * fds need to be closed.
				 */
				continue;
			}

			num_valid = (buffer_offset - off_start_offset) /
						sizeof(binder_size_t);
			fda = to_binder_fd_array_object(hdr);
			parent = binder_validate_ptr(proc, buffer, &ptr_object,
						     fda->parent,
						     off_start_offset,
						     NULL,
						     num_valid);
			if (!parent) {
				pr_err("transaction release %d bad parent offset\n",
				       debug_id);
				continue;
			}
			fd_buf_size = sizeof(u32) * fda->num_fds;
			if (fda->num_fds >= SIZE_MAX / sizeof(u32)) {
				pr_err("transaction release %d invalid number of fds (%lld)\n",
				       debug_id, (u64)fda->num_fds);
				continue;
			}
			if (fd_buf_size > parent->length ||
			    fda->parent_offset > parent->length - fd_buf_size) {
				/* No space for all file descriptors here. */
				pr_err("transaction release %d not enough space for %lld fds in buffer\n",
				       debug_id, (u64)fda->num_fds);
				continue;
			}
			/*
			 * the source data for binder_buffer_object is visible
			 * to user-space and the @buffer element is the user
			 * pointer to the buffer_object containing the fd_array.
			 * Convert the address to an offset relative to
			 * the base of the transaction buffer.
			 */
			fda_offset =
			    (parent->buffer - (uintptr_t)buffer->user_data) +
			    fda->parent_offset;
			for (fd_index = 0; fd_index < fda->num_fds;
			     fd_index++) {
				u32 fd;
				int err;
				binder_size_t offset = fda_offset +
					fd_index * sizeof(fd);

				err = binder_alloc_copy_from_buffer(
						&proc->alloc, &fd, buffer,
						offset, sizeof(fd));
				WARN_ON(err);
				if (!err) {
					binder_deferred_fd_close(fd);
					/*
					 * Need to make sure the thread goes
					 * back to userspace to complete the
					 * deferred close
					 */
					if (thread)
						thread->looper_need_return = true;
				}
			}
		} break;
		default:
			pr_err("transaction release %d bad object type %x\n",
				debug_id, hdr->type);
			break;
		}
	}
}

static int binder_translate_binder(struct flat_binder_object *fp,
				   struct binder_transaction *t,
				   struct binder_thread *thread)
{
	struct binder_node *node;
	struct binder_proc *proc = thread->proc;
	struct binder_proc *target_proc = t->to_proc;
	struct binder_ref_data rdata;
	int ret = 0;

	node = binder_get_node(proc, fp->binder);
	if (!node) {
		node = binder_new_node(proc, fp);
		if (!node)
			return -ENOMEM;
	}
	if (fp->cookie != node->cookie) {
		binder_user_error("%d:%d sending u%016llx node %d, cookie mismatch %016llx != %016llx\n",
				  proc->pid, thread->pid, (u64)fp->binder,
				  node->debug_id, (u64)fp->cookie,
				  (u64)node->cookie);
		ret = -EINVAL;
		goto done;
	}
	if (security_binder_transfer_binder(binder_get_cred(proc),
					    binder_get_cred(target_proc))) {
		ret = -EPERM;
		goto done;
	}

	ret = binder_inc_ref_for_node(target_proc, node,
			fp->hdr.type == BINDER_TYPE_BINDER,
			&thread->todo, &rdata);
	if (ret)
		goto done;

	if (fp->hdr.type == BINDER_TYPE_BINDER)
		fp->hdr.type = BINDER_TYPE_HANDLE;
	else
		fp->hdr.type = BINDER_TYPE_WEAK_HANDLE;
	fp->binder = 0;
	fp->handle = rdata.desc;
	fp->cookie = 0;

	trace_binder_transaction_node_to_ref(t, node, &rdata);
	binder_debug(BINDER_DEBUG_TRANSACTION,
		     "        node %d u%016llx -> ref %d desc %d\n",
		     node->debug_id, (u64)node->ptr,
		     rdata.debug_id, rdata.desc);
done:
	binder_put_node(node);
	return ret;
}

static int binder_translate_handle(struct flat_binder_object *fp,
				   struct binder_transaction *t,
				   struct binder_thread *thread)
{
	struct binder_proc *proc = thread->proc;
	struct binder_proc *target_proc = t->to_proc;
	struct binder_node *node;
	struct binder_ref_data src_rdata;
	int ret = 0;

	node = binder_get_node_from_ref(proc, fp->handle,
			fp->hdr.type == BINDER_TYPE_HANDLE, &src_rdata);
	if (!node) {
		binder_user_error("%d:%d got transaction with invalid handle, %d\n",
				  proc->pid, thread->pid, fp->handle);
		return -EINVAL;
	}
	if (security_binder_transfer_binder(binder_get_cred(proc),
					    binder_get_cred(target_proc))) {
		ret = -EPERM;
		goto done;
	}

	binder_node_lock(node);
	if (node->proc == target_proc) {
		if (fp->hdr.type == BINDER_TYPE_HANDLE)
			fp->hdr.type = BINDER_TYPE_BINDER;
		else
			fp->hdr.type = BINDER_TYPE_WEAK_BINDER;
		fp->binder = node->ptr;
		fp->cookie = node->cookie;
		if (node->proc)
			binder_inner_proc_lock(node->proc);
		else
			__acquire(&node->proc->inner_lock);
		binder_inc_node_nilocked(node,
					 fp->hdr.type == BINDER_TYPE_BINDER,
					 0, NULL);
		if (node->proc)
			binder_inner_proc_unlock(node->proc);
		else
			__release(&node->proc->inner_lock);
		trace_binder_transaction_ref_to_node(t, node, &src_rdata);
		binder_debug(BINDER_DEBUG_TRANSACTION,
			     "        ref %d desc %d -> node %d u%016llx\n",
			     src_rdata.debug_id, src_rdata.desc, node->debug_id,
			     (u64)node->ptr);
		binder_node_unlock(node);
	} else {
		struct binder_ref_data dest_rdata;

		binder_node_unlock(node);
		ret = binder_inc_ref_for_node(target_proc, node,
				fp->hdr.type == BINDER_TYPE_HANDLE,
				NULL, &dest_rdata);
		if (ret)
			goto done;

		fp->binder = 0;
		fp->handle = dest_rdata.desc;
		fp->cookie = 0;
		trace_binder_transaction_ref_to_ref(t, node, &src_rdata,
						    &dest_rdata);
		binder_debug(BINDER_DEBUG_TRANSACTION,
			     "        ref %d desc %d -> ref %d desc %d (node %d)\n",
			     src_rdata.debug_id, src_rdata.desc,
			     dest_rdata.debug_id, dest_rdata.desc,
			     node->debug_id);
	}
done:
	binder_put_node(node);
	return ret;
}

static int binder_translate_fd(u32 fd, binder_size_t fd_offset,
			       struct binder_transaction *t,
			       struct binder_thread *thread,
			       struct binder_transaction *in_reply_to)
{
	struct binder_proc *proc = thread->proc;
	struct binder_proc *target_proc = t->to_proc;
	struct binder_txn_fd_fixup *fixup;
	struct file *file;
	int ret = 0;
	bool target_allows_fd;

	if (in_reply_to)
		target_allows_fd = !!(in_reply_to->flags & TF_ACCEPT_FDS);
	else
		target_allows_fd = t->buffer->target_node->accept_fds;
	if (!target_allows_fd) {
		binder_user_error("%d:%d got %s with fd, %d, but target does not allow fds\n",
				  proc->pid, thread->pid,
				  in_reply_to ? "reply" : "transaction",
				  fd);
		ret = -EPERM;
		goto err_fd_not_accepted;
	}

	file = fget(fd);
	if (!file) {
		binder_user_error("%d:%d got transaction with invalid fd, %d\n",
				  proc->pid, thread->pid, fd);
		ret = -EBADF;
		goto err_fget;
	}
	ret = security_binder_transfer_file(binder_get_cred(proc),
					    binder_get_cred(target_proc), file);
	if (ret < 0) {
		ret = -EPERM;
		goto err_security;
	}

	/*
	 * Add fixup record for this transaction. The allocation
	 * of the fd in the target needs to be done from a
	 * target thread.
	 */
	fixup = kmalloc(sizeof(*fixup), GFP_KERNEL);
	if (!fixup) {
		ret = -ENOMEM;
		goto err_alloc;
	}
	fixup->file = file;
	fixup->offset = fd_offset;
	trace_binder_transaction_fd_send(t, fd, fixup->offset);
	list_add_tail(&fixup->fixup_entry, &t->fd_fixups);

	return ret;

err_alloc:
err_security:
	fput(file);
err_fget:
err_fd_not_accepted:
	return ret;
}

static int binder_translate_fd_array(struct binder_fd_array_object *fda,
				     struct binder_buffer_object *parent,
				     struct binder_transaction *t,
				     struct binder_thread *thread,
				     struct binder_transaction *in_reply_to)
{
	binder_size_t fdi, fd_buf_size;
	binder_size_t fda_offset;
	struct binder_proc *proc = thread->proc;
	struct binder_proc *target_proc = t->to_proc;

	fd_buf_size = sizeof(u32) * fda->num_fds;
	if (fda->num_fds >= SIZE_MAX / sizeof(u32)) {
		binder_user_error("%d:%d got transaction with invalid number of fds (%lld)\n",
				  proc->pid, thread->pid, (u64)fda->num_fds);
		return -EINVAL;
	}
	if (fd_buf_size > parent->length ||
	    fda->parent_offset > parent->length - fd_buf_size) {
		/* No space for all file descriptors here. */
		binder_user_error("%d:%d not enough space to store %lld fds in buffer\n",
				  proc->pid, thread->pid, (u64)fda->num_fds);
		return -EINVAL;
	}
	/*
	 * the source data for binder_buffer_object is visible
	 * to user-space and the @buffer element is the user
	 * pointer to the buffer_object containing the fd_array.
	 * Convert the address to an offset relative to
	 * the base of the transaction buffer.
	 */
	fda_offset = (parent->buffer - (uintptr_t)t->buffer->user_data) +
		fda->parent_offset;
	if (!IS_ALIGNED((unsigned long)fda_offset, sizeof(u32))) {
		binder_user_error("%d:%d parent offset not aligned correctly.\n",
				  proc->pid, thread->pid);
		return -EINVAL;
	}
	for (fdi = 0; fdi < fda->num_fds; fdi++) {
		u32 fd;
		int ret;
		binder_size_t offset = fda_offset + fdi * sizeof(fd);

		ret = binder_alloc_copy_from_buffer(&target_proc->alloc,
						    &fd, t->buffer,
						    offset, sizeof(fd));
		if (!ret)
			ret = binder_translate_fd(fd, offset, t, thread,
						  in_reply_to);
		if (ret)
			return ret > 0 ? -EINVAL : ret;
	}
	return 0;
}

static int binder_fixup_parent(struct binder_transaction *t,
			       struct binder_thread *thread,
			       struct binder_buffer_object *bp,
			       binder_size_t off_start_offset,
			       binder_size_t num_valid,
			       binder_size_t last_fixup_obj_off,
			       binder_size_t last_fixup_min_off)
{
	struct binder_buffer_object *parent;
	struct binder_buffer *b = t->buffer;
	struct binder_proc *proc = thread->proc;
	struct binder_proc *target_proc = t->to_proc;
	struct binder_object object;
	binder_size_t buffer_offset;
	binder_size_t parent_offset;

	if (!(bp->flags & BINDER_BUFFER_FLAG_HAS_PARENT))
		return 0;

	parent = binder_validate_ptr(target_proc, b, &object, bp->parent,
				     off_start_offset, &parent_offset,
				     num_valid);
	if (!parent) {
		binder_user_error("%d:%d got transaction with invalid parent offset or type\n",
				  proc->pid, thread->pid);
		return -EINVAL;
	}

	if (!binder_validate_fixup(target_proc, b, off_start_offset,
				   parent_offset, bp->parent_offset,
				   last_fixup_obj_off,
				   last_fixup_min_off)) {
		binder_user_error("%d:%d got transaction with out-of-order buffer fixup\n",
				  proc->pid, thread->pid);
		return -EINVAL;
	}

	if (parent->length < sizeof(binder_uintptr_t) ||
	    bp->parent_offset > parent->length - sizeof(binder_uintptr_t)) {
		/* No space for a pointer here! */
		binder_user_error("%d:%d got transaction with invalid parent offset\n",
				  proc->pid, thread->pid);
		return -EINVAL;
	}
	buffer_offset = bp->parent_offset +
			(uintptr_t)parent->buffer - (uintptr_t)b->user_data;
	if (binder_alloc_copy_to_buffer(&target_proc->alloc, b, buffer_offset,
					&bp->buffer, sizeof(bp->buffer))) {
		binder_user_error("%d:%d got transaction with invalid parent offset\n",
				  proc->pid, thread->pid);
		return -EINVAL;
	}

	return 0;
}

/**
 * binder_can_update_transaction() - Can a txn be superseded by an updated one?
 * @t1: the pending async txn in the frozen process
 * @t2: the new async txn to supersede the outdated pending one
 *
 * Return:  true if t2 can supersede t1
 *          false if t2 can not supersede t1
 */
static bool binder_can_update_transaction(struct binder_transaction *t1,
					  struct binder_transaction *t2)
{
	if ((t1->flags & t2->flags & (TF_ONE_WAY | TF_UPDATE_TXN)) !=
	    (TF_ONE_WAY | TF_UPDATE_TXN) || !t1->to_proc || !t2->to_proc)
		return false;
	if (t1->to_proc->tsk == t2->to_proc->tsk && t1->code == t2->code &&
	    t1->flags == t2->flags && t1->buffer->pid == t2->buffer->pid &&
	    t1->buffer->target_node->ptr == t2->buffer->target_node->ptr &&
	    t1->buffer->target_node->cookie == t2->buffer->target_node->cookie)
		return true;
	return false;
}

/**
 * binder_find_outdated_transaction_ilocked() - Find the outdated transaction
 * @t:		 new async transaction
 * @target_list: list to find outdated transaction
 *
 * Return: the outdated transaction if found
 *         NULL if no outdated transacton can be found
 *
 * Requires the proc->inner_lock to be held.
 */
static struct binder_transaction *
binder_find_outdated_transaction_ilocked(struct binder_transaction *t,
					 struct list_head *target_list)
{
	struct binder_work *w;

	list_for_each_entry(w, target_list, entry) {
		struct binder_transaction *t_queued;

		if (w->type != BINDER_WORK_TRANSACTION)
			continue;
		t_queued = container_of(w, struct binder_transaction, work);
		if (binder_can_update_transaction(t_queued, t))
			return t_queued;
	}
	return NULL;
}

/**
 * binder_proc_transaction() - sends a transaction to a process and wakes it up
 * @t:		transaction to send
 * @proc:	process to send the transaction to
 * @thread:	thread in @proc to send the transaction to (may be NULL)
 *
 * This function queues a transaction to the specified process. It will try
 * to find a thread in the target process to handle the transaction and
 * wake it up. If no thread is found, the work is queued to the proc
 * waitqueue.
 *
 * If the @thread parameter is not NULL, the transaction is always queued
 * to the waitlist of that specific thread.
 *
 * Return:	0 if the transaction was successfully queued
 *		BR_DEAD_REPLY if the target process or thread is dead
 *		BR_FROZEN_REPLY if the target process or thread is frozen
 */
static int binder_proc_transaction(struct binder_transaction *t,
				    struct binder_proc *proc,
				    struct binder_thread *thread)
{
	struct binder_node *node = t->buffer->target_node;
	bool oneway = !!(t->flags & TF_ONE_WAY);
	bool pending_async = false;
	struct binder_transaction *t_outdated = NULL;
#ifdef CONFIG_PERF_HUMANTASK
	int task_pri = 0;
#endif

	BUG_ON(!node);
	binder_node_lock(node);

	if (oneway) {
		BUG_ON(thread);
		if (node->has_async_transaction)
			pending_async = true;
		else
			node->has_async_transaction = true;
	}

	binder_inner_proc_lock(proc);
	if (proc->is_frozen) {
		proc->sync_recv |= !oneway;
		proc->async_recv |= oneway;
	}

	if ((proc->is_frozen && !oneway) || proc->is_dead ||
			(thread && thread->is_dead)) {
		binder_inner_proc_unlock(proc);
		binder_node_unlock(node);
		return proc->is_frozen ? BR_FROZEN_REPLY : BR_DEAD_REPLY;
	}

	if (!thread && !pending_async)
		thread = binder_select_thread_ilocked(proc);

	if (thread) {
#ifdef CONFIG_PERF_HUMANTASK
		if (t->from && t->from->task)
			task_pri = t->from->task->human_task;

		if (!oneway && task_pri && task_pri <= 4) {
			if (thread->task && !t->from->task->inherit_task) {
				thread->task->human_task++;
				thread->task->inherit_task = 1;
			}
		}
#endif
		binder_transaction_priority(thread, t, node);
		binder_enqueue_thread_work_ilocked(thread, &t->work);
	} else if (!pending_async) {
		binder_enqueue_work_ilocked(&t->work, &proc->todo);
	} else {
		if ((t->flags & TF_UPDATE_TXN) && proc->is_frozen) {
			t_outdated = binder_find_outdated_transaction_ilocked(t,
					&node->async_todo);
			if (t_outdated) {
				binder_debug(BINDER_DEBUG_TRANSACTION,
					     "txn %d supersedes %d\n",
					     t->debug_id, t_outdated->debug_id);
				list_del_init(&t_outdated->work.entry);
				proc->outstanding_txns--;
			}
		}
		binder_enqueue_work_ilocked(&t->work, &node->async_todo);
	}

	if (!pending_async)
		binder_wakeup_thread_ilocked(proc, thread, !oneway /* sync */);

	proc->outstanding_txns++;
	binder_inner_proc_unlock(proc);
	binder_node_unlock(node);

	/*
	 * To reduce potential contention, free the outdated transaction and
	 * buffer after releasing the locks.
	 */
	if (t_outdated) {
		struct binder_buffer *buffer = t_outdated->buffer;

		t_outdated->buffer = NULL;
		buffer->transaction = NULL;
		trace_binder_transaction_update_buffer_release(buffer);
		binder_transaction_buffer_release(proc, NULL, buffer, 0, 0);
		binder_alloc_free_buf(&proc->alloc, buffer);
		kfree(t_outdated);
		binder_stats_deleted(BINDER_STAT_TRANSACTION);
	}

	return 0;
}

/**
 * binder_get_node_refs_for_txn() - Get required refs on node for txn
 * @node:         struct binder_node for which to get refs
 * @proc:         returns @node->proc if valid
 * @error:        if no @proc then returns BR_DEAD_REPLY
 *
 * User-space normally keeps the node alive when creating a transaction
 * since it has a reference to the target. The local strong ref keeps it
 * alive if the sending process dies before the target process processes
 * the transaction. If the source process is malicious or has a reference
 * counting bug, relying on the local strong ref can fail.
 *
 * Since user-space can cause the local strong ref to go away, we also take
 * a tmpref on the node to ensure it survives while we are constructing
 * the transaction. We also need a tmpref on the proc while we are
 * constructing the transaction, so we take that here as well.
 *
 * Return: The target_node with refs taken or NULL if no @node->proc is NULL.
 * Also sets @proc if valid. If the @node->proc is NULL indicating that the
 * target proc has died, @error is set to BR_DEAD_REPLY
 */
static struct binder_node *binder_get_node_refs_for_txn(
		struct binder_node *node,
		struct binder_proc **procp,
		uint32_t *error)
{
	struct binder_node *target_node = NULL;

	binder_node_inner_lock(node);
	if (node->proc) {
		target_node = node;
		binder_inc_node_nilocked(node, 1, 0, NULL);
		binder_inc_node_tmpref_ilocked(node);
		node->proc->tmp_ref++;
		*procp = node->proc;
	} else
		*error = BR_DEAD_REPLY;
	binder_node_inner_unlock(node);

	return target_node;
}

static void binder_transaction(struct binder_proc *proc,
			       struct binder_thread *thread,
			       struct binder_transaction_data *tr, int reply,
			       binder_size_t extra_buffers_size)
{
	int ret;
	struct binder_transaction *t;
	struct binder_work *w;
	struct binder_work *tcomplete;
	binder_size_t buffer_offset = 0;
	binder_size_t off_start_offset, off_end_offset;
	binder_size_t off_min;
	binder_size_t sg_buf_offset, sg_buf_end_offset;
	binder_size_t user_offset = 0;
	struct binder_proc *target_proc = NULL;
	struct binder_thread *target_thread = NULL;
	struct binder_node *target_node = NULL;
	struct binder_transaction *in_reply_to = NULL;
#ifdef CONFIG_ANDROID_BINDER_LOGS
	struct binder_transaction_log_entry *e;
#endif
	uint32_t return_error = 0;
	uint32_t return_error_param = 0;
	uint32_t return_error_line = 0;
	binder_size_t last_fixup_obj_off = 0;
	binder_size_t last_fixup_min_off = 0;
	struct binder_context *context = proc->context;
	int t_debug_id = atomic_inc_return(&binder_last_id);
	char *secctx = NULL;
	u32 secctx_sz = 0;
	const void __user *user_buffer = (const void __user *)
				(uintptr_t)tr->data.ptr.buffer;
	bool is_nested = false;

#ifdef CONFIG_ANDROID_BINDER_LOGS
	e = binder_transaction_log_add(&binder_transaction_log);
	e->debug_id = t_debug_id;
	e->call_type = reply ? 2 : !!(tr->flags & TF_ONE_WAY);
	e->from_proc = proc->pid;
	e->from_thread = thread->pid;
	e->target_handle = tr->target.handle;
	e->data_size = tr->data_size;
	e->offsets_size = tr->offsets_size;
	strscpy(e->context_name, proc->context->name, BINDERFS_MAX_NAME);
#endif

	if (reply) {
		binder_inner_proc_lock(proc);
		in_reply_to = thread->transaction_stack;
		if (in_reply_to == NULL) {
			binder_inner_proc_unlock(proc);
			binder_user_error("%d:%d got reply transaction with no transaction stack\n",
					  proc->pid, thread->pid);
			return_error = BR_FAILED_REPLY;
			return_error_param = -EPROTO;
			return_error_line = __LINE__;
			goto err_empty_call_stack;
		}
		if (in_reply_to->to_thread != thread) {
			spin_lock(&in_reply_to->lock);
			binder_user_error("%d:%d got reply transaction with bad transaction stack, transaction %d has target %d:%d\n",
				proc->pid, thread->pid, in_reply_to->debug_id,
				in_reply_to->to_proc ?
				in_reply_to->to_proc->pid : 0,
				in_reply_to->to_thread ?
				in_reply_to->to_thread->pid : 0);
			spin_unlock(&in_reply_to->lock);
			binder_inner_proc_unlock(proc);
			return_error = BR_FAILED_REPLY;
			return_error_param = -EPROTO;
			return_error_line = __LINE__;
			in_reply_to = NULL;
			goto err_bad_call_stack;
		}
		thread->transaction_stack = in_reply_to->to_parent;
		binder_inner_proc_unlock(proc);
		target_thread = binder_get_txn_from_and_acq_inner(in_reply_to);
		if (target_thread == NULL) {
			/* annotation for sparse */
			__release(&target_thread->proc->inner_lock);
			return_error = BR_DEAD_REPLY;
			return_error_line = __LINE__;
			goto err_dead_binder;
		}
		if (target_thread->transaction_stack != in_reply_to) {
			binder_user_error("%d:%d got reply transaction with bad target transaction stack %d, expected %d\n",
				proc->pid, thread->pid,
				target_thread->transaction_stack ?
				target_thread->transaction_stack->debug_id : 0,
				in_reply_to->debug_id);
			binder_inner_proc_unlock(target_thread->proc);
			return_error = BR_FAILED_REPLY;
			return_error_param = -EPROTO;
			return_error_line = __LINE__;
			in_reply_to = NULL;
			target_thread = NULL;
			goto err_dead_binder;
		}
		target_proc = target_thread->proc;
		target_proc->tmp_ref++;
		binder_inner_proc_unlock(target_thread->proc);
	} else {
		if (tr->target.handle) {
			struct binder_ref *ref;

			/*
			 * There must already be a strong ref
			 * on this node. If so, do a strong
			 * increment on the node to ensure it
			 * stays alive until the transaction is
			 * done.
			 */
			binder_proc_lock(proc);
			ref = binder_get_ref_olocked(proc, tr->target.handle,
						     true);
			if (ref) {
				target_node = binder_get_node_refs_for_txn(
						ref->node, &target_proc,
						&return_error);
			} else {
				binder_user_error("%d:%d got transaction to invalid handle, %u\n",
						  proc->pid, thread->pid, tr->target.handle);
				return_error = BR_FAILED_REPLY;
			}
			binder_proc_unlock(proc);
		} else {
			mutex_lock(&context->context_mgr_node_lock);
			target_node = context->binder_context_mgr_node;
			if (target_node)
				target_node = binder_get_node_refs_for_txn(
						target_node, &target_proc,
						&return_error);
			else
				return_error = BR_DEAD_REPLY;
			mutex_unlock(&context->context_mgr_node_lock);
			if (target_node && target_proc->pid == proc->pid) {
				binder_user_error("%d:%d got transaction to context manager from process owning it\n",
						  proc->pid, thread->pid);
				return_error = BR_FAILED_REPLY;
				return_error_param = -EINVAL;
				return_error_line = __LINE__;
				goto err_invalid_target_handle;
			}
		}
		if (!target_node) {
			/*
			 * return_error is set above
			 */
			return_error_param = -EINVAL;
			return_error_line = __LINE__;
			goto err_dead_binder;
		}
#ifdef CONFIG_ANDROID_BINDER_LOGS
		e->to_node = target_node->debug_id;
#endif
		if (WARN_ON(proc == target_proc)) {
			return_error = BR_FAILED_REPLY;
			return_error_param = -EINVAL;
			return_error_line = __LINE__;
			goto err_invalid_target_handle;
		}
		if (security_binder_transaction(binder_get_cred(proc),
					binder_get_cred(target_proc)) < 0) {
			return_error = BR_FAILED_REPLY;
			return_error_param = -EPERM;
			return_error_line = __LINE__;
			goto err_invalid_target_handle;
		}
		binder_inner_proc_lock(proc);

		w = list_first_entry_or_null(&thread->todo,
					     struct binder_work, entry);
		if (!(tr->flags & TF_ONE_WAY) && w &&
		    w->type == BINDER_WORK_TRANSACTION) {
			/*
			 * Do not allow new outgoing transaction from a
			 * thread that has a transaction at the head of
			 * its todo list. Only need to check the head
			 * because binder_select_thread_ilocked picks a
			 * thread from proc->waiting_threads to enqueue
			 * the transaction, and nothing is queued to the
			 * todo list while the thread is on waiting_threads.
			 */
			binder_user_error("%d:%d new transaction not allowed when there is a transaction on thread todo\n",
					  proc->pid, thread->pid);
			binder_inner_proc_unlock(proc);
			return_error = BR_FAILED_REPLY;
			return_error_param = -EPROTO;
			return_error_line = __LINE__;
			goto err_bad_todo_list;
		}

		if (!(tr->flags & TF_ONE_WAY) && thread->transaction_stack) {
			struct binder_transaction *tmp;

			tmp = thread->transaction_stack;
			if (tmp->to_thread != thread) {
				spin_lock(&tmp->lock);
				binder_user_error("%d:%d got new transaction with bad transaction stack, transaction %d has target %d:%d\n",
					proc->pid, thread->pid, tmp->debug_id,
					tmp->to_proc ? tmp->to_proc->pid : 0,
					tmp->to_thread ?
					tmp->to_thread->pid : 0);
				spin_unlock(&tmp->lock);
				binder_inner_proc_unlock(proc);
				return_error = BR_FAILED_REPLY;
				return_error_param = -EPROTO;
				return_error_line = __LINE__;
				goto err_bad_call_stack;
			}
			while (tmp) {
				struct binder_thread *from;

				spin_lock(&tmp->lock);
				from = tmp->from;
				if (from && from->proc == target_proc) {
					atomic_inc(&from->tmp_ref);
					target_thread = from;
					spin_unlock(&tmp->lock);
					is_nested = true;
					break;
				}
				spin_unlock(&tmp->lock);
				tmp = tmp->from_parent;
			}
		}
		binder_inner_proc_unlock(proc);
	}
#ifdef CONFIG_ANDROID_BINDER_LOGS
	if (target_thread)
		e->to_thread = target_thread->pid;
	e->to_proc = target_proc->pid;
#endif

	/* TODO: reuse incoming transaction for reply */
	t = kzalloc(sizeof(*t), GFP_KERNEL);
	if (t == NULL) {
		return_error = BR_FAILED_REPLY;
		return_error_param = -ENOMEM;
		return_error_line = __LINE__;
		goto err_alloc_t_failed;
	}
	INIT_LIST_HEAD(&t->fd_fixups);
	binder_stats_created(BINDER_STAT_TRANSACTION);
	spin_lock_init(&t->lock);

	tcomplete = kzalloc(sizeof(*tcomplete), GFP_KERNEL);
	if (tcomplete == NULL) {
		return_error = BR_FAILED_REPLY;
		return_error_param = -ENOMEM;
		return_error_line = __LINE__;
		goto err_alloc_tcomplete_failed;
	}
	binder_stats_created(BINDER_STAT_TRANSACTION_COMPLETE);

	t->debug_id = t_debug_id;

	if (reply)
		binder_debug(BINDER_DEBUG_TRANSACTION,
			     "%d:%d BC_REPLY %d -> %d:%d, data %016llx-%016llx size %lld-%lld-%lld\n",
			     proc->pid, thread->pid, t->debug_id,
			     target_proc->pid, target_thread->pid,
			     (u64)tr->data.ptr.buffer,
			     (u64)tr->data.ptr.offsets,
			     (u64)tr->data_size, (u64)tr->offsets_size,
			     (u64)extra_buffers_size);
	else
		binder_debug(BINDER_DEBUG_TRANSACTION,
			     "%d:%d BC_TRANSACTION %d -> %d - node %d, data %016llx-%016llx size %lld-%lld-%lld\n",
			     proc->pid, thread->pid, t->debug_id,
			     target_proc->pid, target_node->debug_id,
			     (u64)tr->data.ptr.buffer,
			     (u64)tr->data.ptr.offsets,
			     (u64)tr->data_size, (u64)tr->offsets_size,
			     (u64)extra_buffers_size);

	if (!reply && !(tr->flags & TF_ONE_WAY))
		t->from = thread;
	else
		t->from = NULL;
	t->sender_euid = task_euid(proc->tsk);
	t->to_proc = target_proc;
	t->to_thread = target_thread;
	t->code = tr->code;
	t->flags = tr->flags;
	t->is_nested = is_nested;
	if (!(t->flags & TF_ONE_WAY) &&
	    binder_supported_policy(current->policy)) {
		/* Inherit supported policies for synchronous transactions */
		t->priority.sched_policy = current->policy;
		t->priority.prio = current->normal_prio;
	} else {
		/* Otherwise, fall back to the default priority */
		t->priority = target_proc->default_priority;
	}

	if (target_node && target_node->txn_security_ctx) {
		u32 secid;
		size_t added_size;
		int max_retries = 100;

		security_cred_getsecid(binder_get_cred(proc), &secid);
 retry_alloc:
		ret = security_secid_to_secctx(secid, &secctx, &secctx_sz);
		if (ret == -ENOMEM && max_retries-- > 0) {
			struct page *dummy_page;

			/*
			 * security_secid_to_secctx() can fail because of a
			 * GFP_ATOMIC allocation in which case -ENOMEM is
			 * returned. This needs to be retried, but there is
			 * currently no way to tell userspace to retry so we
			 * do it here. We make sure there is still available
			 * memory first and then retry.
			 */
			dummy_page = alloc_page(GFP_KERNEL);
			if (dummy_page) {
				__free_page(dummy_page);
				goto retry_alloc;
			}
		}
		if (ret) {
			return_error = BR_FAILED_REPLY;
			return_error_param = ret;
			return_error_line = __LINE__;
			goto err_get_secctx_failed;
		}
		added_size = ALIGN(secctx_sz, sizeof(u64));
		extra_buffers_size += added_size;
		if (extra_buffers_size < added_size) {
			/* integer overflow of extra_buffers_size */
			return_error = BR_FAILED_REPLY;
			return_error_param = -EINVAL;
			return_error_line = __LINE__;
			goto err_bad_extra_size;
		}
	}

	trace_binder_transaction(reply, t, target_node);

	t->buffer = binder_alloc_new_buf(&target_proc->alloc, tr->data_size,
		tr->offsets_size, extra_buffers_size,
		!reply && (t->flags & TF_ONE_WAY), current->tgid);
	if (IS_ERR(t->buffer)) {
		/*
		 * -ESRCH indicates VMA cleared. The target is dying.
		 */
		return_error_param = PTR_ERR(t->buffer);
		return_error = return_error_param == -ESRCH ?
			BR_DEAD_REPLY : BR_FAILED_REPLY;
		return_error_line = __LINE__;
		t->buffer = NULL;
		goto err_binder_alloc_buf_failed;
	}
	if (secctx) {
		int err;
		size_t buf_offset = ALIGN(tr->data_size, sizeof(void *)) +
				    ALIGN(tr->offsets_size, sizeof(void *)) +
				    ALIGN(extra_buffers_size, sizeof(void *)) -
				    ALIGN(secctx_sz, sizeof(u64));

		t->security_ctx = (uintptr_t)t->buffer->user_data + buf_offset;
		err = binder_alloc_copy_to_buffer(&target_proc->alloc,
						  t->buffer, buf_offset,
						  secctx, secctx_sz);
		if (err) {
			t->security_ctx = 0;
			WARN_ON(1);
		}
		security_release_secctx(secctx, secctx_sz);
		secctx = NULL;
	}
	t->buffer->debug_id = t->debug_id;
	t->buffer->transaction = t;
	t->buffer->target_node = target_node;
	t->buffer->clear_on_free = !!(t->flags & TF_CLEAR_BUF);
	trace_binder_transaction_alloc_buf(t->buffer);

	if (binder_alloc_copy_user_to_buffer(
				&target_proc->alloc,
				t->buffer,
				ALIGN(tr->data_size, sizeof(void *)),
				(const void __user *)
					(uintptr_t)tr->data.ptr.offsets,
				tr->offsets_size)) {
		binder_user_error("%d:%d got transaction with invalid offsets ptr\n",
				proc->pid, thread->pid);
		return_error = BR_FAILED_REPLY;
		return_error_param = -EFAULT;
		return_error_line = __LINE__;
		goto err_copy_data_failed;
	}
	if (!IS_ALIGNED(tr->offsets_size, sizeof(binder_size_t))) {
		binder_user_error("%d:%d got transaction with invalid offsets size, %lld\n",
				proc->pid, thread->pid, (u64)tr->offsets_size);
		return_error = BR_FAILED_REPLY;
		return_error_param = -EINVAL;
		return_error_line = __LINE__;
		goto err_bad_offset;
	}
	if (!IS_ALIGNED(extra_buffers_size, sizeof(u64))) {
		binder_user_error("%d:%d got transaction with unaligned buffers size, %lld\n",
				  proc->pid, thread->pid,
				  (u64)extra_buffers_size);
		return_error = BR_FAILED_REPLY;
		return_error_param = -EINVAL;
		return_error_line = __LINE__;
		goto err_bad_offset;
	}
	off_start_offset = ALIGN(tr->data_size, sizeof(void *));
	buffer_offset = off_start_offset;
	off_end_offset = off_start_offset + tr->offsets_size;
	sg_buf_offset = ALIGN(off_end_offset, sizeof(void *));
	sg_buf_end_offset = sg_buf_offset + extra_buffers_size -
		ALIGN(secctx_sz, sizeof(u64));
	off_min = 0;
	for (buffer_offset = off_start_offset; buffer_offset < off_end_offset;
	     buffer_offset += sizeof(binder_size_t)) {
		struct binder_object_header *hdr;
		size_t object_size;
		struct binder_object object;
		binder_size_t object_offset;
		binder_size_t copy_size;

		if (binder_alloc_copy_from_buffer(&target_proc->alloc,
						  &object_offset,
						  t->buffer,
						  buffer_offset,
						  sizeof(object_offset))) {
			return_error = BR_FAILED_REPLY;
			return_error_param = -EINVAL;
			return_error_line = __LINE__;
			goto err_bad_offset;
		}

		/*
		 * Copy the source user buffer up to the next object
		 * that will be processed.
		 */
		copy_size = object_offset - user_offset;
		if (copy_size && (user_offset > object_offset ||
				binder_alloc_copy_user_to_buffer(
					&target_proc->alloc,
					t->buffer, user_offset,
					user_buffer + user_offset,
					copy_size))) {
			binder_user_error("%d:%d got transaction with invalid data ptr\n",
					proc->pid, thread->pid);
			return_error = BR_FAILED_REPLY;
			return_error_param = -EFAULT;
			return_error_line = __LINE__;
			goto err_copy_data_failed;
		}
		object_size = binder_get_object(target_proc, user_buffer,
				t->buffer, object_offset, &object);
		if (object_size == 0 || object_offset < off_min) {
			binder_user_error("%d:%d got transaction with invalid offset (%lld, min %lld max %lld) or object.\n",
					  proc->pid, thread->pid,
					  (u64)object_offset,
					  (u64)off_min,
					  (u64)t->buffer->data_size);
			return_error = BR_FAILED_REPLY;
			return_error_param = -EINVAL;
			return_error_line = __LINE__;
			goto err_bad_offset;
		}
		/*
		 * Set offset to the next buffer fragment to be
		 * copied
		 */
		user_offset = object_offset + object_size;

		hdr = &object.hdr;
		off_min = object_offset + object_size;
		switch (hdr->type) {
		case BINDER_TYPE_BINDER:
		case BINDER_TYPE_WEAK_BINDER: {
			struct flat_binder_object *fp;

			fp = to_flat_binder_object(hdr);
			ret = binder_translate_binder(fp, t, thread);

			if (ret < 0 ||
			    binder_alloc_copy_to_buffer(&target_proc->alloc,
							t->buffer,
							object_offset,
							fp, sizeof(*fp))) {
				return_error = BR_FAILED_REPLY;
				return_error_param = ret;
				return_error_line = __LINE__;
				goto err_translate_failed;
			}
		} break;
		case BINDER_TYPE_HANDLE:
		case BINDER_TYPE_WEAK_HANDLE: {
			struct flat_binder_object *fp;

			fp = to_flat_binder_object(hdr);
			ret = binder_translate_handle(fp, t, thread);
			if (ret < 0 ||
			    binder_alloc_copy_to_buffer(&target_proc->alloc,
							t->buffer,
							object_offset,
							fp, sizeof(*fp))) {
				return_error = BR_FAILED_REPLY;
				return_error_param = ret;
				return_error_line = __LINE__;
				goto err_translate_failed;
			}
		} break;

		case BINDER_TYPE_FD: {
			struct binder_fd_object *fp = to_binder_fd_object(hdr);
			binder_size_t fd_offset = object_offset +
				(uintptr_t)&fp->fd - (uintptr_t)fp;
			int ret = binder_translate_fd(fp->fd, fd_offset, t,
						      thread, in_reply_to);

			fp->pad_binder = 0;
			if (ret < 0 ||
			    binder_alloc_copy_to_buffer(&target_proc->alloc,
							t->buffer,
							object_offset,
							fp, sizeof(*fp))) {
				return_error = BR_FAILED_REPLY;
				return_error_param = ret;
				return_error_line = __LINE__;
				goto err_translate_failed;
			}
		} break;
		case BINDER_TYPE_FDA: {
			struct binder_object ptr_object;
			binder_size_t parent_offset;
			struct binder_fd_array_object *fda =
				to_binder_fd_array_object(hdr);
			size_t num_valid = (buffer_offset - off_start_offset) /
						sizeof(binder_size_t);
			struct binder_buffer_object *parent =
				binder_validate_ptr(target_proc, t->buffer,
						    &ptr_object, fda->parent,
						    off_start_offset,
						    &parent_offset,
						    num_valid);
			if (!parent) {
				binder_user_error("%d:%d got transaction with invalid parent offset or type\n",
						  proc->pid, thread->pid);
				return_error = BR_FAILED_REPLY;
				return_error_param = -EINVAL;
				return_error_line = __LINE__;
				goto err_bad_parent;
			}
			if (!binder_validate_fixup(target_proc, t->buffer,
						   off_start_offset,
						   parent_offset,
						   fda->parent_offset,
						   last_fixup_obj_off,
						   last_fixup_min_off)) {
				binder_user_error("%d:%d got transaction with out-of-order buffer fixup\n",
						  proc->pid, thread->pid);
				return_error = BR_FAILED_REPLY;
				return_error_param = -EINVAL;
				return_error_line = __LINE__;
				goto err_bad_parent;
			}
			ret = binder_translate_fd_array(fda, parent, t, thread,
							in_reply_to);
			if (!ret)
				ret = binder_alloc_copy_to_buffer(&target_proc->alloc,
								  t->buffer,
								  object_offset,
								  fda, sizeof(*fda));
			if (ret) {
				return_error = BR_FAILED_REPLY;
				return_error_param = ret > 0 ? -EINVAL : ret;
				return_error_line = __LINE__;
				goto err_translate_failed;
			}
			last_fixup_obj_off = parent_offset;
			last_fixup_min_off =
				fda->parent_offset + sizeof(u32) * fda->num_fds;
		} break;
		case BINDER_TYPE_PTR: {
			struct binder_buffer_object *bp =
				to_binder_buffer_object(hdr);
			size_t buf_left = sg_buf_end_offset - sg_buf_offset;
			size_t num_valid;

			if (bp->length > buf_left) {
				binder_user_error("%d:%d got transaction with too large buffer\n",
						  proc->pid, thread->pid);
				return_error = BR_FAILED_REPLY;
				return_error_param = -EINVAL;
				return_error_line = __LINE__;
				goto err_bad_offset;
			}
			if (binder_alloc_copy_user_to_buffer(
						&target_proc->alloc,
						t->buffer,
						sg_buf_offset,
						(const void __user *)
							(uintptr_t)bp->buffer,
						bp->length)) {
				binder_user_error("%d:%d got transaction with invalid offsets ptr\n",
						  proc->pid, thread->pid);
				return_error_param = -EFAULT;
				return_error = BR_FAILED_REPLY;
				return_error_line = __LINE__;
				goto err_copy_data_failed;
			}
			/* Fixup buffer pointer to target proc address space */
			bp->buffer = (uintptr_t)
				t->buffer->user_data + sg_buf_offset;
			sg_buf_offset += ALIGN(bp->length, sizeof(u64));

			num_valid = (buffer_offset - off_start_offset) /
					sizeof(binder_size_t);
			ret = binder_fixup_parent(t, thread, bp,
						  off_start_offset,
						  num_valid,
						  last_fixup_obj_off,
						  last_fixup_min_off);
			if (ret < 0 ||
			    binder_alloc_copy_to_buffer(&target_proc->alloc,
							t->buffer,
							object_offset,
							bp, sizeof(*bp))) {
				return_error = BR_FAILED_REPLY;
				return_error_param = ret;
				return_error_line = __LINE__;
				goto err_translate_failed;
			}
			last_fixup_obj_off = object_offset;
			last_fixup_min_off = 0;
		} break;
		default:
			binder_user_error("%d:%d got transaction with invalid object type, %x\n",
				proc->pid, thread->pid, hdr->type);
			return_error = BR_FAILED_REPLY;
			return_error_param = -EINVAL;
			return_error_line = __LINE__;
			goto err_bad_object_type;
		}
	}
	/* Done processing objects, copy the rest of the buffer */
	if (binder_alloc_copy_user_to_buffer(
				&target_proc->alloc,
				t->buffer, user_offset,
				user_buffer + user_offset,
				tr->data_size - user_offset)) {
		binder_user_error("%d:%d got transaction with invalid data ptr\n",
				proc->pid, thread->pid);
		return_error = BR_FAILED_REPLY;
		return_error_param = -EFAULT;
		return_error_line = __LINE__;
		goto err_copy_data_failed;
	}
	if (t->buffer->oneway_spam_suspect)
		tcomplete->type = BINDER_WORK_TRANSACTION_ONEWAY_SPAM_SUSPECT;
	else
		tcomplete->type = BINDER_WORK_TRANSACTION_COMPLETE;
	t->work.type = BINDER_WORK_TRANSACTION;

	if (reply) {
		binder_enqueue_thread_work(thread, tcomplete);
		binder_inner_proc_lock(target_proc);
		if (target_thread->is_dead) {
			return_error = BR_DEAD_REPLY;
			binder_inner_proc_unlock(target_proc);
			goto err_dead_proc_or_thread;
		}
		BUG_ON(t->buffer->async_transaction != 0);
		binder_pop_transaction_ilocked(target_thread, in_reply_to);
		binder_enqueue_thread_work_ilocked(target_thread, &t->work);
		target_proc->outstanding_txns++;
		binder_inner_proc_unlock(target_proc);
		if (in_reply_to->is_nested) {
			spin_lock(&thread->prio_lock);
			thread->prio_state = BINDER_PRIO_PENDING;
			thread->prio_next = in_reply_to->saved_priority;
			spin_unlock(&thread->prio_lock);
		}
		wake_up_interruptible_sync(&target_thread->wait);
		binder_restore_priority(thread, &in_reply_to->saved_priority);
		binder_free_transaction(in_reply_to);
#ifdef CONFIG_PERF_HUMANTASK
		if (thread->task && thread->task->inherit_task) {
			thread->task->inherit_task = 0;
			thread->task->human_task = 0;
		}
#endif
	} else if (!(t->flags & TF_ONE_WAY)) {
		BUG_ON(t->buffer->async_transaction != 0);
		binder_inner_proc_lock(proc);
		/*
		 * Defer the TRANSACTION_COMPLETE, so we don't return to
		 * userspace immediately; this allows the target process to
		 * immediately start processing this transaction, reducing
		 * latency. We will then return the TRANSACTION_COMPLETE when
		 * the target replies (or there is an error).
		 */
		binder_enqueue_deferred_thread_work_ilocked(thread, tcomplete);
		t->need_reply = 1;
		t->from_parent = thread->transaction_stack;
		thread->transaction_stack = t;
		binder_inner_proc_unlock(proc);
		return_error = binder_proc_transaction(t,
				target_proc, target_thread);
		if (return_error) {
			binder_inner_proc_lock(proc);
			binder_pop_transaction_ilocked(thread, t);
			binder_inner_proc_unlock(proc);
			goto err_dead_proc_or_thread;
		}
	} else {
		BUG_ON(target_node == NULL);
		BUG_ON(t->buffer->async_transaction != 1);
		binder_enqueue_thread_work(thread, tcomplete);
		return_error = binder_proc_transaction(t, target_proc, NULL);
		if (return_error)
			goto err_dead_proc_or_thread;
	}
	if (target_thread)
		binder_thread_dec_tmpref(target_thread);
	binder_proc_dec_tmpref(target_proc);
	if (target_node)
		binder_dec_node_tmpref(target_node);
#ifdef CONFIG_ANDROID_BINDER_LOGS
	/*
	 * write barrier to synchronize with initialization
	 * of log entry
	 */
	smp_wmb();
	WRITE_ONCE(e->debug_id_done, t_debug_id);
#endif
	return;

err_dead_proc_or_thread:
	return_error_line = __LINE__;
	binder_dequeue_work(proc, tcomplete);
err_translate_failed:
err_bad_object_type:
err_bad_offset:
err_bad_parent:
err_copy_data_failed:
	binder_free_txn_fixups(t);
	trace_binder_transaction_failed_buffer_release(t->buffer);
	binder_transaction_buffer_release(target_proc, NULL, t->buffer,
					  buffer_offset, true);
	if (target_node)
		binder_dec_node_tmpref(target_node);
	target_node = NULL;
	t->buffer->transaction = NULL;
	binder_alloc_free_buf(&target_proc->alloc, t->buffer);
err_binder_alloc_buf_failed:
err_bad_extra_size:
	if (secctx)
		security_release_secctx(secctx, secctx_sz);
err_get_secctx_failed:
	kfree(tcomplete);
	binder_stats_deleted(BINDER_STAT_TRANSACTION_COMPLETE);
err_alloc_tcomplete_failed:
	kfree(t);
	binder_stats_deleted(BINDER_STAT_TRANSACTION);
err_alloc_t_failed:
err_bad_todo_list:
err_bad_call_stack:
err_empty_call_stack:
err_dead_binder:
err_invalid_target_handle:
	if (target_thread)
		binder_thread_dec_tmpref(target_thread);
	if (target_proc)
		binder_proc_dec_tmpref(target_proc);
	if (target_node) {
		binder_dec_node(target_node, 1, 0);
		binder_dec_node_tmpref(target_node);
	}

	binder_debug(BINDER_DEBUG_FAILED_TRANSACTION,
		     "%d:%d transaction failed %d/%d, size %lld-%lld line %d\n",
		     proc->pid, thread->pid, return_error, return_error_param,
		     (u64)tr->data_size, (u64)tr->offsets_size,
		     return_error_line);

#ifdef CONFIG_ANDROID_BINDER_LOGS
	{
		struct binder_transaction_log_entry *fe;

		e->return_error = return_error;
		e->return_error_param = return_error_param;
		e->return_error_line = return_error_line;
		fe = binder_transaction_log_add(&binder_transaction_log_failed);
		*fe = *e;
		/*
		 * write barrier to synchronize with initialization
		 * of log entry
		 */
		smp_wmb();
		WRITE_ONCE(e->debug_id_done, t_debug_id);
		WRITE_ONCE(fe->debug_id_done, t_debug_id);
	}
#endif

	BUG_ON(thread->return_error.cmd != BR_OK);
	if (in_reply_to) {
		binder_restore_priority(thread, &in_reply_to->saved_priority);
		thread->return_error.cmd = BR_TRANSACTION_COMPLETE;
		binder_enqueue_thread_work(thread, &thread->return_error.work);
		binder_send_failed_reply(in_reply_to, return_error);
	} else {
		thread->return_error.cmd = return_error;
		binder_enqueue_thread_work(thread, &thread->return_error.work);
	}
}

/**
 * binder_free_buf() - free the specified buffer
 * @proc:	binder proc that owns buffer
 * @buffer:	buffer to be freed
 * @is_failure:	failed to send transaction
 *
 * If buffer for an async transaction, enqueue the next async
 * transaction from the node.
 *
 * Cleanup buffer and free it.
 */
static void
binder_free_buf(struct binder_proc *proc,
		struct binder_thread *thread,
		struct binder_buffer *buffer, bool is_failure)
{
	binder_inner_proc_lock(proc);
	if (buffer->transaction) {
		buffer->transaction->buffer = NULL;
		buffer->transaction = NULL;
	}
	binder_inner_proc_unlock(proc);
	if (buffer->async_transaction && buffer->target_node) {
		struct binder_node *buf_node;
		struct binder_work *w;

		buf_node = buffer->target_node;
		binder_node_inner_lock(buf_node);
		BUG_ON(!buf_node->has_async_transaction);
		BUG_ON(buf_node->proc != proc);
		w = binder_dequeue_work_head_ilocked(
				&buf_node->async_todo);
		if (!w) {
			buf_node->has_async_transaction = false;
		} else {
			binder_enqueue_work_ilocked(
					w, &proc->todo);
			binder_wakeup_proc_ilocked(proc);
		}
		binder_node_inner_unlock(buf_node);
	}
	trace_binder_transaction_buffer_release(buffer);
	binder_transaction_buffer_release(proc, thread, buffer, 0, is_failure);
	binder_alloc_free_buf(&proc->alloc, buffer);
}

static int binder_thread_write(struct binder_proc *proc,
			struct binder_thread *thread,
			binder_uintptr_t binder_buffer, size_t size,
			binder_size_t *consumed)
{
	uint32_t cmd;
	struct binder_context *context = proc->context;
	void __user *buffer = (void __user *)(uintptr_t)binder_buffer;
	void __user *ptr = buffer + *consumed;
	void __user *end = buffer + size;

	while (ptr < end && thread->return_error.cmd == BR_OK) {
		int ret;

		if (get_user(cmd, (uint32_t __user *)ptr))
			return -EFAULT;
		ptr += sizeof(uint32_t);
		trace_binder_command(cmd);
#ifdef CONFIG_ANDROID_BINDER_LOGS
		if (_IOC_NR(cmd) < ARRAY_SIZE(binder_stats.bc)) {
			atomic_inc(&binder_stats.bc[_IOC_NR(cmd)]);
			atomic_inc(&proc->stats.bc[_IOC_NR(cmd)]);
			atomic_inc(&thread->stats.bc[_IOC_NR(cmd)]);
		}
#endif
		switch (cmd) {
		case BC_INCREFS:
		case BC_ACQUIRE:
		case BC_RELEASE:
		case BC_DECREFS: {
			uint32_t target;
			const char *debug_string;
			bool strong = cmd == BC_ACQUIRE || cmd == BC_RELEASE;
			bool increment = cmd == BC_INCREFS || cmd == BC_ACQUIRE;
			struct binder_ref_data rdata;

			if (get_user(target, (uint32_t __user *)ptr))
				return -EFAULT;

			ptr += sizeof(uint32_t);
			ret = -1;
			if (increment && !target) {
				struct binder_node *ctx_mgr_node;
				mutex_lock(&context->context_mgr_node_lock);
				ctx_mgr_node = context->binder_context_mgr_node;
				if (ctx_mgr_node) {
					if (ctx_mgr_node->proc == proc) {
						binder_user_error("%d:%d context manager tried to acquire desc 0\n",
								  proc->pid, thread->pid);
						mutex_unlock(&context->context_mgr_node_lock);
						return -EINVAL;
					}
					ret = binder_inc_ref_for_node(
							proc, ctx_mgr_node,
							strong, NULL, &rdata);
				}
				mutex_unlock(&context->context_mgr_node_lock);
			}
			if (ret)
				ret = binder_update_ref_for_handle(
						proc, target, increment, strong,
						&rdata);
			if (!ret && rdata.desc != target) {
				binder_user_error("%d:%d tried to acquire reference to desc %d, got %d instead\n",
					proc->pid, thread->pid,
					target, rdata.desc);
			}
			switch (cmd) {
			case BC_INCREFS:
				debug_string = "IncRefs";
				break;
			case BC_ACQUIRE:
				debug_string = "Acquire";
				break;
			case BC_RELEASE:
				debug_string = "Release";
				break;
			case BC_DECREFS:
			default:
				debug_string = "DecRefs";
				break;
			}
			if (ret) {
				binder_user_error("%d:%d %s %d refcount change on invalid ref %d ret %d\n",
					proc->pid, thread->pid, debug_string,
					strong, target, ret);
				break;
			}
			binder_debug(BINDER_DEBUG_USER_REFS,
				     "%d:%d %s ref %d desc %d s %d w %d\n",
				     proc->pid, thread->pid, debug_string,
				     rdata.debug_id, rdata.desc, rdata.strong,
				     rdata.weak);
			break;
		}
		case BC_INCREFS_DONE:
		case BC_ACQUIRE_DONE: {
			binder_uintptr_t node_ptr;
			binder_uintptr_t cookie;
			struct binder_node *node;
			bool free_node;

			if (get_user(node_ptr, (binder_uintptr_t __user *)ptr))
				return -EFAULT;
			ptr += sizeof(binder_uintptr_t);
			if (get_user(cookie, (binder_uintptr_t __user *)ptr))
				return -EFAULT;
			ptr += sizeof(binder_uintptr_t);
			node = binder_get_node(proc, node_ptr);
			if (node == NULL) {
				binder_user_error("%d:%d %s u%016llx no match\n",
					proc->pid, thread->pid,
					cmd == BC_INCREFS_DONE ?
					"BC_INCREFS_DONE" :
					"BC_ACQUIRE_DONE",
					(u64)node_ptr);
				break;
			}
			if (cookie != node->cookie) {
				binder_user_error("%d:%d %s u%016llx node %d cookie mismatch %016llx != %016llx\n",
					proc->pid, thread->pid,
					cmd == BC_INCREFS_DONE ?
					"BC_INCREFS_DONE" : "BC_ACQUIRE_DONE",
					(u64)node_ptr, node->debug_id,
					(u64)cookie, (u64)node->cookie);
				binder_put_node(node);
				break;
			}
			binder_node_inner_lock(node);
			if (cmd == BC_ACQUIRE_DONE) {
				if (node->pending_strong_ref == 0) {
					binder_user_error("%d:%d BC_ACQUIRE_DONE node %d has no pending acquire request\n",
						proc->pid, thread->pid,
						node->debug_id);
					binder_node_inner_unlock(node);
					binder_put_node(node);
					break;
				}
				node->pending_strong_ref = 0;
			} else {
				if (node->pending_weak_ref == 0) {
					binder_user_error("%d:%d BC_INCREFS_DONE node %d has no pending increfs request\n",
						proc->pid, thread->pid,
						node->debug_id);
					binder_node_inner_unlock(node);
					binder_put_node(node);
					break;
				}
				node->pending_weak_ref = 0;
			}
			free_node = binder_dec_node_nilocked(node,
					cmd == BC_ACQUIRE_DONE, 0);
			WARN_ON(free_node);
			binder_debug(BINDER_DEBUG_USER_REFS,
				     "%d:%d %s node %d ls %d lw %d tr %d\n",
				     proc->pid, thread->pid,
				     cmd == BC_INCREFS_DONE ? "BC_INCREFS_DONE" : "BC_ACQUIRE_DONE",
				     node->debug_id, node->local_strong_refs,
				     node->local_weak_refs, node->tmp_refs);
			binder_node_inner_unlock(node);
			binder_put_node(node);
			break;
		}
		case BC_ATTEMPT_ACQUIRE:
			pr_err("BC_ATTEMPT_ACQUIRE not supported\n");
			return -EINVAL;
		case BC_ACQUIRE_RESULT:
			pr_err("BC_ACQUIRE_RESULT not supported\n");
			return -EINVAL;

		case BC_FREE_BUFFER: {
			binder_uintptr_t data_ptr;
			struct binder_buffer *buffer;

			if (get_user(data_ptr, (binder_uintptr_t __user *)ptr))
				return -EFAULT;
			ptr += sizeof(binder_uintptr_t);

			buffer = binder_alloc_prepare_to_free(&proc->alloc,
							      data_ptr);
			if (IS_ERR_OR_NULL(buffer)) {
				if (PTR_ERR(buffer) == -EPERM) {
					binder_user_error(
						"%d:%d BC_FREE_BUFFER u%016llx matched unreturned or currently freeing buffer\n",
						proc->pid, thread->pid,
						(u64)data_ptr);
				} else {
					binder_user_error(
						"%d:%d BC_FREE_BUFFER u%016llx no match\n",
						proc->pid, thread->pid,
						(u64)data_ptr);
				}
				break;
			}
			binder_debug(BINDER_DEBUG_FREE_BUFFER,
				     "%d:%d BC_FREE_BUFFER u%016llx found buffer %d for %s transaction\n",
				     proc->pid, thread->pid, (u64)data_ptr,
				     buffer->debug_id,
				     buffer->transaction ? "active" : "finished");
			binder_free_buf(proc, thread, buffer, false);
			break;
		}

		case BC_TRANSACTION_SG:
		case BC_REPLY_SG: {
			struct binder_transaction_data_sg tr;

			if (copy_from_user(&tr, ptr, sizeof(tr)))
				return -EFAULT;
			ptr += sizeof(tr);
			binder_transaction(proc, thread, &tr.transaction_data,
					   cmd == BC_REPLY_SG, tr.buffers_size);
			break;
		}
		case BC_TRANSACTION:
		case BC_REPLY: {
			struct binder_transaction_data tr;

			if (copy_from_user(&tr, ptr, sizeof(tr)))
				return -EFAULT;
			ptr += sizeof(tr);
			binder_transaction(proc, thread, &tr,
					   cmd == BC_REPLY, 0);
			break;
		}

		case BC_REGISTER_LOOPER:
			binder_debug(BINDER_DEBUG_THREADS,
				     "%d:%d BC_REGISTER_LOOPER\n",
				     proc->pid, thread->pid);
			binder_inner_proc_lock(proc);
			if (thread->looper & BINDER_LOOPER_STATE_ENTERED) {
				thread->looper |= BINDER_LOOPER_STATE_INVALID;
				binder_user_error("%d:%d ERROR: BC_REGISTER_LOOPER called after BC_ENTER_LOOPER\n",
					proc->pid, thread->pid);
			} else if (proc->requested_threads == 0) {
				thread->looper |= BINDER_LOOPER_STATE_INVALID;
				binder_user_error("%d:%d ERROR: BC_REGISTER_LOOPER called without request\n",
					proc->pid, thread->pid);
			} else {
				proc->requested_threads--;
				proc->requested_threads_started++;
			}
			thread->looper |= BINDER_LOOPER_STATE_REGISTERED;
			binder_inner_proc_unlock(proc);
			break;
		case BC_ENTER_LOOPER:
			binder_debug(BINDER_DEBUG_THREADS,
				     "%d:%d BC_ENTER_LOOPER\n",
				     proc->pid, thread->pid);
			if (thread->looper & BINDER_LOOPER_STATE_REGISTERED) {
				thread->looper |= BINDER_LOOPER_STATE_INVALID;
				binder_user_error("%d:%d ERROR: BC_ENTER_LOOPER called after BC_REGISTER_LOOPER\n",
					proc->pid, thread->pid);
			}
			thread->looper |= BINDER_LOOPER_STATE_ENTERED;
			break;
		case BC_EXIT_LOOPER:
			binder_debug(BINDER_DEBUG_THREADS,
				     "%d:%d BC_EXIT_LOOPER\n",
				     proc->pid, thread->pid);
			thread->looper |= BINDER_LOOPER_STATE_EXITED;
			break;

		case BC_REQUEST_DEATH_NOTIFICATION:
		case BC_CLEAR_DEATH_NOTIFICATION: {
			uint32_t target;
			binder_uintptr_t cookie;
			struct binder_ref *ref;
			struct binder_ref_death *death = NULL;

			if (get_user(target, (uint32_t __user *)ptr))
				return -EFAULT;
			ptr += sizeof(uint32_t);
			if (get_user(cookie, (binder_uintptr_t __user *)ptr))
				return -EFAULT;
			ptr += sizeof(binder_uintptr_t);
			if (cmd == BC_REQUEST_DEATH_NOTIFICATION) {
				/*
				 * Allocate memory for death notification
				 * before taking lock
				 */
				death = kmalloc(sizeof(*death), GFP_KERNEL);
				if (death == NULL) {
					WARN_ON(thread->return_error.cmd !=
						BR_OK);
					thread->return_error.cmd = BR_ERROR;
					binder_enqueue_thread_work(
						thread,
						&thread->return_error.work);
					binder_debug(
						BINDER_DEBUG_FAILED_TRANSACTION,
						"%d:%d BC_REQUEST_DEATH_NOTIFICATION failed\n",
						proc->pid, thread->pid);
					break;
				}
			}
			binder_proc_lock(proc);
			ref = binder_get_ref_olocked(proc, target, false);
			if (ref == NULL) {
				binder_user_error("%d:%d %s invalid ref %d\n",
					proc->pid, thread->pid,
					cmd == BC_REQUEST_DEATH_NOTIFICATION ?
					"BC_REQUEST_DEATH_NOTIFICATION" :
					"BC_CLEAR_DEATH_NOTIFICATION",
					target);
				binder_proc_unlock(proc);
				kfree(death);
				break;
			}

			binder_debug(BINDER_DEBUG_DEATH_NOTIFICATION,
				     "%d:%d %s %016llx ref %d desc %d s %d w %d for node %d\n",
				     proc->pid, thread->pid,
				     cmd == BC_REQUEST_DEATH_NOTIFICATION ?
				     "BC_REQUEST_DEATH_NOTIFICATION" :
				     "BC_CLEAR_DEATH_NOTIFICATION",
				     (u64)cookie, ref->data.debug_id,
				     ref->data.desc, ref->data.strong,
				     ref->data.weak, ref->node->debug_id);

			binder_node_lock(ref->node);
			if (cmd == BC_REQUEST_DEATH_NOTIFICATION) {
				if (ref->death) {
					binder_user_error("%d:%d BC_REQUEST_DEATH_NOTIFICATION death notification already set\n",
						proc->pid, thread->pid);
					binder_node_unlock(ref->node);
					binder_proc_unlock(proc);
					kfree(death);
					break;
				}
				binder_stats_created(BINDER_STAT_DEATH);
				INIT_LIST_HEAD(&death->work.entry);
				death->cookie = cookie;
				ref->death = death;
				if (ref->node->proc == NULL) {
					ref->death->work.type = BINDER_WORK_DEAD_BINDER;

					binder_inner_proc_lock(proc);
					binder_enqueue_work_ilocked(
						&ref->death->work, &proc->todo);
					binder_wakeup_proc_ilocked(proc);
					binder_inner_proc_unlock(proc);
				}
			} else {
				if (ref->death == NULL) {
					binder_user_error("%d:%d BC_CLEAR_DEATH_NOTIFICATION death notification not active\n",
						proc->pid, thread->pid);
					binder_node_unlock(ref->node);
					binder_proc_unlock(proc);
					break;
				}
				death = ref->death;
				if (death->cookie != cookie) {
					binder_user_error("%d:%d BC_CLEAR_DEATH_NOTIFICATION death notification cookie mismatch %016llx != %016llx\n",
						proc->pid, thread->pid,
						(u64)death->cookie,
						(u64)cookie);
					binder_node_unlock(ref->node);
					binder_proc_unlock(proc);
					break;
				}
				ref->death = NULL;
				binder_inner_proc_lock(proc);
				if (list_empty(&death->work.entry)) {
					death->work.type = BINDER_WORK_CLEAR_DEATH_NOTIFICATION;
					if (thread->looper &
					    (BINDER_LOOPER_STATE_REGISTERED |
					     BINDER_LOOPER_STATE_ENTERED))
						binder_enqueue_thread_work_ilocked(
								thread,
								&death->work);
					else {
						binder_enqueue_work_ilocked(
								&death->work,
								&proc->todo);
						binder_wakeup_proc_ilocked(
								proc);
					}
				} else {
					BUG_ON(death->work.type != BINDER_WORK_DEAD_BINDER);
					death->work.type = BINDER_WORK_DEAD_BINDER_AND_CLEAR;
				}
				binder_inner_proc_unlock(proc);
			}
			binder_node_unlock(ref->node);
			binder_proc_unlock(proc);
		} break;
		case BC_DEAD_BINDER_DONE: {
			struct binder_work *w;
			binder_uintptr_t cookie;
			struct binder_ref_death *death = NULL;

			if (get_user(cookie, (binder_uintptr_t __user *)ptr))
				return -EFAULT;

			ptr += sizeof(cookie);
			binder_inner_proc_lock(proc);
			list_for_each_entry(w, &proc->delivered_death,
					    entry) {
				struct binder_ref_death *tmp_death =
					container_of(w,
						     struct binder_ref_death,
						     work);

				if (tmp_death->cookie == cookie) {
					death = tmp_death;
					break;
				}
			}
			binder_debug(BINDER_DEBUG_DEAD_BINDER,
				     "%d:%d BC_DEAD_BINDER_DONE %016llx found %pK\n",
				     proc->pid, thread->pid, (u64)cookie,
				     death);
			if (death == NULL) {
				binder_user_error("%d:%d BC_DEAD_BINDER_DONE %016llx not found\n",
					proc->pid, thread->pid, (u64)cookie);
				binder_inner_proc_unlock(proc);
				break;
			}
			binder_dequeue_work_ilocked(&death->work);
			if (death->work.type == BINDER_WORK_DEAD_BINDER_AND_CLEAR) {
				death->work.type = BINDER_WORK_CLEAR_DEATH_NOTIFICATION;
				if (thread->looper &
					(BINDER_LOOPER_STATE_REGISTERED |
					 BINDER_LOOPER_STATE_ENTERED))
					binder_enqueue_thread_work_ilocked(
						thread, &death->work);
				else {
					binder_enqueue_work_ilocked(
							&death->work,
							&proc->todo);
					binder_wakeup_proc_ilocked(proc);
				}
			}
			binder_inner_proc_unlock(proc);
		} break;

		default:
			pr_err("%d:%d unknown command %d\n",
			       proc->pid, thread->pid, cmd);
			return -EINVAL;
		}
		*consumed = ptr - buffer;
	}
	return 0;
}

static void binder_stat_br(struct binder_proc *proc,
			   struct binder_thread *thread, uint32_t cmd)
{
	trace_binder_return(cmd);
#ifdef CONFIG_ANDROID_BINDER_LOGS
	if (_IOC_NR(cmd) < ARRAY_SIZE(binder_stats.br)) {
		atomic_inc(&binder_stats.br[_IOC_NR(cmd)]);
		atomic_inc(&proc->stats.br[_IOC_NR(cmd)]);
		atomic_inc(&thread->stats.br[_IOC_NR(cmd)]);
	}
#endif
}

static int binder_put_node_cmd(struct binder_proc *proc,
			       struct binder_thread *thread,
			       void __user **ptrp,
			       binder_uintptr_t node_ptr,
			       binder_uintptr_t node_cookie,
			       int node_debug_id,
			       uint32_t cmd, const char *cmd_name)
{
	void __user *ptr = *ptrp;

	if (put_user(cmd, (uint32_t __user *)ptr))
		return -EFAULT;
	ptr += sizeof(uint32_t);

	if (put_user(node_ptr, (binder_uintptr_t __user *)ptr))
		return -EFAULT;
	ptr += sizeof(binder_uintptr_t);

	if (put_user(node_cookie, (binder_uintptr_t __user *)ptr))
		return -EFAULT;
	ptr += sizeof(binder_uintptr_t);

	binder_stat_br(proc, thread, cmd);
	binder_debug(BINDER_DEBUG_USER_REFS, "%d:%d %s %d u%016llx c%016llx\n",
		     proc->pid, thread->pid, cmd_name, node_debug_id,
		     (u64)node_ptr, (u64)node_cookie);

	*ptrp = ptr;
	return 0;
}

static int binder_wait_for_work(struct binder_thread *thread,
				bool do_proc_work)
{
	DEFINE_WAIT(wait);
	struct binder_proc *proc = thread->proc;
	int ret = 0;

	freezer_do_not_count();
	binder_inner_proc_lock(proc);
	for (;;) {
		prepare_to_wait(&thread->wait, &wait, TASK_INTERRUPTIBLE);
		if (binder_has_work_ilocked(thread, do_proc_work))
			break;
		if (do_proc_work)
			list_add(&thread->waiting_thread_node,
				 &proc->waiting_threads);
		binder_inner_proc_unlock(proc);
		schedule();
		binder_inner_proc_lock(proc);
		list_del_init(&thread->waiting_thread_node);
		if (signal_pending(current)) {
			ret = -EINTR;
			break;
		}
	}
	finish_wait(&thread->wait, &wait);
	binder_inner_proc_unlock(proc);
	freezer_count();

	return ret;
}

/**
 * binder_apply_fd_fixups() - finish fd translation
 * @proc:         binder_proc associated @t->buffer
 * @t:	binder transaction with list of fd fixups
 *
 * Now that we are in the context of the transaction target
 * process, we can allocate and install fds. Process the
 * list of fds to translate and fixup the buffer with the
 * new fds.
 *
 * If we fail to allocate an fd, then free the resources by
 * fput'ing files that have not been processed and ksys_close'ing
 * any fds that have already been allocated.
 */
static int binder_apply_fd_fixups(struct binder_proc *proc,
				  struct binder_transaction *t)
{
	struct binder_txn_fd_fixup *fixup, *tmp;
	int ret = 0;

	list_for_each_entry(fixup, &t->fd_fixups, fixup_entry) {
		int fd = get_unused_fd_flags(O_CLOEXEC);

		if (fd < 0) {
			binder_debug(BINDER_DEBUG_TRANSACTION,
				     "failed fd fixup txn %d fd %d\n",
				     t->debug_id, fd);
			ret = -ENOMEM;
			break;
		}
		binder_debug(BINDER_DEBUG_TRANSACTION,
			     "fd fixup txn %d fd %d\n",
			     t->debug_id, fd);
		trace_binder_transaction_fd_recv(t, fd, fixup->offset);
		fd_install(fd, fixup->file);
		fixup->file = NULL;
		if (binder_alloc_copy_to_buffer(&proc->alloc, t->buffer,
						fixup->offset, &fd,
						sizeof(u32))) {
			ret = -EINVAL;
			break;
		}
	}
	list_for_each_entry_safe(fixup, tmp, &t->fd_fixups, fixup_entry) {
		if (fixup->file) {
			fput(fixup->file);
		} else if (ret) {
			u32 fd;
			int err;

			err = binder_alloc_copy_from_buffer(&proc->alloc, &fd,
							    t->buffer,
							    fixup->offset,
							    sizeof(fd));
			WARN_ON(err);
			if (!err)
				binder_deferred_fd_close(fd);
		}
		list_del(&fixup->fixup_entry);
		kfree(fixup);
	}

	return ret;
}

static int binder_thread_read(struct binder_proc *proc,
			      struct binder_thread *thread,
			      binder_uintptr_t binder_buffer, size_t size,
			      binder_size_t *consumed, int non_block)
{
	void __user *buffer = (void __user *)(uintptr_t)binder_buffer;
	void __user *ptr = buffer + *consumed;
	void __user *end = buffer + size;

	int ret = 0;
	int wait_for_proc_work;

	if (*consumed == 0) {
		if (put_user(BR_NOOP, (uint32_t __user *)ptr))
			return -EFAULT;
		ptr += sizeof(uint32_t);
	}

retry:
	binder_inner_proc_lock(proc);
	wait_for_proc_work = binder_available_for_proc_work_ilocked(thread);
	binder_inner_proc_unlock(proc);

	thread->looper |= BINDER_LOOPER_STATE_WAITING;

	trace_binder_wait_for_work(wait_for_proc_work,
				   !!thread->transaction_stack,
				   !binder_worklist_empty(proc, &thread->todo));
	if (wait_for_proc_work) {
		if (!(thread->looper & (BINDER_LOOPER_STATE_REGISTERED |
					BINDER_LOOPER_STATE_ENTERED))) {
			binder_user_error("%d:%d ERROR: Thread waiting for process work before calling BC_REGISTER_LOOPER or BC_ENTER_LOOPER (state %x)\n",
				proc->pid, thread->pid, thread->looper);
			wait_event_interruptible(binder_user_error_wait,
						 binder_stop_on_user_error < 2);
		}
		binder_restore_priority(thread, &proc->default_priority);
	}

	if (non_block) {
		if (!binder_has_work(thread, wait_for_proc_work))
			ret = -EAGAIN;
	} else {
		ret = binder_wait_for_work(thread, wait_for_proc_work);
	}

	thread->looper &= ~BINDER_LOOPER_STATE_WAITING;

	if (ret)
		return ret;

	while (1) {
		uint32_t cmd;
		struct binder_transaction_data_secctx tr;
		struct binder_transaction_data *trd = &tr.transaction_data;
		struct binder_work *w = NULL;
		struct list_head *list = NULL;
		struct binder_transaction *t = NULL;
		struct binder_thread *t_from;
		size_t trsize = sizeof(*trd);

		binder_inner_proc_lock(proc);
		if (!binder_worklist_empty_ilocked(&thread->todo))
			list = &thread->todo;
		else if (!binder_worklist_empty_ilocked(&proc->todo) &&
			   wait_for_proc_work)
			list = &proc->todo;
		else {
			binder_inner_proc_unlock(proc);

			/* no data added */
			if (ptr - buffer == 4 && !thread->looper_need_return)
				goto retry;
			break;
		}

		if (end - ptr < sizeof(tr) + 4) {
			binder_inner_proc_unlock(proc);
			break;
		}
		w = binder_dequeue_work_head_ilocked(list);
		if (binder_worklist_empty_ilocked(&thread->todo))
			thread->process_todo = false;

		switch (w->type) {
		case BINDER_WORK_TRANSACTION: {
			binder_inner_proc_unlock(proc);
			t = container_of(w, struct binder_transaction, work);
		} break;
		case BINDER_WORK_RETURN_ERROR: {
			struct binder_error *e = container_of(
					w, struct binder_error, work);

			WARN_ON(e->cmd == BR_OK);
			binder_inner_proc_unlock(proc);
			if (put_user(e->cmd, (uint32_t __user *)ptr))
				return -EFAULT;
			cmd = e->cmd;
			e->cmd = BR_OK;
			ptr += sizeof(uint32_t);

			binder_stat_br(proc, thread, cmd);
		} break;
		case BINDER_WORK_TRANSACTION_COMPLETE:
		case BINDER_WORK_TRANSACTION_ONEWAY_SPAM_SUSPECT: {
			if (proc->oneway_spam_detection_enabled &&
				   w->type == BINDER_WORK_TRANSACTION_ONEWAY_SPAM_SUSPECT)
				cmd = BR_ONEWAY_SPAM_SUSPECT;
			else
				cmd = BR_TRANSACTION_COMPLETE;
			binder_inner_proc_unlock(proc);
			kfree(w);
			binder_stats_deleted(BINDER_STAT_TRANSACTION_COMPLETE);
			if (put_user(cmd, (uint32_t __user *)ptr))
				return -EFAULT;
			ptr += sizeof(uint32_t);

			binder_stat_br(proc, thread, cmd);
			binder_debug(BINDER_DEBUG_TRANSACTION_COMPLETE,
				     "%d:%d BR_TRANSACTION_COMPLETE\n",
				     proc->pid, thread->pid);
		} break;
		case BINDER_WORK_NODE: {
			struct binder_node *node = container_of(w, struct binder_node, work);
			int strong, weak;
			binder_uintptr_t node_ptr = node->ptr;
			binder_uintptr_t node_cookie = node->cookie;
			int node_debug_id = node->debug_id;
			int has_weak_ref;
			int has_strong_ref;
			void __user *orig_ptr = ptr;

			BUG_ON(proc != node->proc);
			strong = node->internal_strong_refs ||
					node->local_strong_refs;
			weak = !hlist_empty(&node->refs) ||
					node->local_weak_refs ||
					node->tmp_refs || strong;
			has_strong_ref = node->has_strong_ref;
			has_weak_ref = node->has_weak_ref;

			if (weak && !has_weak_ref) {
				node->has_weak_ref = 1;
				node->pending_weak_ref = 1;
				node->local_weak_refs++;
			}
			if (strong && !has_strong_ref) {
				node->has_strong_ref = 1;
				node->pending_strong_ref = 1;
				node->local_strong_refs++;
			}
			if (!strong && has_strong_ref)
				node->has_strong_ref = 0;
			if (!weak && has_weak_ref)
				node->has_weak_ref = 0;
			if (!weak && !strong) {
				binder_debug(BINDER_DEBUG_INTERNAL_REFS,
					     "%d:%d node %d u%016llx c%016llx deleted\n",
					     proc->pid, thread->pid,
					     node_debug_id,
					     (u64)node_ptr,
					     (u64)node_cookie);
				rb_erase(&node->rb_node, &proc->nodes);
				binder_inner_proc_unlock(proc);
				binder_node_lock(node);
				/*
				 * Acquire the node lock before freeing the
				 * node to serialize with other threads that
				 * may have been holding the node lock while
				 * decrementing this node (avoids race where
				 * this thread frees while the other thread
				 * is unlocking the node after the final
				 * decrement)
				 */
				binder_node_unlock(node);
				binder_free_node(node);
			} else
				binder_inner_proc_unlock(proc);

			if (weak && !has_weak_ref)
				ret = binder_put_node_cmd(
						proc, thread, &ptr, node_ptr,
						node_cookie, node_debug_id,
						BR_INCREFS, "BR_INCREFS");
			if (!ret && strong && !has_strong_ref)
				ret = binder_put_node_cmd(
						proc, thread, &ptr, node_ptr,
						node_cookie, node_debug_id,
						BR_ACQUIRE, "BR_ACQUIRE");
			if (!ret && !strong && has_strong_ref)
				ret = binder_put_node_cmd(
						proc, thread, &ptr, node_ptr,
						node_cookie, node_debug_id,
						BR_RELEASE, "BR_RELEASE");
			if (!ret && !weak && has_weak_ref)
				ret = binder_put_node_cmd(
						proc, thread, &ptr, node_ptr,
						node_cookie, node_debug_id,
						BR_DECREFS, "BR_DECREFS");
			if (orig_ptr == ptr)
				binder_debug(BINDER_DEBUG_INTERNAL_REFS,
					     "%d:%d node %d u%016llx c%016llx state unchanged\n",
					     proc->pid, thread->pid,
					     node_debug_id,
					     (u64)node_ptr,
					     (u64)node_cookie);
			if (ret)
				return ret;
		} break;
		case BINDER_WORK_DEAD_BINDER:
		case BINDER_WORK_DEAD_BINDER_AND_CLEAR:
		case BINDER_WORK_CLEAR_DEATH_NOTIFICATION: {
			struct binder_ref_death *death;
			uint32_t cmd;
			binder_uintptr_t cookie;

			death = container_of(w, struct binder_ref_death, work);
			if (w->type == BINDER_WORK_CLEAR_DEATH_NOTIFICATION)
				cmd = BR_CLEAR_DEATH_NOTIFICATION_DONE;
			else
				cmd = BR_DEAD_BINDER;
			cookie = death->cookie;

			binder_debug(BINDER_DEBUG_DEATH_NOTIFICATION,
				     "%d:%d %s %016llx\n",
				      proc->pid, thread->pid,
				      cmd == BR_DEAD_BINDER ?
				      "BR_DEAD_BINDER" :
				      "BR_CLEAR_DEATH_NOTIFICATION_DONE",
				      (u64)cookie);
			if (w->type == BINDER_WORK_CLEAR_DEATH_NOTIFICATION) {
				binder_inner_proc_unlock(proc);
				kfree(death);
				binder_stats_deleted(BINDER_STAT_DEATH);
			} else {
				binder_enqueue_work_ilocked(
						w, &proc->delivered_death);
				binder_inner_proc_unlock(proc);
			}
			if (put_user(cmd, (uint32_t __user *)ptr))
				return -EFAULT;
			ptr += sizeof(uint32_t);
			if (put_user(cookie,
				     (binder_uintptr_t __user *)ptr))
				return -EFAULT;
			ptr += sizeof(binder_uintptr_t);
			binder_stat_br(proc, thread, cmd);
			if (cmd == BR_DEAD_BINDER)
				goto done; /* DEAD_BINDER notifications can cause transactions */
		} break;
		default:
			binder_inner_proc_unlock(proc);
			pr_err("%d:%d: bad work type %d\n",
			       proc->pid, thread->pid, w->type);
			break;
		}

		if (!t)
			continue;

		BUG_ON(t->buffer == NULL);
		if (t->buffer->target_node) {
			struct binder_node *target_node = t->buffer->target_node;

			trd->target.ptr = target_node->ptr;
			trd->cookie =  target_node->cookie;
			binder_transaction_priority(thread, t, target_node);
			cmd = BR_TRANSACTION;
		} else {
			trd->target.ptr = 0;
			trd->cookie = 0;
			cmd = BR_REPLY;
		}
		trd->code = t->code;
		trd->flags = t->flags;
		trd->sender_euid = from_kuid(current_user_ns(), t->sender_euid);

		t_from = binder_get_txn_from(t);
		if (t_from) {
			struct task_struct *sender = t_from->proc->tsk;

			trd->sender_pid =
				task_tgid_nr_ns(sender,
						task_active_pid_ns(current));
		} else {
			trd->sender_pid = 0;
		}

		ret = binder_apply_fd_fixups(proc, t);
		if (ret) {
			struct binder_buffer *buffer = t->buffer;
			bool oneway = !!(t->flags & TF_ONE_WAY);
			int tid = t->debug_id;

			if (t_from)
				binder_thread_dec_tmpref(t_from);
			buffer->transaction = NULL;
			binder_cleanup_transaction(t, "fd fixups failed",
						   BR_FAILED_REPLY);
			binder_free_buf(proc, thread, buffer, true);
			binder_debug(BINDER_DEBUG_FAILED_TRANSACTION,
				     "%d:%d %stransaction %d fd fixups failed %d/%d, line %d\n",
				     proc->pid, thread->pid,
				     oneway ? "async " :
					(cmd == BR_REPLY ? "reply " : ""),
				     tid, BR_FAILED_REPLY, ret, __LINE__);
			if (cmd == BR_REPLY) {
				cmd = BR_FAILED_REPLY;
				if (put_user(cmd, (uint32_t __user *)ptr))
					return -EFAULT;
				ptr += sizeof(uint32_t);
				binder_stat_br(proc, thread, cmd);
				break;
			}
			continue;
		}
		trd->data_size = t->buffer->data_size;
		trd->offsets_size = t->buffer->offsets_size;
		trd->data.ptr.buffer = (uintptr_t)t->buffer->user_data;
		trd->data.ptr.offsets = trd->data.ptr.buffer +
					ALIGN(t->buffer->data_size,
					    sizeof(void *));

		tr.secctx = t->security_ctx;
		if (t->security_ctx) {
			cmd = BR_TRANSACTION_SEC_CTX;
			trsize = sizeof(tr);
		}
		if (put_user(cmd, (uint32_t __user *)ptr)) {
			if (t_from)
				binder_thread_dec_tmpref(t_from);

			binder_cleanup_transaction(t, "put_user failed",
						   BR_FAILED_REPLY);

			return -EFAULT;
		}
		ptr += sizeof(uint32_t);
		if (copy_to_user(ptr, &tr, trsize)) {
			if (t_from)
				binder_thread_dec_tmpref(t_from);

			binder_cleanup_transaction(t, "copy_to_user failed",
						   BR_FAILED_REPLY);

			return -EFAULT;
		}
		ptr += trsize;

		trace_binder_transaction_received(t);
#ifdef CONFIG_SCHED_WALT
		if (current->low_latency)
			current->low_latency = false;
#endif
		binder_stat_br(proc, thread, cmd);
		binder_debug(BINDER_DEBUG_TRANSACTION,
			     "%d:%d %s %d %d:%d, cmd %d size %zd-%zd ptr %016llx-%016llx\n",
			     proc->pid, thread->pid,
			     (cmd == BR_TRANSACTION) ? "BR_TRANSACTION" :
				(cmd == BR_TRANSACTION_SEC_CTX) ?
				     "BR_TRANSACTION_SEC_CTX" : "BR_REPLY",
			     t->debug_id, t_from ? t_from->proc->pid : 0,
			     t_from ? t_from->pid : 0, cmd,
			     t->buffer->data_size, t->buffer->offsets_size,
			     (u64)trd->data.ptr.buffer,
			     (u64)trd->data.ptr.offsets);

		if (t_from)
			binder_thread_dec_tmpref(t_from);
		t->buffer->allow_user_free = 1;
		if (cmd != BR_REPLY && !(t->flags & TF_ONE_WAY)) {
			binder_inner_proc_lock(thread->proc);
			t->to_parent = thread->transaction_stack;
			t->to_thread = thread;
			thread->transaction_stack = t;
			binder_inner_proc_unlock(thread->proc);
		} else {
			binder_free_transaction(t);
		}
		break;
	}

done:

	*consumed = ptr - buffer;
	binder_inner_proc_lock(proc);
	if (proc->requested_threads == 0 &&
	    list_empty(&thread->proc->waiting_threads) &&
	    proc->requested_threads_started < proc->max_threads &&
	    (thread->looper & (BINDER_LOOPER_STATE_REGISTERED |
	     BINDER_LOOPER_STATE_ENTERED)) /* the user-space code fails to */
	     /*spawn a new thread if we leave this out */) {
		proc->requested_threads++;
		binder_inner_proc_unlock(proc);
		binder_debug(BINDER_DEBUG_THREADS,
			     "%d:%d BR_SPAWN_LOOPER\n",
			     proc->pid, thread->pid);
		if (put_user(BR_SPAWN_LOOPER, (uint32_t __user *)buffer))
			return -EFAULT;
		binder_stat_br(proc, thread, BR_SPAWN_LOOPER);
	} else
		binder_inner_proc_unlock(proc);
	return 0;
}

static void binder_release_work(struct binder_proc *proc,
				struct list_head *list)
{
	struct binder_work *w;
	enum binder_work_type wtype;

	while (1) {
		binder_inner_proc_lock(proc);
		w = binder_dequeue_work_head_ilocked(list);
		wtype = w ? w->type : 0;
		binder_inner_proc_unlock(proc);
		if (!w)
			return;

		switch (wtype) {
		case BINDER_WORK_TRANSACTION: {
			struct binder_transaction *t;

			t = container_of(w, struct binder_transaction, work);

			binder_cleanup_transaction(t, "process died.",
						   BR_DEAD_REPLY);
		} break;
		case BINDER_WORK_RETURN_ERROR: {
			struct binder_error *e = container_of(
					w, struct binder_error, work);

			binder_debug(BINDER_DEBUG_DEAD_TRANSACTION,
				"undelivered TRANSACTION_ERROR: %u\n",
				e->cmd);
		} break;
		case BINDER_WORK_TRANSACTION_COMPLETE: {
			binder_debug(BINDER_DEBUG_DEAD_TRANSACTION,
				"undelivered TRANSACTION_COMPLETE\n");
			kfree(w);
			binder_stats_deleted(BINDER_STAT_TRANSACTION_COMPLETE);
		} break;
		case BINDER_WORK_DEAD_BINDER_AND_CLEAR:
		case BINDER_WORK_CLEAR_DEATH_NOTIFICATION: {
			struct binder_ref_death *death;

			death = container_of(w, struct binder_ref_death, work);
			binder_debug(BINDER_DEBUG_DEAD_TRANSACTION,
				"undelivered death notification, %016llx\n",
				(u64)death->cookie);
			kfree(death);
			binder_stats_deleted(BINDER_STAT_DEATH);
		} break;
		case BINDER_WORK_NODE:
			break;
		default:
			pr_err("unexpected work type, %d, not freed\n",
			       wtype);
			break;
		}
	}

}

static struct binder_thread *binder_get_thread_ilocked(
		struct binder_proc *proc, struct binder_thread *new_thread)
{
	struct binder_thread *thread = NULL;
	struct rb_node *parent = NULL;
	struct rb_node **p = &proc->threads.rb_node;

	while (*p) {
		parent = *p;
		thread = rb_entry(parent, struct binder_thread, rb_node);

		if (current->pid < thread->pid)
			p = &(*p)->rb_left;
		else if (current->pid > thread->pid)
			p = &(*p)->rb_right;
		else
			return thread;
	}
	if (!new_thread)
		return NULL;
	thread = new_thread;
	binder_stats_created(BINDER_STAT_THREAD);
	thread->proc = proc;
	thread->pid = current->pid;
	get_task_struct(current);
	thread->task = current;
	atomic_set(&thread->tmp_ref, 0);
	init_waitqueue_head(&thread->wait);
	INIT_LIST_HEAD(&thread->todo);
	rb_link_node(&thread->rb_node, parent, p);
	rb_insert_color(&thread->rb_node, &proc->threads);
	thread->looper_need_return = true;
	thread->return_error.work.type = BINDER_WORK_RETURN_ERROR;
	thread->return_error.cmd = BR_OK;
	thread->reply_error.work.type = BINDER_WORK_RETURN_ERROR;
	thread->reply_error.cmd = BR_OK;
	spin_lock_init(&thread->prio_lock);
	thread->prio_state = BINDER_PRIO_SET;
	INIT_LIST_HEAD(&new_thread->waiting_thread_node);
	return thread;
}

static struct binder_thread *binder_get_thread(struct binder_proc *proc)
{
	struct binder_thread *thread;
	struct binder_thread *new_thread;

	binder_inner_proc_lock(proc);
	thread = binder_get_thread_ilocked(proc, NULL);
	binder_inner_proc_unlock(proc);
	if (!thread) {
		new_thread = kzalloc(sizeof(*thread), GFP_KERNEL);
		if (new_thread == NULL)
			return NULL;
		binder_inner_proc_lock(proc);
		thread = binder_get_thread_ilocked(proc, new_thread);
		binder_inner_proc_unlock(proc);
		if (thread != new_thread)
			kfree(new_thread);
	}
	return thread;
}

static void binder_free_proc(struct binder_proc *proc)
{
	struct binder_device *device;
	struct binder_proc_ext *eproc =
		container_of(proc, struct binder_proc_ext, proc);

	BUG_ON(!list_empty(&proc->todo));
	BUG_ON(!list_empty(&proc->delivered_death));
	if (proc->outstanding_txns)
		pr_warn("%s: Unexpected outstanding_txns %d\n",
			__func__, proc->outstanding_txns);
	device = container_of(proc->context, struct binder_device, context);
	if (refcount_dec_and_test(&device->ref)) {
		kfree(proc->context->name);
		kfree(device);
	}
	binder_alloc_deferred_release(&proc->alloc);
	put_task_struct(proc->tsk);
	put_cred(eproc->cred);
	binder_stats_deleted(BINDER_STAT_PROC);
	kfree(eproc);
}

static void binder_free_thread(struct binder_thread *thread)
{
	BUG_ON(!list_empty(&thread->todo));
	binder_stats_deleted(BINDER_STAT_THREAD);
	binder_proc_dec_tmpref(thread->proc);
	put_task_struct(thread->task);
	kfree(thread);
}

static int binder_thread_release(struct binder_proc *proc,
				 struct binder_thread *thread)
{
	struct binder_transaction *t;
	struct binder_transaction *send_reply = NULL;
	int active_transactions = 0;
	struct binder_transaction *last_t = NULL;

	binder_inner_proc_lock(thread->proc);
	/*
	 * take a ref on the proc so it survives
	 * after we remove this thread from proc->threads.
	 * The corresponding dec is when we actually
	 * free the thread in binder_free_thread()
	 */
	proc->tmp_ref++;
	/*
	 * take a ref on this thread to ensure it
	 * survives while we are releasing it
	 */
	atomic_inc(&thread->tmp_ref);
	rb_erase(&thread->rb_node, &proc->threads);
	t = thread->transaction_stack;
	if (t) {
		spin_lock(&t->lock);
		if (t->to_thread == thread)
			send_reply = t;
	} else {
		__acquire(&t->lock);
	}
	thread->is_dead = true;

	while (t) {
		last_t = t;
		active_transactions++;
		binder_debug(BINDER_DEBUG_DEAD_TRANSACTION,
			     "release %d:%d transaction %d %s, still active\n",
			      proc->pid, thread->pid,
			     t->debug_id,
			     (t->to_thread == thread) ? "in" : "out");

		if (t->to_thread == thread) {
			thread->proc->outstanding_txns--;
			t->to_proc = NULL;
			t->to_thread = NULL;
			if (t->buffer) {
				t->buffer->transaction = NULL;
				t->buffer = NULL;
			}
			t = t->to_parent;
		} else if (t->from == thread) {
			t->from = NULL;
			t = t->from_parent;
		} else
			BUG();
		spin_unlock(&last_t->lock);
		if (t)
			spin_lock(&t->lock);
		else
			__acquire(&t->lock);
	}
	/* annotation for sparse, lock not acquired in last iteration above */
	__release(&t->lock);

	/*
	 * If this thread used poll, make sure we remove the waitqueue from any
	 * poll data structures holding it.
	 */
	if (thread->looper & BINDER_LOOPER_STATE_POLL)
		wake_up_pollfree(&thread->wait);

	binder_inner_proc_unlock(thread->proc);

	/*
	 * This is needed to avoid races between wake_up_pollfree() above and
	 * someone else removing the last entry from the queue for other reasons
	 * (e.g. ep_remove_wait_queue() being called due to an epoll file
	 * descriptor being closed).  Such other users hold an RCU read lock, so
	 * we can be sure they're done after we call synchronize_rcu().
	 */
	if (thread->looper & BINDER_LOOPER_STATE_POLL)
		synchronize_rcu();

	if (send_reply)
		binder_send_failed_reply(send_reply, BR_DEAD_REPLY);
	binder_release_work(proc, &thread->todo);
	binder_thread_dec_tmpref(thread);
	return active_transactions;
}

static __poll_t binder_poll(struct file *filp,
				struct poll_table_struct *wait)
{
	struct binder_proc *proc = filp->private_data;
	struct binder_thread *thread = NULL;
	bool wait_for_proc_work;

	thread = binder_get_thread(proc);
	if (!thread)
		return EPOLLERR;

	binder_inner_proc_lock(thread->proc);
	thread->looper |= BINDER_LOOPER_STATE_POLL;
	wait_for_proc_work = binder_available_for_proc_work_ilocked(thread);

	binder_inner_proc_unlock(thread->proc);

	poll_wait(filp, &thread->wait, wait);

	if (binder_has_work(thread, wait_for_proc_work))
		return EPOLLIN;

	return 0;
}

static int binder_ioctl_write_read(struct file *filp,
				unsigned int cmd, unsigned long arg,
				struct binder_thread *thread)
{
	int ret = 0;
	struct binder_proc *proc = filp->private_data;
	unsigned int size = _IOC_SIZE(cmd);
	void __user *ubuf = (void __user *)arg;
	struct binder_write_read bwr;

	if (size != sizeof(struct binder_write_read)) {
		ret = -EINVAL;
		goto out;
	}
	if (copy_from_user(&bwr, ubuf, sizeof(bwr))) {
		ret = -EFAULT;
		goto out;
	}
	binder_debug(BINDER_DEBUG_READ_WRITE,
		     "%d:%d write %lld at %016llx, read %lld at %016llx\n",
		     proc->pid, thread->pid,
		     (u64)bwr.write_size, (u64)bwr.write_buffer,
		     (u64)bwr.read_size, (u64)bwr.read_buffer);

	if (bwr.write_size > 0) {
		ret = binder_thread_write(proc, thread,
					  bwr.write_buffer,
					  bwr.write_size,
					  &bwr.write_consumed);
		trace_binder_write_done(ret);
		if (ret < 0) {
			bwr.read_consumed = 0;
			if (copy_to_user(ubuf, &bwr, sizeof(bwr)))
				ret = -EFAULT;
			goto out;
		}
	}
	if (bwr.read_size > 0) {
		ret = binder_thread_read(proc, thread, bwr.read_buffer,
					 bwr.read_size,
					 &bwr.read_consumed,
					 filp->f_flags & O_NONBLOCK);
		trace_binder_read_done(ret);
		binder_inner_proc_lock(proc);
		if (!binder_worklist_empty_ilocked(&proc->todo))
			binder_wakeup_proc_ilocked(proc);
		binder_inner_proc_unlock(proc);
		if (ret < 0) {
			if (copy_to_user(ubuf, &bwr, sizeof(bwr)))
				ret = -EFAULT;
			goto out;
		}
	}
	binder_debug(BINDER_DEBUG_READ_WRITE,
		     "%d:%d wrote %lld of %lld, read return %lld of %lld\n",
		     proc->pid, thread->pid,
		     (u64)bwr.write_consumed, (u64)bwr.write_size,
		     (u64)bwr.read_consumed, (u64)bwr.read_size);
	if (copy_to_user(ubuf, &bwr, sizeof(bwr))) {
		ret = -EFAULT;
		goto out;
	}
out:
	return ret;
}

static int binder_ioctl_set_ctx_mgr(struct file *filp,
				    struct flat_binder_object *fbo)
{
	int ret = 0;
	struct binder_proc *proc = filp->private_data;
	struct binder_context *context = proc->context;
	struct binder_node *new_node;
	kuid_t curr_euid = current_euid();

	mutex_lock(&context->context_mgr_node_lock);
	if (context->binder_context_mgr_node) {
		pr_err("BINDER_SET_CONTEXT_MGR already set\n");
		ret = -EBUSY;
		goto out;
	}
	ret = security_binder_set_context_mgr(binder_get_cred(proc));
	if (ret < 0)
		goto out;
	if (uid_valid(context->binder_context_mgr_uid)) {
		if (!uid_eq(context->binder_context_mgr_uid, curr_euid)) {
			pr_err("BINDER_SET_CONTEXT_MGR bad uid %d != %d\n",
			       from_kuid(&init_user_ns, curr_euid),
			       from_kuid(&init_user_ns,
					 context->binder_context_mgr_uid));
			ret = -EPERM;
			goto out;
		}
	} else {
		context->binder_context_mgr_uid = curr_euid;
	}
	new_node = binder_new_node(proc, fbo);
	if (!new_node) {
		ret = -ENOMEM;
		goto out;
	}
	binder_node_lock(new_node);
	new_node->local_weak_refs++;
	new_node->local_strong_refs++;
	new_node->has_strong_ref = 1;
	new_node->has_weak_ref = 1;
	context->binder_context_mgr_node = new_node;
	binder_node_unlock(new_node);
	binder_put_node(new_node);
out:
	mutex_unlock(&context->context_mgr_node_lock);
	return ret;
}

static int binder_ioctl_get_node_info_for_ref(struct binder_proc *proc,
		struct binder_node_info_for_ref *info)
{
	struct binder_node *node;
	struct binder_context *context = proc->context;
	__u32 handle = info->handle;

	if (info->strong_count || info->weak_count || info->reserved1 ||
	    info->reserved2 || info->reserved3) {
		binder_user_error("%d BINDER_GET_NODE_INFO_FOR_REF: only handle may be non-zero.",
				  proc->pid);
		return -EINVAL;
	}

	/* This ioctl may only be used by the context manager */
	mutex_lock(&context->context_mgr_node_lock);
	if (!context->binder_context_mgr_node ||
		context->binder_context_mgr_node->proc != proc) {
		mutex_unlock(&context->context_mgr_node_lock);
		return -EPERM;
	}
	mutex_unlock(&context->context_mgr_node_lock);

	node = binder_get_node_from_ref(proc, handle, true, NULL);
	if (!node)
		return -EINVAL;

	info->strong_count = node->local_strong_refs +
		node->internal_strong_refs;
	info->weak_count = node->local_weak_refs;

	binder_put_node(node);

	return 0;
}

static int binder_ioctl_get_node_debug_info(struct binder_proc *proc,
				struct binder_node_debug_info *info)
{
	struct rb_node *n;
	binder_uintptr_t ptr = info->ptr;

	memset(info, 0, sizeof(*info));

	binder_inner_proc_lock(proc);
	for (n = rb_first(&proc->nodes); n != NULL; n = rb_next(n)) {
		struct binder_node *node = rb_entry(n, struct binder_node,
						    rb_node);
		if (node->ptr > ptr) {
			info->ptr = node->ptr;
			info->cookie = node->cookie;
			info->has_strong_ref = node->has_strong_ref;
			info->has_weak_ref = node->has_weak_ref;
			break;
		}
	}
	binder_inner_proc_unlock(proc);

	return 0;
}

static bool binder_txns_pending_ilocked(struct binder_proc *proc)
{
	struct rb_node *n;
	struct binder_thread *thread;

	if (proc->outstanding_txns > 0)
		return true;

	for (n = rb_first(&proc->threads); n; n = rb_next(n)) {
		thread = rb_entry(n, struct binder_thread, rb_node);
		if (thread->transaction_stack)
			return true;
	}
	return false;
}

static int binder_ioctl_freeze(struct binder_freeze_info *info,
			       struct binder_proc *target_proc)
{
	int ret = 0;

	if (!info->enable) {
		binder_inner_proc_lock(target_proc);
		target_proc->sync_recv = false;
		target_proc->async_recv = false;
		target_proc->is_frozen = false;
		binder_inner_proc_unlock(target_proc);
		return 0;
	}

	/*
	 * Freezing the target. Prevent new transactions by
	 * setting frozen state. If timeout specified, wait
	 * for transactions to drain.
	 */
	binder_inner_proc_lock(target_proc);
	target_proc->sync_recv = false;
	target_proc->async_recv = false;
	target_proc->is_frozen = true;
	binder_inner_proc_unlock(target_proc);

	if (info->timeout_ms > 0)
		ret = wait_event_interruptible_timeout(
			target_proc->freeze_wait,
			(!target_proc->outstanding_txns),
			msecs_to_jiffies(info->timeout_ms));

	/* Check pending transactions that wait for reply */
	if (ret >= 0) {
		binder_inner_proc_lock(target_proc);
		if (binder_txns_pending_ilocked(target_proc))
			ret = -EAGAIN;
		binder_inner_proc_unlock(target_proc);
	}

	if (ret < 0) {
		binder_inner_proc_lock(target_proc);
		target_proc->is_frozen = false;
		binder_inner_proc_unlock(target_proc);
	}

	return ret;
}

static int binder_ioctl_get_freezer_info(
				struct binder_frozen_status_info *info)
{
	struct binder_proc *target_proc;
	bool found = false;
	__u32 txns_pending;

	info->sync_recv = 0;
	info->async_recv = 0;

	mutex_lock(&binder_procs_lock);
	hlist_for_each_entry(target_proc, &binder_procs, proc_node) {
		if (target_proc->pid == info->pid) {
			found = true;
			binder_inner_proc_lock(target_proc);
			txns_pending = binder_txns_pending_ilocked(target_proc);
			info->sync_recv |= target_proc->sync_recv |
					(txns_pending << 1);
			info->async_recv |= target_proc->async_recv;
			binder_inner_proc_unlock(target_proc);
		}
	}
	mutex_unlock(&binder_procs_lock);

	if (!found)
		return -EINVAL;

	return 0;
}

static long binder_ioctl(struct file *filp, unsigned int cmd, unsigned long arg)
{
	int ret;
	struct binder_proc *proc = filp->private_data;
	struct binder_thread *thread;
	unsigned int size = _IOC_SIZE(cmd);
	void __user *ubuf = (void __user *)arg;

	/*pr_info("binder_ioctl: %d:%d %x %lx\n",
			proc->pid, current->pid, cmd, arg);*/

	binder_selftest_alloc(&proc->alloc);

	trace_binder_ioctl(cmd, arg);

	ret = wait_event_interruptible(binder_user_error_wait, binder_stop_on_user_error < 2);
	if (ret)
		goto err_unlocked;

	thread = binder_get_thread(proc);
	if (thread == NULL) {
		ret = -ENOMEM;
		goto err;
	}

	switch (cmd) {
	case BINDER_WRITE_READ:
		ret = binder_ioctl_write_read(filp, cmd, arg, thread);
		if (ret)
			goto err;
		break;
	case BINDER_SET_MAX_THREADS: {
		u32 max_threads;

		if (copy_from_user(&max_threads, ubuf,
				   sizeof(max_threads))) {
			ret = -EFAULT;
			goto err;
		}
		binder_inner_proc_lock(proc);
		proc->max_threads = max_threads;
		binder_inner_proc_unlock(proc);
		break;
	}
	case BINDER_SET_CONTEXT_MGR_EXT: {
		struct flat_binder_object fbo;

		if (copy_from_user(&fbo, ubuf, sizeof(fbo))) {
			ret = -EFAULT;
			goto err;
		}
		ret = binder_ioctl_set_ctx_mgr(filp, &fbo);
		if (ret)
			goto err;
		break;
	}
	case BINDER_SET_CONTEXT_MGR:
		ret = binder_ioctl_set_ctx_mgr(filp, NULL);
		if (ret)
			goto err;
		break;
	case BINDER_THREAD_EXIT:
		binder_debug(BINDER_DEBUG_THREADS, "%d:%d exit\n",
			     proc->pid, thread->pid);
		binder_thread_release(proc, thread);
		thread = NULL;
		break;
	case BINDER_VERSION: {
		struct binder_version __user *ver = ubuf;

		if (size != sizeof(struct binder_version)) {
			ret = -EINVAL;
			goto err;
		}
		if (put_user(BINDER_CURRENT_PROTOCOL_VERSION,
			     &ver->protocol_version)) {
			ret = -EINVAL;
			goto err;
		}
		break;
	}
	case BINDER_GET_NODE_INFO_FOR_REF: {
		struct binder_node_info_for_ref info;

		if (copy_from_user(&info, ubuf, sizeof(info))) {
			ret = -EFAULT;
			goto err;
		}

		ret = binder_ioctl_get_node_info_for_ref(proc, &info);
		if (ret < 0)
			goto err;

		if (copy_to_user(ubuf, &info, sizeof(info))) {
			ret = -EFAULT;
			goto err;
		}

		break;
	}
	case BINDER_GET_NODE_DEBUG_INFO: {
		struct binder_node_debug_info info;

		if (copy_from_user(&info, ubuf, sizeof(info))) {
			ret = -EFAULT;
			goto err;
		}

		ret = binder_ioctl_get_node_debug_info(proc, &info);
		if (ret < 0)
			goto err;

		if (copy_to_user(ubuf, &info, sizeof(info))) {
			ret = -EFAULT;
			goto err;
		}
		break;
	}
	case BINDER_FREEZE: {
		struct binder_freeze_info info;
		struct binder_proc **target_procs = NULL, *target_proc;
		int target_procs_count = 0, i = 0;

		ret = 0;

		if (copy_from_user(&info, ubuf, sizeof(info))) {
			ret = -EFAULT;
			goto err;
		}

		mutex_lock(&binder_procs_lock);
		hlist_for_each_entry(target_proc, &binder_procs, proc_node) {
			if (target_proc->pid == info.pid)
				target_procs_count++;
		}

		if (target_procs_count == 0) {
			mutex_unlock(&binder_procs_lock);
			ret = -EINVAL;
			goto err;
		}

		target_procs = kcalloc(target_procs_count,
				       sizeof(struct binder_proc *),
				       GFP_KERNEL);

		if (!target_procs) {
			mutex_unlock(&binder_procs_lock);
			ret = -ENOMEM;
			goto err;
		}

		hlist_for_each_entry(target_proc, &binder_procs, proc_node) {
			if (target_proc->pid != info.pid)
				continue;

			binder_inner_proc_lock(target_proc);
			target_proc->tmp_ref++;
			binder_inner_proc_unlock(target_proc);

			target_procs[i++] = target_proc;
		}
		mutex_unlock(&binder_procs_lock);

		for (i = 0; i < target_procs_count; i++) {
			if (ret >= 0)
				ret = binder_ioctl_freeze(&info,
							  target_procs[i]);

			binder_proc_dec_tmpref(target_procs[i]);
		}

		kfree(target_procs);

		if (ret < 0)
			goto err;
		break;
	}
	case BINDER_GET_FROZEN_INFO: {
		struct binder_frozen_status_info info;

		if (copy_from_user(&info, ubuf, sizeof(info))) {
			ret = -EFAULT;
			goto err;
		}

		ret = binder_ioctl_get_freezer_info(&info);
		if (ret < 0)
			goto err;

		if (copy_to_user(ubuf, &info, sizeof(info))) {
			ret = -EFAULT;
			goto err;
		}
		break;
	}
	case BINDER_ENABLE_ONEWAY_SPAM_DETECTION: {
		uint32_t enable;

		if (copy_from_user(&enable, ubuf, sizeof(enable))) {
			ret = -EFAULT;
			goto err;
		}
		binder_inner_proc_lock(proc);
		proc->oneway_spam_detection_enabled = (bool)enable;
		binder_inner_proc_unlock(proc);
		break;
	}
	default:
		ret = -EINVAL;
		goto err;
	}
	ret = 0;
err:
	if (thread)
		thread->looper_need_return = false;
	wait_event_interruptible(binder_user_error_wait, binder_stop_on_user_error < 2);
	if (ret && ret != -EINTR)
		pr_info("%d:%d ioctl %x %lx returned %d\n", proc->pid, current->pid, cmd, arg, ret);
err_unlocked:
	trace_binder_ioctl_done(ret);
	return ret;
}

static void binder_vma_open(struct vm_area_struct *vma)
{
	struct binder_proc *proc = vma->vm_private_data;

	binder_debug(BINDER_DEBUG_OPEN_CLOSE,
		     "%d open vm area %lx-%lx (%ld K) vma %lx pagep %lx\n",
		     proc->pid, vma->vm_start, vma->vm_end,
		     (vma->vm_end - vma->vm_start) / SZ_1K, vma->vm_flags,
		     (unsigned long)pgprot_val(vma->vm_page_prot));
}

static void binder_vma_close(struct vm_area_struct *vma)
{
	struct binder_proc *proc = vma->vm_private_data;

	binder_debug(BINDER_DEBUG_OPEN_CLOSE,
		     "%d close vm area %lx-%lx (%ld K) vma %lx pagep %lx\n",
		     proc->pid, vma->vm_start, vma->vm_end,
		     (vma->vm_end - vma->vm_start) / SZ_1K, vma->vm_flags,
		     (unsigned long)pgprot_val(vma->vm_page_prot));
	binder_alloc_vma_close(&proc->alloc);
}

static vm_fault_t binder_vm_fault(struct vm_fault *vmf)
{
	return VM_FAULT_SIGBUS;
}

static const struct vm_operations_struct binder_vm_ops = {
	.open = binder_vma_open,
	.close = binder_vma_close,
	.fault = binder_vm_fault,
};

static int binder_mmap(struct file *filp, struct vm_area_struct *vma)
{
	struct binder_proc *proc = filp->private_data;

	if (proc->tsk != current->group_leader)
		return -EINVAL;

	binder_debug(BINDER_DEBUG_OPEN_CLOSE,
		     "%s: %d %lx-%lx (%ld K) vma %lx pagep %lx\n",
		     __func__, proc->pid, vma->vm_start, vma->vm_end,
		     (vma->vm_end - vma->vm_start) / SZ_1K, vma->vm_flags,
		     (unsigned long)pgprot_val(vma->vm_page_prot));

	if (vma->vm_flags & FORBIDDEN_MMAP_FLAGS) {
		pr_err("%s: %d %lx-%lx %s failed %d\n", __func__,
		       proc->pid, vma->vm_start, vma->vm_end, "bad vm_flags", -EPERM);
		return -EPERM;
	}
	vma->vm_flags |= VM_DONTCOPY | VM_MIXEDMAP;
	vma->vm_flags &= ~VM_MAYWRITE;

	vma->vm_ops = &binder_vm_ops;
	vma->vm_private_data = proc;

	return binder_alloc_mmap_handler(&proc->alloc, vma);
}

static int binder_open(struct inode *nodp, struct file *filp)
{
	struct binder_proc *proc, *itr;
	struct binder_proc_ext *eproc;
	struct binder_device *binder_dev;
	struct binderfs_info *info;
#ifdef CONFIG_ANDROID_BINDER_LOGS
	struct dentry *binder_binderfs_dir_entry_proc = NULL;
#endif
	bool existing_pid = false;

	binder_debug(BINDER_DEBUG_OPEN_CLOSE, "%s: %d:%d\n", __func__,
		     current->group_leader->pid, current->pid);

	eproc = kzalloc(sizeof(*eproc), GFP_KERNEL);
	proc = &eproc->proc;
	if (proc == NULL)
		return -ENOMEM;
	spin_lock_init(&proc->inner_lock);
	spin_lock_init(&proc->outer_lock);
	get_task_struct(current->group_leader);
	proc->tsk = current->group_leader;
	eproc->cred = get_cred(filp->f_cred);
	INIT_LIST_HEAD(&proc->todo);
	init_waitqueue_head(&proc->freeze_wait);
	if (binder_supported_policy(current->policy)) {
		proc->default_priority.sched_policy = current->policy;
		proc->default_priority.prio = current->normal_prio;
	} else {
		proc->default_priority.sched_policy = SCHED_NORMAL;
		proc->default_priority.prio = NICE_TO_PRIO(0);
	}

	/* binderfs stashes devices in i_private */
	if (is_binderfs_device(nodp)) {
		binder_dev = nodp->i_private;
		info = nodp->i_sb->s_fs_info;
#ifdef CONFIG_ANDROID_BINDER_LOGS
		binder_binderfs_dir_entry_proc = info->proc_log_dir;
#endif
	} else {
		binder_dev = container_of(filp->private_data,
					  struct binder_device, miscdev);
	}
	refcount_inc(&binder_dev->ref);
	proc->context = &binder_dev->context;
	binder_alloc_init(&proc->alloc);

	binder_stats_created(BINDER_STAT_PROC);
	proc->pid = current->group_leader->pid;
	INIT_LIST_HEAD(&proc->delivered_death);
	INIT_LIST_HEAD(&proc->waiting_threads);
	filp->private_data = proc;

	mutex_lock(&binder_procs_lock);
	hlist_for_each_entry(itr, &binder_procs, proc_node) {
		if (itr->pid == proc->pid) {
			existing_pid = true;
			break;
		}
	}
	hlist_add_head(&proc->proc_node, &binder_procs);
	mutex_unlock(&binder_procs_lock);

#ifdef CONFIG_ANDROID_BINDER_LOGS
	if (binder_debugfs_dir_entry_proc && !existing_pid) {
		char strbuf[11];

		snprintf(strbuf, sizeof(strbuf), "%u", proc->pid);
		/*
		 * proc debug entries are shared between contexts.
		 * Only create for the first PID to avoid debugfs log spamming
		 * The printing code will anyway print all contexts for a given
		 * PID so this is not a problem.
		 */
		proc->debugfs_entry = debugfs_create_file(strbuf, 0444,
			binder_debugfs_dir_entry_proc,
			(void *)(unsigned long)proc->pid,
			&proc_fops);
	}

	if (binder_binderfs_dir_entry_proc && !existing_pid) {
		char strbuf[11];
		struct dentry *binderfs_entry;

		snprintf(strbuf, sizeof(strbuf), "%u", proc->pid);
		/*
		 * Similar to debugfs, the process specific log file is shared
		 * between contexts. Only create for the first PID.
		 * This is ok since same as debugfs, the log file will contain
		 * information on all contexts of a given PID.
		 */
		binderfs_entry = binderfs_create_file(binder_binderfs_dir_entry_proc,
			strbuf, &proc_fops, (void *)(unsigned long)proc->pid);
		if (!IS_ERR(binderfs_entry)) {
			proc->binderfs_entry = binderfs_entry;
		} else {
			int error;

			error = PTR_ERR(binderfs_entry);
			pr_warn("Unable to create file %s in binderfs (error %d)\n",
				strbuf, error);
		}
	}
#endif

	return 0;
}

static int binder_flush(struct file *filp, fl_owner_t id)
{
	struct binder_proc *proc = filp->private_data;

	binder_defer_work(proc, BINDER_DEFERRED_FLUSH);

	return 0;
}

static void binder_deferred_flush(struct binder_proc *proc)
{
	struct rb_node *n;
	int wake_count = 0;

	binder_inner_proc_lock(proc);
	for (n = rb_first(&proc->threads); n != NULL; n = rb_next(n)) {
		struct binder_thread *thread = rb_entry(n, struct binder_thread, rb_node);

		thread->looper_need_return = true;
		if (thread->looper & BINDER_LOOPER_STATE_WAITING) {
			wake_up_interruptible(&thread->wait);
			wake_count++;
		}
	}
	binder_inner_proc_unlock(proc);

	binder_debug(BINDER_DEBUG_OPEN_CLOSE,
		     "binder_flush: %d woke %d threads\n", proc->pid,
		     wake_count);
}

static int binder_release(struct inode *nodp, struct file *filp)
{
	struct binder_proc *proc = filp->private_data;

	debugfs_remove(proc->debugfs_entry);

	if (proc->binderfs_entry) {
		binderfs_remove_file(proc->binderfs_entry);
		proc->binderfs_entry = NULL;
	}

	binder_defer_work(proc, BINDER_DEFERRED_RELEASE);

	return 0;
}

static int binder_node_release(struct binder_node *node, int refs)
{
	struct binder_ref *ref;
	int death = 0;
	struct binder_proc *proc = node->proc;

	binder_release_work(proc, &node->async_todo);

	binder_node_lock(node);
	binder_inner_proc_lock(proc);
	binder_dequeue_work_ilocked(&node->work);
	/*
	 * The caller must have taken a temporary ref on the node,
	 */
	BUG_ON(!node->tmp_refs);
	if (hlist_empty(&node->refs) && node->tmp_refs == 1) {
		binder_inner_proc_unlock(proc);
		binder_node_unlock(node);
		binder_free_node(node);

		return refs;
	}

	node->proc = NULL;
	node->local_strong_refs = 0;
	node->local_weak_refs = 0;
	binder_inner_proc_unlock(proc);

	spin_lock(&binder_dead_nodes_lock);
	hlist_add_head(&node->dead_node, &binder_dead_nodes);
	spin_unlock(&binder_dead_nodes_lock);

	hlist_for_each_entry(ref, &node->refs, node_entry) {
		refs++;
		/*
		 * Need the node lock to synchronize
		 * with new notification requests and the
		 * inner lock to synchronize with queued
		 * death notifications.
		 */
		binder_inner_proc_lock(ref->proc);
		if (!ref->death) {
			binder_inner_proc_unlock(ref->proc);
			continue;
		}

		death++;

		BUG_ON(!list_empty(&ref->death->work.entry));
		ref->death->work.type = BINDER_WORK_DEAD_BINDER;
		binder_enqueue_work_ilocked(&ref->death->work,
					    &ref->proc->todo);
		binder_wakeup_proc_ilocked(ref->proc);
		binder_inner_proc_unlock(ref->proc);
	}

	binder_debug(BINDER_DEBUG_DEAD_BINDER,
		     "node %d now dead, refs %d, death %d\n",
		     node->debug_id, refs, death);
	binder_node_unlock(node);
	binder_put_node(node);

	return refs;
}

static void binder_deferred_release(struct binder_proc *proc)
{
	struct binder_context *context = proc->context;
	struct rb_node *n;
	int threads, nodes, incoming_refs, outgoing_refs, active_transactions;

	mutex_lock(&binder_procs_lock);
	hlist_del(&proc->proc_node);
	mutex_unlock(&binder_procs_lock);

	mutex_lock(&context->context_mgr_node_lock);
	if (context->binder_context_mgr_node &&
	    context->binder_context_mgr_node->proc == proc) {
		binder_debug(BINDER_DEBUG_DEAD_BINDER,
			     "%s: %d context_mgr_node gone\n",
			     __func__, proc->pid);
		context->binder_context_mgr_node = NULL;
	}
	mutex_unlock(&context->context_mgr_node_lock);
	binder_inner_proc_lock(proc);
	/*
	 * Make sure proc stays alive after we
	 * remove all the threads
	 */
	proc->tmp_ref++;

	proc->is_dead = true;
	proc->is_frozen = false;
	proc->sync_recv = false;
	proc->async_recv = false;
	threads = 0;
	active_transactions = 0;
	while ((n = rb_first(&proc->threads))) {
		struct binder_thread *thread;

		thread = rb_entry(n, struct binder_thread, rb_node);
		binder_inner_proc_unlock(proc);
		threads++;
		active_transactions += binder_thread_release(proc, thread);
		binder_inner_proc_lock(proc);
	}

	nodes = 0;
	incoming_refs = 0;
	while ((n = rb_first(&proc->nodes))) {
		struct binder_node *node;

		node = rb_entry(n, struct binder_node, rb_node);
		nodes++;
		/*
		 * take a temporary ref on the node before
		 * calling binder_node_release() which will either
		 * kfree() the node or call binder_put_node()
		 */
		binder_inc_node_tmpref_ilocked(node);
		rb_erase(&node->rb_node, &proc->nodes);
		binder_inner_proc_unlock(proc);
		incoming_refs = binder_node_release(node, incoming_refs);
		binder_inner_proc_lock(proc);
	}
	binder_inner_proc_unlock(proc);

	outgoing_refs = 0;
	binder_proc_lock(proc);
	while ((n = rb_first(&proc->refs_by_desc))) {
		struct binder_ref *ref;

		ref = rb_entry(n, struct binder_ref, rb_node_desc);
		outgoing_refs++;
		binder_cleanup_ref_olocked(ref);
		binder_proc_unlock(proc);
		binder_free_ref(ref);
		binder_proc_lock(proc);
	}
	binder_proc_unlock(proc);

	binder_release_work(proc, &proc->todo);
	binder_release_work(proc, &proc->delivered_death);

	binder_debug(BINDER_DEBUG_OPEN_CLOSE,
		     "%s: %d threads %d, nodes %d (ref %d), refs %d, active transactions %d\n",
		     __func__, proc->pid, threads, nodes, incoming_refs,
		     outgoing_refs, active_transactions);

	binder_proc_dec_tmpref(proc);
}

static void binder_deferred_func(struct work_struct *work)
{
	struct binder_proc *proc;

	int defer;

	do {
		mutex_lock(&binder_deferred_lock);
		if (!hlist_empty(&binder_deferred_list)) {
			proc = hlist_entry(binder_deferred_list.first,
					struct binder_proc, deferred_work_node);
			hlist_del_init(&proc->deferred_work_node);
			defer = proc->deferred_work;
			proc->deferred_work = 0;
		} else {
			proc = NULL;
			defer = 0;
		}
		mutex_unlock(&binder_deferred_lock);

		if (defer & BINDER_DEFERRED_FLUSH)
			binder_deferred_flush(proc);

		if (defer & BINDER_DEFERRED_RELEASE)
			binder_deferred_release(proc); /* frees proc */
	} while (proc);
}
static DECLARE_WORK(binder_deferred_work, binder_deferred_func);

static void
binder_defer_work(struct binder_proc *proc, enum binder_deferred_state defer)
{
	mutex_lock(&binder_deferred_lock);
	proc->deferred_work |= defer;
	if (hlist_unhashed(&proc->deferred_work_node)) {
		hlist_add_head(&proc->deferred_work_node,
				&binder_deferred_list);
		schedule_work(&binder_deferred_work);
	}
	mutex_unlock(&binder_deferred_lock);
}

static const char *const binder_return_strings[] = {
	"BR_ERROR",
	"BR_OK",
	"BR_TRANSACTION",
	"BR_REPLY",
	"BR_ACQUIRE_RESULT",
	"BR_DEAD_REPLY",
	"BR_TRANSACTION_COMPLETE",
	"BR_INCREFS",
	"BR_ACQUIRE",
	"BR_RELEASE",
	"BR_DECREFS",
	"BR_ATTEMPT_ACQUIRE",
	"BR_NOOP",
	"BR_SPAWN_LOOPER",
	"BR_FINISHED",
	"BR_DEAD_BINDER",
	"BR_CLEAR_DEATH_NOTIFICATION_DONE",
	"BR_FAILED_REPLY",
	"BR_FROZEN_REPLY",
	"BR_ONEWAY_SPAM_SUSPECT",
};

static const char *const binder_command_strings[] = {
	"BC_TRANSACTION",
	"BC_REPLY",
	"BC_ACQUIRE_RESULT",
	"BC_FREE_BUFFER",
	"BC_INCREFS",
	"BC_ACQUIRE",
	"BC_RELEASE",
	"BC_DECREFS",
	"BC_INCREFS_DONE",
	"BC_ACQUIRE_DONE",
	"BC_ATTEMPT_ACQUIRE",
	"BC_REGISTER_LOOPER",
	"BC_ENTER_LOOPER",
	"BC_EXIT_LOOPER",
	"BC_REQUEST_DEATH_NOTIFICATION",
	"BC_CLEAR_DEATH_NOTIFICATION",
	"BC_DEAD_BINDER_DONE",
	"BC_TRANSACTION_SG",
	"BC_REPLY_SG",
};

#ifdef CONFIG_ANDROID_BINDER_LOGS
static void print_binder_transaction_ilocked(struct seq_file *m,
					     struct binder_proc *proc,
					     const char *prefix,
					     struct binder_transaction *t)
{
	struct binder_proc *to_proc;
	struct binder_buffer *buffer = t->buffer;

	spin_lock(&t->lock);
	to_proc = t->to_proc;
	seq_printf(m,
		   "%s %d: %pK from %d:%d to %d:%d code %x flags %x pri %d:%d r%d",
		   prefix, t->debug_id, t,
		   t->from ? t->from->proc->pid : 0,
		   t->from ? t->from->pid : 0,
		   to_proc ? to_proc->pid : 0,
		   t->to_thread ? t->to_thread->pid : 0,
		   t->code, t->flags, t->priority.sched_policy,
		   t->priority.prio, t->need_reply);
	spin_unlock(&t->lock);

	if (proc != to_proc) {
		/*
		 * Can only safely deref buffer if we are holding the
		 * correct proc inner lock for this node
		 */
		seq_puts(m, "\n");
		return;
	}

	if (buffer == NULL) {
		seq_puts(m, " buffer free\n");
		return;
	}
	if (buffer->target_node)
		seq_printf(m, " node %d", buffer->target_node->debug_id);
	seq_printf(m, " size %zd:%zd data %pK\n",
		   buffer->data_size, buffer->offsets_size,
		   buffer->user_data);
}

static void print_binder_work_ilocked(struct seq_file *m,
				     struct binder_proc *proc,
				     const char *prefix,
				     const char *transaction_prefix,
				     struct binder_work *w)
{
	struct binder_node *node;
	struct binder_transaction *t;

	switch (w->type) {
	case BINDER_WORK_TRANSACTION:
		t = container_of(w, struct binder_transaction, work);
		print_binder_transaction_ilocked(
				m, proc, transaction_prefix, t);
		break;
	case BINDER_WORK_RETURN_ERROR: {
		struct binder_error *e = container_of(
				w, struct binder_error, work);

		seq_printf(m, "%stransaction error: %u\n",
			   prefix, e->cmd);
	} break;
	case BINDER_WORK_TRANSACTION_COMPLETE:
		seq_printf(m, "%stransaction complete\n", prefix);
		break;
	case BINDER_WORK_NODE:
		node = container_of(w, struct binder_node, work);
		seq_printf(m, "%snode work %d: u%016llx c%016llx\n",
			   prefix, node->debug_id,
			   (u64)node->ptr, (u64)node->cookie);
		break;
	case BINDER_WORK_DEAD_BINDER:
		seq_printf(m, "%shas dead binder\n", prefix);
		break;
	case BINDER_WORK_DEAD_BINDER_AND_CLEAR:
		seq_printf(m, "%shas cleared dead binder\n", prefix);
		break;
	case BINDER_WORK_CLEAR_DEATH_NOTIFICATION:
		seq_printf(m, "%shas cleared death notification\n", prefix);
		break;
	default:
		seq_printf(m, "%sunknown work: type %d\n", prefix, w->type);
		break;
	}
}

static void print_binder_thread_ilocked(struct seq_file *m,
					struct binder_thread *thread,
					int print_always)
{
	struct binder_transaction *t;
	struct binder_work *w;
	size_t start_pos = m->count;
	size_t header_pos;

	seq_printf(m, "  thread %d: l %02x need_return %d tr %d\n",
			thread->pid, thread->looper,
			thread->looper_need_return,
			atomic_read(&thread->tmp_ref));
	header_pos = m->count;
	t = thread->transaction_stack;
	while (t) {
		if (t->from == thread) {
			print_binder_transaction_ilocked(m, thread->proc,
					"    outgoing transaction", t);
			t = t->from_parent;
		} else if (t->to_thread == thread) {
			print_binder_transaction_ilocked(m, thread->proc,
						 "    incoming transaction", t);
			t = t->to_parent;
		} else {
			print_binder_transaction_ilocked(m, thread->proc,
					"    bad transaction", t);
			t = NULL;
		}
	}
	list_for_each_entry(w, &thread->todo, entry) {
		print_binder_work_ilocked(m, thread->proc, "    ",
					  "    pending transaction", w);
	}
	if (!print_always && m->count == header_pos)
		m->count = start_pos;
}

static void print_binder_node_nilocked(struct seq_file *m,
				       struct binder_node *node)
{
	struct binder_ref *ref;
	struct binder_work *w;
	int count;

	count = 0;
	hlist_for_each_entry(ref, &node->refs, node_entry)
		count++;

	seq_printf(m, "  node %d: u%016llx c%016llx pri %d:%d hs %d hw %d ls %d lw %d is %d iw %d tr %d",
		   node->debug_id, (u64)node->ptr, (u64)node->cookie,
		   node->sched_policy, node->min_priority,
		   node->has_strong_ref, node->has_weak_ref,
		   node->local_strong_refs, node->local_weak_refs,
		   node->internal_strong_refs, count, node->tmp_refs);
	if (count) {
		seq_puts(m, " proc");
		hlist_for_each_entry(ref, &node->refs, node_entry)
			seq_printf(m, " %d", ref->proc->pid);
	}
	seq_puts(m, "\n");
	if (node->proc) {
		list_for_each_entry(w, &node->async_todo, entry)
			print_binder_work_ilocked(m, node->proc, "    ",
					  "    pending async transaction", w);
	}
}

static void print_binder_ref_olocked(struct seq_file *m,
				     struct binder_ref *ref)
{
	binder_node_lock(ref->node);
	seq_printf(m, "  ref %d: desc %d %snode %d s %d w %d d %pK\n",
		   ref->data.debug_id, ref->data.desc,
		   ref->node->proc ? "" : "dead ",
		   ref->node->debug_id, ref->data.strong,
		   ref->data.weak, ref->death);
	binder_node_unlock(ref->node);
}

static void print_binder_proc(struct seq_file *m,
			      struct binder_proc *proc, int print_all)
{
	struct binder_work *w;
	struct rb_node *n;
	size_t start_pos = m->count;
	size_t header_pos;
	struct binder_node *last_node = NULL;

	seq_printf(m, "proc %d\n", proc->pid);
	seq_printf(m, "context %s\n", proc->context->name);
	header_pos = m->count;

	binder_inner_proc_lock(proc);
	for (n = rb_first(&proc->threads); n != NULL; n = rb_next(n))
		print_binder_thread_ilocked(m, rb_entry(n, struct binder_thread,
						rb_node), print_all);

	for (n = rb_first(&proc->nodes); n != NULL; n = rb_next(n)) {
		struct binder_node *node = rb_entry(n, struct binder_node,
						    rb_node);
		if (!print_all && !node->has_async_transaction)
			continue;

		/*
		 * take a temporary reference on the node so it
		 * survives and isn't removed from the tree
		 * while we print it.
		 */
		binder_inc_node_tmpref_ilocked(node);
		/* Need to drop inner lock to take node lock */
		binder_inner_proc_unlock(proc);
		if (last_node)
			binder_put_node(last_node);
		binder_node_inner_lock(node);
		print_binder_node_nilocked(m, node);
		binder_node_inner_unlock(node);
		last_node = node;
		binder_inner_proc_lock(proc);
	}
	binder_inner_proc_unlock(proc);
	if (last_node)
		binder_put_node(last_node);

	if (print_all) {
		binder_proc_lock(proc);
		for (n = rb_first(&proc->refs_by_desc);
		     n != NULL;
		     n = rb_next(n))
			print_binder_ref_olocked(m, rb_entry(n,
							    struct binder_ref,
							    rb_node_desc));
		binder_proc_unlock(proc);
	}
	binder_alloc_print_allocated(m, &proc->alloc);
	binder_inner_proc_lock(proc);
	list_for_each_entry(w, &proc->todo, entry)
		print_binder_work_ilocked(m, proc, "  ",
					  "  pending transaction", w);
	list_for_each_entry(w, &proc->delivered_death, entry) {
		seq_puts(m, "  has delivered dead binder\n");
		break;
	}
	binder_inner_proc_unlock(proc);
	if (!print_all && m->count == header_pos)
		m->count = start_pos;
}

static const char * const binder_objstat_strings[] = {
	"proc",
	"thread",
	"node",
	"ref",
	"death",
	"transaction",
	"transaction_complete"
};

static void print_binder_stats(struct seq_file *m, const char *prefix,
			       struct binder_stats *stats)
{
	int i;

	BUILD_BUG_ON(ARRAY_SIZE(stats->bc) !=
		     ARRAY_SIZE(binder_command_strings));
	for (i = 0; i < ARRAY_SIZE(stats->bc); i++) {
		int temp = atomic_read(&stats->bc[i]);

		if (temp)
			seq_printf(m, "%s%s: %d\n", prefix,
				   binder_command_strings[i], temp);
	}

	BUILD_BUG_ON(ARRAY_SIZE(stats->br) !=
		     ARRAY_SIZE(binder_return_strings));
	for (i = 0; i < ARRAY_SIZE(stats->br); i++) {
		int temp = atomic_read(&stats->br[i]);

		if (temp)
			seq_printf(m, "%s%s: %d\n", prefix,
				   binder_return_strings[i], temp);
	}

	BUILD_BUG_ON(ARRAY_SIZE(stats->obj_created) !=
		     ARRAY_SIZE(binder_objstat_strings));
	BUILD_BUG_ON(ARRAY_SIZE(stats->obj_created) !=
		     ARRAY_SIZE(stats->obj_deleted));
	for (i = 0; i < ARRAY_SIZE(stats->obj_created); i++) {
		int created = atomic_read(&stats->obj_created[i]);
		int deleted = atomic_read(&stats->obj_deleted[i]);

		if (created || deleted)
			seq_printf(m, "%s%s: active %d total %d\n",
				prefix,
				binder_objstat_strings[i],
				created - deleted,
				created);
	}
}

static void print_binder_proc_stats(struct seq_file *m,
				    struct binder_proc *proc)
{
	struct binder_work *w;
	struct binder_thread *thread;
	struct rb_node *n;
	int count, strong, weak, ready_threads;
	size_t free_async_space =
		binder_alloc_get_free_async_space(&proc->alloc);

	seq_printf(m, "proc %d\n", proc->pid);
	seq_printf(m, "context %s\n", proc->context->name);
	count = 0;
	ready_threads = 0;
	binder_inner_proc_lock(proc);
	for (n = rb_first(&proc->threads); n != NULL; n = rb_next(n))
		count++;

	list_for_each_entry(thread, &proc->waiting_threads, waiting_thread_node)
		ready_threads++;

	seq_printf(m, "  threads: %d\n", count);
	seq_printf(m, "  requested threads: %d+%d/%d\n"
			"  ready threads %d\n"
			"  free async space %zd\n", proc->requested_threads,
			proc->requested_threads_started, proc->max_threads,
			ready_threads,
			free_async_space);
	count = 0;
	for (n = rb_first(&proc->nodes); n != NULL; n = rb_next(n))
		count++;
	binder_inner_proc_unlock(proc);
	seq_printf(m, "  nodes: %d\n", count);
	count = 0;
	strong = 0;
	weak = 0;
	binder_proc_lock(proc);
	for (n = rb_first(&proc->refs_by_desc); n != NULL; n = rb_next(n)) {
		struct binder_ref *ref = rb_entry(n, struct binder_ref,
						  rb_node_desc);
		count++;
		strong += ref->data.strong;
		weak += ref->data.weak;
	}
	binder_proc_unlock(proc);
	seq_printf(m, "  refs: %d s %d w %d\n", count, strong, weak);

	count = binder_alloc_get_allocated_count(&proc->alloc);
	seq_printf(m, "  buffers: %d\n", count);

	binder_alloc_print_pages(m, &proc->alloc);

	count = 0;
	binder_inner_proc_lock(proc);
	list_for_each_entry(w, &proc->todo, entry) {
		if (w->type == BINDER_WORK_TRANSACTION)
			count++;
	}
	binder_inner_proc_unlock(proc);
	seq_printf(m, "  pending transactions: %d\n", count);

	print_binder_stats(m, "  ", &proc->stats);
}

int binder_state_show(struct seq_file *m, void *unused)
{
	struct binder_proc *proc;
	struct binder_node *node;
	struct binder_node *last_node = NULL;

	seq_puts(m, "binder state:\n");

	spin_lock(&binder_dead_nodes_lock);
	if (!hlist_empty(&binder_dead_nodes))
		seq_puts(m, "dead nodes:\n");
	hlist_for_each_entry(node, &binder_dead_nodes, dead_node) {
		/*
		 * take a temporary reference on the node so it
		 * survives and isn't removed from the list
		 * while we print it.
		 */
		node->tmp_refs++;
		spin_unlock(&binder_dead_nodes_lock);
		if (last_node)
			binder_put_node(last_node);
		binder_node_lock(node);
		print_binder_node_nilocked(m, node);
		binder_node_unlock(node);
		last_node = node;
		spin_lock(&binder_dead_nodes_lock);
	}
	spin_unlock(&binder_dead_nodes_lock);
	if (last_node)
		binder_put_node(last_node);

	mutex_lock(&binder_procs_lock);
	hlist_for_each_entry(proc, &binder_procs, proc_node)
		print_binder_proc(m, proc, 1);
	mutex_unlock(&binder_procs_lock);

	return 0;
}

int binder_stats_show(struct seq_file *m, void *unused)
{
	struct binder_proc *proc;

	seq_puts(m, "binder stats:\n");

	print_binder_stats(m, "", &binder_stats);

	mutex_lock(&binder_procs_lock);
	hlist_for_each_entry(proc, &binder_procs, proc_node)
		print_binder_proc_stats(m, proc);
	mutex_unlock(&binder_procs_lock);

	return 0;
}

int binder_transactions_show(struct seq_file *m, void *unused)
{
	struct binder_proc *proc;

	seq_puts(m, "binder transactions:\n");
	mutex_lock(&binder_procs_lock);
	hlist_for_each_entry(proc, &binder_procs, proc_node)
		print_binder_proc(m, proc, 0);
	mutex_unlock(&binder_procs_lock);

	return 0;
}

static int proc_show(struct seq_file *m, void *unused)
{
	struct binder_proc *itr;
	int pid = (unsigned long)m->private;

	mutex_lock(&binder_procs_lock);
	hlist_for_each_entry(itr, &binder_procs, proc_node) {
		if (itr->pid == pid) {
			seq_puts(m, "binder proc state:\n");
			print_binder_proc(m, itr, 1);
		}
	}
	mutex_unlock(&binder_procs_lock);

	return 0;
}

static void print_binder_transaction_log_entry(struct seq_file *m,
					struct binder_transaction_log_entry *e)
{
	int debug_id = READ_ONCE(e->debug_id_done);
	/*
	 * read barrier to guarantee debug_id_done read before
	 * we print the log values
	 */
	smp_rmb();
	seq_printf(m,
		   "%d: %s from %d:%d to %d:%d context %s node %d handle %d size %d:%d ret %d/%d l=%d",
		   e->debug_id, (e->call_type == 2) ? "reply" :
		   ((e->call_type == 1) ? "async" : "call "), e->from_proc,
		   e->from_thread, e->to_proc, e->to_thread, e->context_name,
		   e->to_node, e->target_handle, e->data_size, e->offsets_size,
		   e->return_error, e->return_error_param,
		   e->return_error_line);
	/*
	 * read-barrier to guarantee read of debug_id_done after
	 * done printing the fields of the entry
	 */
	smp_rmb();
	seq_printf(m, debug_id && debug_id == READ_ONCE(e->debug_id_done) ?
			"\n" : " (incomplete)\n");
}

int binder_transaction_log_show(struct seq_file *m, void *unused)
{
	struct binder_transaction_log *log = m->private;
	unsigned int log_cur = atomic_read(&log->cur);
	unsigned int count;
	unsigned int cur;
	int i;

	count = log_cur + 1;
	cur = count < ARRAY_SIZE(log->entry) && !log->full ?
		0 : count % ARRAY_SIZE(log->entry);
	if (count > ARRAY_SIZE(log->entry) || log->full)
		count = ARRAY_SIZE(log->entry);
	for (i = 0; i < count; i++) {
		unsigned int index = cur++ % ARRAY_SIZE(log->entry);

		print_binder_transaction_log_entry(m, &log->entry[index]);
	}
	return 0;
}
#endif

const struct file_operations binder_fops = {
	.owner = THIS_MODULE,
	.poll = binder_poll,
	.unlocked_ioctl = binder_ioctl,
	.compat_ioctl = compat_ptr_ioctl,
	.mmap = binder_mmap,
	.open = binder_open,
	.flush = binder_flush,
	.release = binder_release,
};

static int __init init_binder_device(const char *name)
{
	int ret;
	struct binder_device *binder_device;

	binder_device = kzalloc(sizeof(*binder_device), GFP_KERNEL);
	if (!binder_device)
		return -ENOMEM;

	binder_device->miscdev.fops = &binder_fops;
	binder_device->miscdev.minor = MISC_DYNAMIC_MINOR;
	binder_device->miscdev.name = name;

	refcount_set(&binder_device->ref, 1);
	binder_device->context.binder_context_mgr_uid = INVALID_UID;
	binder_device->context.name = name;
	mutex_init(&binder_device->context.context_mgr_node_lock);

	ret = misc_register(&binder_device->miscdev);
	if (ret < 0) {
		kfree(binder_device);
		return ret;
	}

	hlist_add_head(&binder_device->hlist, &binder_devices);

	return ret;
}

static int __init binder_init(void)
{
	int ret;
	char *device_name, *device_tmp;
	struct binder_device *device;
	struct hlist_node *tmp;
	char *device_names = NULL;

	ret = binder_alloc_shrinker_init();
	if (ret)
		return ret;

#ifdef CONFIG_ANDROID_BINDER_LOGS
	atomic_set(&binder_transaction_log.cur, ~0U);
	atomic_set(&binder_transaction_log_failed.cur, ~0U);

	binder_debugfs_dir_entry_root = debugfs_create_dir("binder", NULL);
	if (binder_debugfs_dir_entry_root)
		binder_debugfs_dir_entry_proc = debugfs_create_dir("proc",
						 binder_debugfs_dir_entry_root);

	if (binder_debugfs_dir_entry_root) {
		debugfs_create_file("state",
				    0444,
				    binder_debugfs_dir_entry_root,
				    NULL,
				    &binder_state_fops);
		debugfs_create_file("stats",
				    0444,
				    binder_debugfs_dir_entry_root,
				    NULL,
				    &binder_stats_fops);
		debugfs_create_file("transactions",
				    0444,
				    binder_debugfs_dir_entry_root,
				    NULL,
				    &binder_transactions_fops);
		debugfs_create_file("transaction_log",
				    0444,
				    binder_debugfs_dir_entry_root,
				    &binder_transaction_log,
				    &binder_transaction_log_fops);
		debugfs_create_file("failed_transaction_log",
				    0444,
				    binder_debugfs_dir_entry_root,
				    &binder_transaction_log_failed,
				    &binder_transaction_log_fops);
	}
#endif

	if (!IS_ENABLED(CONFIG_ANDROID_BINDERFS) &&
	    strcmp(binder_devices_param, "") != 0) {
		/*
		* Copy the module_parameter string, because we don't want to
		* tokenize it in-place.
		 */
		device_names = kstrdup(binder_devices_param, GFP_KERNEL);
		if (!device_names) {
			ret = -ENOMEM;
			goto err_alloc_device_names_failed;
		}

		device_tmp = device_names;
		while ((device_name = strsep(&device_tmp, ","))) {
			ret = init_binder_device(device_name);
			if (ret)
				goto err_init_binder_device_failed;
		}
	}

	ret = init_binderfs();
	if (ret)
		goto err_init_binder_device_failed;

	return ret;

err_init_binder_device_failed:
	hlist_for_each_entry_safe(device, tmp, &binder_devices, hlist) {
		misc_deregister(&device->miscdev);
		hlist_del(&device->hlist);
		kfree(device);
	}

	kfree(device_names);

err_alloc_device_names_failed:
	debugfs_remove_recursive(binder_debugfs_dir_entry_root);
	binder_alloc_shrinker_exit();

	return ret;
}

device_initcall(binder_init);

#define CREATE_TRACE_POINTS
#include "binder_trace.h"

MODULE_LICENSE("GPL v2");<|MERGE_RESOLUTION|>--- conflicted
+++ resolved
@@ -216,10 +216,6 @@
 #endif
 
 enum binder_deferred_state {
-<<<<<<< HEAD
-	BINDER_DEFERRED_FLUSH        = 0x01,
-	BINDER_DEFERRED_RELEASE      = 0x02,
-=======
 	BINDER_DEFERRED_PUT_FILES    = 0x01,
 	BINDER_DEFERRED_FLUSH        = 0x02,
 	BINDER_DEFERRED_RELEASE      = 0x04,
@@ -331,7 +327,6 @@
 	spinlock_t inner_lock;
 	spinlock_t outer_lock;
 	struct dentry *binderfs_entry;
->>>>>>> 82f9317b
 };
 
 enum {
