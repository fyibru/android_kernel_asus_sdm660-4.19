// SPDX-License-Identifier: GPL-2.0-only
/* Copyright (c) 2013-2020, The Linux Foundation. All rights reserved.
 * Copyright (c) 2022 Qualcomm Innovation Center, Inc. All rights reserved.
 *
 * RMNET configuration engine
 *
 */

#include <net/sock.h>
#include <linux/module.h>
#include <linux/netlink.h>
#include <linux/netdevice.h>
#include "rmnet_config.h"
#include "rmnet_handlers.h"
#include "rmnet_vnd.h"
#include "rmnet_private.h"
#include "rmnet_map.h"
#include "rmnet_descriptor.h"
#include "rmnet_genl.h"
#include <soc/qcom/rmnet_qmi.h>
#include <soc/qcom/qmi_rmnet.h>

/* Locking scheme -
 * The shared resource which needs to be protected is realdev->rx_handler_data.
 * For the writer path, this is using rtnl_lock(). The writer paths are
 * rmnet_newlink(), rmnet_dellink() and rmnet_force_unassociate_device(). These
 * paths are already called with rtnl_lock() acquired in. There is also an
 * ASSERT_RTNL() to ensure that we are calling with rtnl acquired. For
 * dereference here, we will need to use rtnl_dereference(). Dev list writing
 * needs to happen with rtnl_lock() acquired for netdev_master_upper_dev_link().
 * For the reader path, the real_dev->rx_handler_data is called in the TX / RX
 * path. We only need rcu_read_lock() for these scenarios. In these cases,
 * the rcu_read_lock() is held in __dev_queue_xmit() and
 * netif_receive_skb_internal(), so readers need to use rcu_dereference_rtnl()
 * to get the relevant information. For dev list reading, we again acquire
 * rcu_read_lock() in rmnet_dellink() for netdev_master_upper_dev_get_rcu().
 * We also use unregister_netdevice_many() to free all rmnet devices in
 * rmnet_force_unassociate_device() so we dont lose the rtnl_lock() and free in
 * same context.
 */

/* Local Definitions and Declarations */

enum {
	IFLA_RMNET_DFC_QOS = __IFLA_RMNET_MAX,
	IFLA_RMNET_UL_AGG_PARAMS,
	__IFLA_RMNET_EXT_MAX,
};

static const struct nla_policy rmnet_policy[__IFLA_RMNET_EXT_MAX] = {
	[IFLA_RMNET_MUX_ID] = {
		.type = NLA_U16
	},
	[IFLA_RMNET_FLAGS] = {
		.len = sizeof(struct ifla_rmnet_flags)
	},
	[IFLA_RMNET_DFC_QOS] = {
		.len = sizeof(struct tcmsg)
	},
	[IFLA_RMNET_UL_AGG_PARAMS] = {
		.len = sizeof(struct rmnet_egress_agg_params)
	},
};

int rmnet_is_real_dev_registered(const struct net_device *real_dev)
{
	return rcu_access_pointer(real_dev->rx_handler) == rmnet_rx_handler;
}
EXPORT_SYMBOL(rmnet_is_real_dev_registered);

/* Needs rtnl lock */
static struct rmnet_port*
rmnet_get_port_rtnl(const struct net_device *real_dev)
{
	return rtnl_dereference(real_dev->rx_handler_data);
}

static int rmnet_unregister_real_device(struct net_device *real_dev,
					struct rmnet_port *port)
{
	if (port->nr_rmnet_devs)
		return -EINVAL;

	netdev_rx_handler_unregister(real_dev);

	rmnet_map_cmd_exit(port);
	rmnet_map_tx_aggregate_exit(port);

	rmnet_descriptor_deinit(port);

	kfree(port);

	/* release reference on real_dev */
	dev_put(real_dev);

	netdev_dbg(real_dev, "Removed from rmnet\n");
	return 0;
}

static int rmnet_register_real_device(struct net_device *real_dev,
				      struct netlink_ext_ack *extack)
{
	struct rmnet_port *port;
	int rc, entry;

	ASSERT_RTNL();

	if (rmnet_is_real_dev_registered(real_dev)) {
		port = rmnet_get_port_rtnl(real_dev);
		if (port->rmnet_mode != RMNET_EPMODE_VND) {
			NL_SET_ERR_MSG_MOD(extack, "bridge device already exists");
			return -EINVAL;
		}

		return 0;
	}

	port = kzalloc(sizeof(*port), GFP_ATOMIC);
	if (!port)
		return -ENOMEM;

	port->dev = real_dev;
	rc = netdev_rx_handler_register(real_dev, rmnet_rx_handler, port);
	if (rc) {
		kfree(port);
		return -EBUSY;
	}
	/* hold on to real dev for MAP data */
	dev_hold(real_dev);

	for (entry = 0; entry < RMNET_MAX_LOGICAL_EP; entry++)
		INIT_HLIST_HEAD(&port->muxed_ep[entry]);

	rc = rmnet_descriptor_init(port);
	if (rc) {
		rmnet_descriptor_deinit(port);
		return rc;
	}

	rmnet_map_tx_aggregate_init(port);
	rmnet_map_cmd_init(port);

	netdev_dbg(real_dev, "registered with rmnet\n");
	return 0;
}

static void rmnet_unregister_bridge(struct net_device *dev,
				    struct rmnet_port *port)
{
	struct rmnet_port *bridge_port;
	struct net_device *bridge_dev;

	if (port->rmnet_mode != RMNET_EPMODE_BRIDGE)
		return;

	/* bridge slave handling */
	if (!port->nr_rmnet_devs) {
		bridge_dev = port->bridge_ep;

		bridge_port = rmnet_get_port_rtnl(bridge_dev);
		bridge_port->bridge_ep = NULL;
		bridge_port->rmnet_mode = RMNET_EPMODE_VND;
	} else {
		bridge_dev = port->bridge_ep;

		bridge_port = rmnet_get_port_rtnl(bridge_dev);
		rmnet_unregister_real_device(bridge_dev, bridge_port);
	}
}

static int rmnet_newlink(struct net *src_net, struct net_device *dev,
			 struct nlattr *tb[], struct nlattr *data[],
			 struct netlink_ext_ack *extack)
{
	struct net_device *real_dev;
	int mode = RMNET_EPMODE_VND;
	struct rmnet_endpoint *ep;
	struct rmnet_port *port;
	u32 data_format;
	int err = 0;
	u16 mux_id;

	real_dev = __dev_get_by_index(src_net, nla_get_u32(tb[IFLA_LINK]));
	if (!real_dev || !dev)
		return -ENODEV;

	if (!data[IFLA_RMNET_MUX_ID])
		return -EINVAL;

	ep = kzalloc(sizeof(*ep), GFP_ATOMIC);
	if (!ep)
		return -ENOMEM;

	mux_id = nla_get_u16(data[IFLA_RMNET_MUX_ID]);

	err = rmnet_register_real_device(real_dev, extack);
	if (err)
		goto err0;

	port = rmnet_get_port_rtnl(real_dev);
	err = rmnet_vnd_newlink(mux_id, dev, port, real_dev, ep);
	if (err)
		goto err1;

	port->rmnet_mode = mode;

	hlist_add_head_rcu(&ep->hlnode, &port->muxed_ep[mux_id]);

	if (data[IFLA_RMNET_FLAGS]) {
		struct ifla_rmnet_flags *flags;

		flags = nla_data(data[IFLA_RMNET_FLAGS]);
		data_format = flags->flags & flags->mask;
		netdev_dbg(dev, "data format [0x%08X]\n", data_format);
		port->data_format = data_format;
	}

	if (data[IFLA_RMNET_UL_AGG_PARAMS]) {
		void *agg_params;
		unsigned long irq_flags;

		agg_params = nla_data(data[IFLA_RMNET_UL_AGG_PARAMS]);
		spin_lock_irqsave(&port->agg_lock, irq_flags);
		memcpy(&port->egress_agg_params, agg_params,
		       sizeof(port->egress_agg_params));
		spin_unlock_irqrestore(&port->agg_lock, irq_flags);
	}

	return 0;

err1:
	rmnet_unregister_real_device(real_dev, port);
err0:
	kfree(ep);
	return err;
}

static void rmnet_dellink(struct net_device *dev, struct list_head *head)
{
	struct rmnet_priv *priv = netdev_priv(dev);
	struct net_device *real_dev;
	struct rmnet_endpoint *ep;
	struct rmnet_port *port;
	u8 mux_id;

	real_dev = priv->real_dev;

	if (!real_dev || !rmnet_is_real_dev_registered(real_dev))
		return;

	port = rmnet_get_port_rtnl(real_dev);

	mux_id = rmnet_vnd_get_mux(dev);

	ep = rmnet_get_endpoint(port, mux_id);
	if (ep) {
		hlist_del_init_rcu(&ep->hlnode);
		rmnet_unregister_bridge(dev, port);
		rmnet_vnd_dellink(mux_id, port, ep);
		synchronize_rcu();
		kfree(ep);
	}

	if (!port->nr_rmnet_devs)
		qmi_rmnet_qmi_exit(port->qmi_info, port);

	unregister_netdevice(dev);

	qmi_rmnet_qos_exit_post();

	rmnet_unregister_real_device(real_dev, port);
}

static void rmnet_force_unassociate_device(struct net_device *dev)
{
	struct net_device *real_dev = dev;
	struct hlist_node *tmp_ep;
	struct rmnet_endpoint *ep;
	struct rmnet_port *port;
	unsigned long bkt_ep;
	LIST_HEAD(list);
	HLIST_HEAD(cleanup_list);

	if (!rmnet_is_real_dev_registered(real_dev))
		return;

	ASSERT_RTNL();

	port = rmnet_get_port_rtnl(dev);
	qmi_rmnet_qmi_exit(port->qmi_info, port);

	rmnet_unregister_bridge(dev, port);

	hash_for_each_safe(port->muxed_ep, bkt_ep, tmp_ep, ep, hlnode) {
		unregister_netdevice_queue(ep->egress_dev, &list);
		rmnet_vnd_dellink(ep->mux_id, port, ep);

		hlist_del_init_rcu(&ep->hlnode);
		hlist_add_head(&ep->hlnode, &cleanup_list);
	}

	synchronize_rcu();

	hlist_for_each_entry_safe(ep, tmp_ep, &cleanup_list, hlnode) {
		hlist_del(&ep->hlnode);
		kfree(ep);
	}

	/* Unregistering devices in context before freeing port.
	 * If this API becomes non-context their order should switch.
	 */
	unregister_netdevice_many(&list);

	qmi_rmnet_qos_exit_post();

	rmnet_unregister_real_device(real_dev, port);
}

static int rmnet_config_notify_cb(struct notifier_block *nb,
				  unsigned long event, void *data)
{
	struct net_device *dev = netdev_notifier_info_to_dev(data);

	if (!dev)
		return NOTIFY_DONE;

	switch (event) {
	case NETDEV_UNREGISTER:
		netdev_dbg(dev, "Kernel unregister\n");
		rmnet_force_unassociate_device(dev);
		break;

	default:
		break;
	}

	return NOTIFY_DONE;
}

static struct notifier_block rmnet_dev_notifier __read_mostly = {
	.notifier_call = rmnet_config_notify_cb,
};

static int rmnet_rtnl_validate(struct nlattr *tb[], struct nlattr *data[],
			       struct netlink_ext_ack *extack)
{
	struct rmnet_egress_agg_params *agg_params;
	u16 mux_id;

	if (!data) {
		return -EINVAL;
	} else {
		if (data[IFLA_RMNET_MUX_ID]) {
			mux_id = nla_get_u16(data[IFLA_RMNET_MUX_ID]);
			if (mux_id > (RMNET_MAX_LOGICAL_EP - 1))
				return -ERANGE;
		}

		if (data[IFLA_RMNET_UL_AGG_PARAMS]) {
			agg_params = nla_data(data[IFLA_RMNET_UL_AGG_PARAMS]);
			if (agg_params->agg_time < 1000000)
				return -EINVAL;
		}
	}

	return 0;
}

static int rmnet_changelink(struct net_device *dev, struct nlattr *tb[],
			    struct nlattr *data[],
			    struct netlink_ext_ack *extack)
{
	struct rmnet_priv *priv = netdev_priv(dev);
	struct net_device *real_dev;
	struct rmnet_endpoint *ep;
	struct rmnet_port *port;
	u16 mux_id;

	if (!dev)
		return -ENODEV;

	real_dev = __dev_get_by_index(dev_net(dev),
				      nla_get_u32(tb[IFLA_LINK]));

	if (!real_dev || !rmnet_is_real_dev_registered(real_dev))
		return -ENODEV;

	port = rmnet_get_port_rtnl(real_dev);

	if (data[IFLA_RMNET_MUX_ID]) {
		mux_id = nla_get_u16(data[IFLA_RMNET_MUX_ID]);
		ep = rmnet_get_endpoint(port, priv->mux_id);
		if (!ep)
			return -ENODEV;

		hlist_del_init_rcu(&ep->hlnode);
		hlist_add_head_rcu(&ep->hlnode, &port->muxed_ep[mux_id]);

		ep->mux_id = mux_id;
		priv->mux_id = mux_id;
	}

	if (data[IFLA_RMNET_FLAGS]) {
		struct ifla_rmnet_flags *flags;

		flags = nla_data(data[IFLA_RMNET_FLAGS]);
		port->data_format = flags->flags & flags->mask;
	}

	if (data[IFLA_RMNET_DFC_QOS]) {
		struct tcmsg *tcm;

		tcm = nla_data(data[IFLA_RMNET_DFC_QOS]);
		qmi_rmnet_change_link(dev, port, tcm);
	}

	if (data[IFLA_RMNET_UL_AGG_PARAMS]) {
		struct rmnet_egress_agg_params *agg_params;

		agg_params = nla_data(data[IFLA_RMNET_UL_AGG_PARAMS]);
		rmnet_map_update_ul_agg_config(port, agg_params->agg_size,
					       agg_params->agg_count,
					       agg_params->agg_features,
					       agg_params->agg_time);
	}

	return 0;
}

static size_t rmnet_get_size(const struct net_device *dev)
{
	return
		/* IFLA_RMNET_MUX_ID */
		nla_total_size(2) +
		/* IFLA_RMNET_FLAGS */
		nla_total_size(sizeof(struct ifla_rmnet_flags)) +
		/* IFLA_RMNET_DFC_QOS */
		nla_total_size(sizeof(struct tcmsg)) +
		/* IFLA_RMNET_UL_AGG_PARAMS */
		nla_total_size(sizeof(struct rmnet_egress_agg_params));
}

static int rmnet_fill_info(struct sk_buff *skb, const struct net_device *dev)
{
	struct rmnet_priv *priv = netdev_priv(dev);
	struct net_device *real_dev;
	struct ifla_rmnet_flags f;
	struct rmnet_port *port = NULL;

	real_dev = priv->real_dev;

	if (nla_put_u16(skb, IFLA_RMNET_MUX_ID, priv->mux_id))
		goto nla_put_failure;

	if (rmnet_is_real_dev_registered(real_dev)) {
		port = rmnet_get_port_rtnl(real_dev);
		f.flags = port->data_format;
	} else {
		f.flags = 0;
	}

	f.mask  = ~0;

	if (nla_put(skb, IFLA_RMNET_FLAGS, sizeof(f), &f))
		goto nla_put_failure;

	if (port) {
		if (nla_put(skb, IFLA_RMNET_UL_AGG_PARAMS,
			    sizeof(port->egress_agg_params),
			    &port->egress_agg_params))
			goto nla_put_failure;
	}

	return 0;

nla_put_failure:
	return -EMSGSIZE;
}

struct rtnl_link_ops rmnet_link_ops __read_mostly = {
	.kind		= "rmnet",
<<<<<<< HEAD
	.maxtype	= __IFLA_RMNET_EXT_MAX,
=======
	.maxtype	= IFLA_RMNET_MAX,
>>>>>>> 82f9317b
	.priv_size	= sizeof(struct rmnet_priv),
	.setup		= rmnet_vnd_setup,
	.validate	= rmnet_rtnl_validate,
	.newlink	= rmnet_newlink,
	.dellink	= rmnet_dellink,
	.get_size	= rmnet_get_size,
	.changelink     = rmnet_changelink,
	.policy		= rmnet_policy,
	.fill_info	= rmnet_fill_info,
};

/* Needs either rcu_read_lock() or rtnl lock */
struct rmnet_port *rmnet_get_port(struct net_device *real_dev)
{
	if (rmnet_is_real_dev_registered(real_dev))
		return rcu_dereference_rtnl(real_dev->rx_handler_data);
	else
		return NULL;
}
EXPORT_SYMBOL(rmnet_get_port);

struct rmnet_endpoint *rmnet_get_endpoint(struct rmnet_port *port, u8 mux_id)
{
	struct rmnet_endpoint *ep;

	hlist_for_each_entry_rcu(ep, &port->muxed_ep[mux_id], hlnode) {
		if (ep->mux_id == mux_id)
			return ep;
	}

	return NULL;
}
EXPORT_SYMBOL(rmnet_get_endpoint);

int rmnet_add_bridge(struct net_device *rmnet_dev,
		     struct net_device *slave_dev,
		     struct netlink_ext_ack *extack)
{
	struct rmnet_priv *priv = netdev_priv(rmnet_dev);
	struct net_device *real_dev = priv->real_dev;
	struct rmnet_port *port, *slave_port;
	int err;

	port = rmnet_get_port(real_dev);

	/* If there is more than one rmnet dev attached, its probably being
	 * used for muxing. Skip the briding in that case
	 */
	if (port->nr_rmnet_devs > 1)
		return -EINVAL;

	if (rmnet_is_real_dev_registered(slave_dev))
		return -EBUSY;

	err = rmnet_register_real_device(slave_dev, extack);
	if (err)
		return -EBUSY;

	slave_port = rmnet_get_port(slave_dev);
	slave_port->rmnet_mode = RMNET_EPMODE_BRIDGE;
	slave_port->bridge_ep = real_dev;

	port->rmnet_mode = RMNET_EPMODE_BRIDGE;
	port->bridge_ep = slave_dev;

	netdev_dbg(slave_dev, "registered with rmnet as slave\n");
	return 0;
}

int rmnet_del_bridge(struct net_device *rmnet_dev,
		     struct net_device *slave_dev)
{
	struct rmnet_priv *priv = netdev_priv(rmnet_dev);
	struct net_device *real_dev = priv->real_dev;
	struct rmnet_port *port, *slave_port;

	port = rmnet_get_port(real_dev);
	port->rmnet_mode = RMNET_EPMODE_VND;
	port->bridge_ep = NULL;

	slave_port = rmnet_get_port(slave_dev);
	rmnet_unregister_real_device(slave_dev, slave_port);

	netdev_dbg(slave_dev, "removed from rmnet as slave\n");
	return 0;
}

#ifdef CONFIG_QCOM_QMI_RMNET
void *rmnet_get_qmi_pt(void *port)
{
	if (port)
		return ((struct rmnet_port *)port)->qmi_info;

	return NULL;
}
EXPORT_SYMBOL(rmnet_get_qmi_pt);

void *rmnet_get_qos_pt(struct net_device *dev)
{
	struct rmnet_priv *priv;

	if (dev) {
		priv = netdev_priv(dev);
		return rcu_dereference(priv->qos_info);
	}

	return NULL;
}
EXPORT_SYMBOL(rmnet_get_qos_pt);

void *rmnet_get_rmnet_port(struct net_device *dev)
{
	struct rmnet_priv *priv;

	if (dev) {
		priv = netdev_priv(dev);
		return (void *)rmnet_get_port(priv->real_dev);
	}

	return NULL;
}
EXPORT_SYMBOL(rmnet_get_rmnet_port);

struct net_device *rmnet_get_rmnet_dev(void *port, u8 mux_id)
{
	struct rmnet_endpoint *ep;

	if (port) {
		ep = rmnet_get_endpoint((struct rmnet_port *)port, mux_id);
		if (ep)
			return ep->egress_dev;
	}

	return NULL;
}
EXPORT_SYMBOL(rmnet_get_rmnet_dev);

void rmnet_reset_qmi_pt(void *port)
{
	if (port)
		((struct rmnet_port *)port)->qmi_info = NULL;
}
EXPORT_SYMBOL(rmnet_reset_qmi_pt);

void rmnet_init_qmi_pt(void *port, void *qmi)
{
	if (port)
		((struct rmnet_port *)port)->qmi_info = qmi;
}
EXPORT_SYMBOL(rmnet_init_qmi_pt);

void rmnet_get_packets(void *port, u64 *rx, u64 *tx)
{
	struct rmnet_priv *priv;
	struct rmnet_pcpu_stats *ps;
	unsigned int cpu, start;

	struct rmnet_endpoint *ep;
	unsigned long bkt;

	if (!port || !tx || !rx)
		return;

	*tx = 0;
	*rx = 0;
	rcu_read_lock();
	hash_for_each(((struct rmnet_port *)port)->muxed_ep, bkt, ep, hlnode) {
		priv = netdev_priv(ep->egress_dev);
		for_each_possible_cpu(cpu) {
			ps = per_cpu_ptr(priv->pcpu_stats, cpu);
			do {
				start = u64_stats_fetch_begin_irq(&ps->syncp);
				*tx += ps->stats.tx_pkts;
				*rx += ps->stats.rx_pkts;
			} while (u64_stats_fetch_retry_irq(&ps->syncp, start));
		}
	}
	rcu_read_unlock();
}
EXPORT_SYMBOL(rmnet_get_packets);

void  rmnet_set_powersave_format(void *port)
{
	if (!port)
		return;
	((struct rmnet_port *)port)->data_format |= RMNET_INGRESS_FORMAT_PS;
}
EXPORT_SYMBOL(rmnet_set_powersave_format);

void  rmnet_clear_powersave_format(void *port)
{
	if (!port)
		return;
	((struct rmnet_port *)port)->data_format &= ~RMNET_INGRESS_FORMAT_PS;
}
EXPORT_SYMBOL(rmnet_clear_powersave_format);

void rmnet_enable_all_flows(void *port)
{
	struct rmnet_endpoint *ep;
	unsigned long bkt;

	if (unlikely(!port))
		return;

	rcu_read_lock();
	hash_for_each_rcu(((struct rmnet_port *)port)->muxed_ep,
			  bkt, ep, hlnode) {
		qmi_rmnet_enable_all_flows(ep->egress_dev);
	}
	rcu_read_unlock();
}
EXPORT_SYMBOL(rmnet_enable_all_flows);

bool rmnet_all_flows_enabled(void *port)
{
	struct rmnet_endpoint *ep;
	unsigned long bkt;
	bool ret = true;

	if (unlikely(!port))
		return true;

	rcu_read_lock();
	hash_for_each_rcu(((struct rmnet_port *)port)->muxed_ep,
			  bkt, ep, hlnode) {
		if (!qmi_rmnet_all_flows_enabled(ep->egress_dev)) {
			ret = false;
			goto out;
		}
	}
out:
	rcu_read_unlock();

	return ret;
}
EXPORT_SYMBOL(rmnet_all_flows_enabled);

void rmnet_prepare_ps_bearers(void *port, u8 *num_bearers, u8 *bearer_id)
{
	struct rmnet_endpoint *ep;
	unsigned long bkt;
	u8 current_num_bearers = 0;
	u8 number_bearers_left = 0;
	u8 num_bearers_in_out;

	if (unlikely(!port || !num_bearers))
		return;

	number_bearers_left = *num_bearers;

	rcu_read_lock();
	hash_for_each_rcu(((struct rmnet_port *)port)->muxed_ep,
			  bkt, ep, hlnode) {
		num_bearers_in_out = number_bearers_left;
		qmi_rmnet_prepare_ps_bearers(ep->egress_dev,
					     &num_bearers_in_out,
					     bearer_id ? bearer_id +
						current_num_bearers : NULL);
		current_num_bearers += num_bearers_in_out;
		number_bearers_left -= num_bearers_in_out;
	}
	rcu_read_unlock();

	*num_bearers = current_num_bearers;
}
EXPORT_SYMBOL(rmnet_prepare_ps_bearers);

int rmnet_get_powersave_notif(void *port)
{
	if (!port)
		return 0;
	return ((struct rmnet_port *)port)->data_format & RMNET_FORMAT_PS_NOTIF;
}
EXPORT_SYMBOL(rmnet_get_powersave_notif);

struct net_device *rmnet_get_real_dev(void *port)
{
	if (port)
		return ((struct rmnet_port *)port)->dev;

	return NULL;
}
EXPORT_SYMBOL(rmnet_get_real_dev);

int rmnet_get_dlmarker_info(void *port)
{
	if (!port)
		return 0;

	return ((struct rmnet_port *)port)->data_format &
		(RMNET_INGRESS_FORMAT_DL_MARKER_V1 |
		RMNET_INGRESS_FORMAT_DL_MARKER_V2);
}
EXPORT_SYMBOL(rmnet_get_dlmarker_info);

#endif

/* Startup/Shutdown */

static int __init rmnet_init(void)
{
	int rc;

	rc = register_netdevice_notifier(&rmnet_dev_notifier);
	if (rc != 0)
		return rc;

	rc = rtnl_link_register(&rmnet_link_ops);
	if (rc != 0) {
		unregister_netdevice_notifier(&rmnet_dev_notifier);
		return rc;
	}
	rmnet_core_genl_init();

	return rc;
}

static void __exit rmnet_exit(void)
{
	unregister_netdevice_notifier(&rmnet_dev_notifier);
	rtnl_link_unregister(&rmnet_link_ops);
	rmnet_core_genl_deinit();
}

module_init(rmnet_init)
module_exit(rmnet_exit)
MODULE_LICENSE("GPL v2");<|MERGE_RESOLUTION|>--- conflicted
+++ resolved
@@ -47,6 +47,8 @@
 	__IFLA_RMNET_EXT_MAX,
 };
 
+#define IFLA_RMNET_EXT_MAX	(__IFLA_RMNET_EXT_MAX - 1)
+
 static const struct nla_policy rmnet_policy[__IFLA_RMNET_EXT_MAX] = {
 	[IFLA_RMNET_MUX_ID] = {
 		.type = NLA_U16
@@ -479,11 +481,7 @@
 
 struct rtnl_link_ops rmnet_link_ops __read_mostly = {
 	.kind		= "rmnet",
-<<<<<<< HEAD
-	.maxtype	= __IFLA_RMNET_EXT_MAX,
-=======
-	.maxtype	= IFLA_RMNET_MAX,
->>>>>>> 82f9317b
+	.maxtype	= IFLA_RMNET_EXT_MAX,
 	.priv_size	= sizeof(struct rmnet_priv),
 	.setup		= rmnet_vnd_setup,
 	.validate	= rmnet_rtnl_validate,
