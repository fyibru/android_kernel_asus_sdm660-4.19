--- conflicted
+++ resolved
@@ -921,8 +921,6 @@
 	.reset = ax88178_reset,
 	.flags = FLAG_ETHER | FLAG_FRAMING_AX | FLAG_LINK_INTR,
 	.rx_fixup = asix_rx_fixup_common,
-<<<<<<< HEAD
-=======
 	.tx_fixup = asix_tx_fixup,
 };
 
@@ -945,7 +943,6 @@
 	.flags = FLAG_ETHER | FLAG_FRAMING_AX | FLAG_LINK_INTR |
 	         FLAG_MULTI_PACKET,
 	.rx_fixup = asix_rx_fixup_common,
->>>>>>> 9437a248
 	.tx_fixup = asix_tx_fixup,
 	.data = FLAG_EEPROM_MAC,
 };
