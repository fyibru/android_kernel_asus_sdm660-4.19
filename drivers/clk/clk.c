/*
 * Copyright (C) 2010-2011 Canonical Ltd <jeremy.kerr@canonical.com>
 * Copyright (C) 2011-2012 Linaro Ltd <mturquette@linaro.org>
<<<<<<< HEAD
 * Copyright (c) 2017-2020, The Linux Foundation. All rights reserved.
=======
 * Copyright (c) 2017-2019, The Linux Foundation. All rights reserved.
>>>>>>> 5e52a76e
 *
 * This program is free software; you can redistribute it and/or modify
 * it under the terms of the GNU General Public License version 2 as
 * published by the Free Software Foundation.
 *
 * Standard functionality for the common clock API.  See Documentation/driver-api/clk.rst
 */

#include <linux/clk.h>
#include <linux/clk-provider.h>
#include <linux/clk/clk-conf.h>
#include <linux/module.h>
#include <linux/mutex.h>
#include <linux/spinlock.h>
#include <linux/err.h>
#include <linux/list.h>
#include <linux/slab.h>
#include <linux/of.h>
#include <linux/device.h>
#include <linux/init.h>
#include <linux/pm_runtime.h>
#include <linux/sched.h>
#include <linux/clkdev.h>
#include <linux/of_platform.h>
#include <linux/pm_opp.h>
#include <linux/regulator/consumer.h>

#include "clk.h"

static DEFINE_SPINLOCK(enable_lock);
static DEFINE_MUTEX(prepare_lock);

static struct task_struct *prepare_owner;
static struct task_struct *enable_owner;

static int prepare_refcnt;
static int enable_refcnt;

static HLIST_HEAD(clk_root_list);
static HLIST_HEAD(clk_orphan_list);
static LIST_HEAD(clk_notifier_list);

<<<<<<< HEAD
struct clk_handoff_vdd {
	struct list_head list;
	struct clk_vdd_class *vdd_class;
};

static LIST_HEAD(clk_handoff_vdd_list);
static bool vdd_class_handoff_completed;
static DEFINE_MUTEX(vdd_class_list_lock);
=======
>>>>>>> 5e52a76e
/*
 * clk_rate_change_list is used during clk_core_set_rate_nolock() calls to
 * handle vdd_class vote tracking.  core->rate_change_node is added to
 * clk_rate_change_list when core->new_rate requires a different voltage level
 * (core->new_vdd_class_vote) than core->vdd_class_vote.  Elements are removed
 * from the list after unvoting core->vdd_class_vote immediately before
 * returning from clk_core_set_rate_nolock().
 */
static LIST_HEAD(clk_rate_change_list);

/***    private data structures    ***/

struct clk_core {
	const char		*name;
	const struct clk_ops	*ops;
	struct clk_hw		*hw;
	struct module		*owner;
	struct device		*dev;
	struct clk_core		*parent;
	const char		**parent_names;
	struct clk_core		**parents;
	unsigned int		num_parents;
	unsigned int		new_parent_index;
	unsigned long		rate;
	unsigned long		req_rate;
	unsigned long		new_rate;
	struct clk_core		*new_parent;
	struct clk_core		*new_child;
	unsigned long		flags;
	bool			orphan;
	bool			rpm_enabled;
	bool			need_sync;
	bool			boot_enabled;
	unsigned int		enable_count;
	unsigned int		prepare_count;
	unsigned int		protect_count;
	bool			need_handoff_enable;
	bool			need_handoff_prepare;
	unsigned long		min_rate;
	unsigned long		max_rate;
	unsigned long		accuracy;
	int			phase;
	struct clk_duty		duty;
	struct hlist_head	children;
	struct hlist_node	child_node;
	struct hlist_head	clks;
	unsigned int		notifier_count;
#ifdef CONFIG_DEBUG_FS
	struct dentry		*dentry;
	struct hlist_node	debug_node;
#endif
	struct kref		ref;
	struct clk_vdd_class	*vdd_class;
	int			vdd_class_vote;
	int			new_vdd_class_vote;
	struct list_head	rate_change_node;
	unsigned long		*rate_max;
	int			num_rate_max;
};

#define CREATE_TRACE_POINTS
#include <trace/events/clk.h>

struct clk {
	struct clk_core	*core;
	const char *dev_id;
	const char *con_id;
	unsigned long min_rate;
	unsigned long max_rate;
	unsigned int exclusive_count;
	struct hlist_node clks_node;
};

/***           runtime pm          ***/
static int clk_pm_runtime_get(struct clk_core *core)
{
	int ret;

	if (!core->rpm_enabled)
		return 0;

	ret = pm_runtime_get_sync(core->dev);
	return ret < 0 ? ret : 0;
}

static void clk_pm_runtime_put(struct clk_core *core)
{
	if (!core->rpm_enabled)
		return;

	pm_runtime_put_sync(core->dev);
}

/***           locking             ***/
static void clk_prepare_lock(void)
{
	if (!mutex_trylock(&prepare_lock)) {
		if (prepare_owner == current) {
			prepare_refcnt++;
			return;
		}
		mutex_lock(&prepare_lock);
	}
	WARN_ON_ONCE(prepare_owner != NULL);
	WARN_ON_ONCE(prepare_refcnt != 0);
	prepare_owner = current;
	prepare_refcnt = 1;
}

static void clk_prepare_unlock(void)
{
	WARN_ON_ONCE(prepare_owner != current);
	WARN_ON_ONCE(prepare_refcnt == 0);

	if (--prepare_refcnt)
		return;
	prepare_owner = NULL;
	mutex_unlock(&prepare_lock);
}

static unsigned long clk_enable_lock(void)
	__acquires(enable_lock)
{
	unsigned long flags;

	/*
	 * On UP systems, spin_trylock_irqsave() always returns true, even if
	 * we already hold the lock. So, in that case, we rely only on
	 * reference counting.
	 */
	if (!IS_ENABLED(CONFIG_SMP) ||
	    !spin_trylock_irqsave(&enable_lock, flags)) {
		if (enable_owner == current) {
			enable_refcnt++;
			__acquire(enable_lock);
			if (!IS_ENABLED(CONFIG_SMP))
				local_save_flags(flags);
			return flags;
		}
		spin_lock_irqsave(&enable_lock, flags);
	}
	WARN_ON_ONCE(enable_owner != NULL);
	WARN_ON_ONCE(enable_refcnt != 0);
	enable_owner = current;
	enable_refcnt = 1;
	return flags;
}

static void clk_enable_unlock(unsigned long flags)
	__releases(enable_lock)
{
	WARN_ON_ONCE(enable_owner != current);
	WARN_ON_ONCE(enable_refcnt == 0);

	if (--enable_refcnt) {
		__release(enable_lock);
		return;
	}
	enable_owner = NULL;
	spin_unlock_irqrestore(&enable_lock, flags);
}

static bool clk_core_rate_is_protected(struct clk_core *core)
{
	return core->protect_count;
}

static bool clk_core_is_prepared(struct clk_core *core)
{
	bool ret = false;

	/*
	 * .is_prepared is optional for clocks that can prepare
	 * fall back to software usage counter if it is missing
	 */
	if (!core->ops->is_prepared)
		return core->prepare_count;

	if (!clk_pm_runtime_get(core)) {
		ret = core->ops->is_prepared(core->hw);
		clk_pm_runtime_put(core);
	}

	return ret;
}

static bool clk_core_is_enabled(struct clk_core *core)
{
	bool ret = false;

	/*
	 * .is_enabled is only mandatory for clocks that gate
	 * fall back to software usage counter if .is_enabled is missing
	 */
	if (!core->ops->is_enabled)
		return core->enable_count;

	/*
	 * Check if clock controller's device is runtime active before
	 * calling .is_enabled callback. If not, assume that clock is
	 * disabled, because we might be called from atomic context, from
	 * which pm_runtime_get() is not allowed.
	 * This function is called mainly from clk_disable_unused_subtree,
	 * which ensures proper runtime pm activation of controller before
	 * taking enable spinlock, but the below check is needed if one tries
	 * to call it from other places.
	 */
	if (core->rpm_enabled) {
		pm_runtime_get_noresume(core->dev);
		if (!pm_runtime_active(core->dev)) {
			ret = false;
			goto done;
		}
	}

	ret = core->ops->is_enabled(core->hw);
done:
	if (core->rpm_enabled)
		pm_runtime_put(core->dev);

	return ret;
}

/***    helper functions   ***/

const char *__clk_get_name(const struct clk *clk)
{
	return !clk ? NULL : clk->core->name;
}
EXPORT_SYMBOL_GPL(__clk_get_name);

const char *clk_hw_get_name(const struct clk_hw *hw)
{
	return hw->core->name;
}
EXPORT_SYMBOL_GPL(clk_hw_get_name);

struct clk_hw *__clk_get_hw(struct clk *clk)
{
	return !clk ? NULL : clk->core->hw;
}
EXPORT_SYMBOL_GPL(__clk_get_hw);

unsigned int clk_hw_get_num_parents(const struct clk_hw *hw)
{
	return hw->core->num_parents;
}
EXPORT_SYMBOL_GPL(clk_hw_get_num_parents);

struct clk_hw *clk_hw_get_parent(const struct clk_hw *hw)
{
	return hw->core->parent ? hw->core->parent->hw : NULL;
}
EXPORT_SYMBOL_GPL(clk_hw_get_parent);

static struct clk_core *__clk_lookup_subtree(const char *name,
					     struct clk_core *core)
{
	struct clk_core *child;
	struct clk_core *ret;

	if (!strcmp(core->name, name))
		return core;

	hlist_for_each_entry(child, &core->children, child_node) {
		ret = __clk_lookup_subtree(name, child);
		if (ret)
			return ret;
	}

	return NULL;
}

static struct clk_core *clk_core_lookup(const char *name)
{
	struct clk_core *root_clk;
	struct clk_core *ret;

	if (!name)
		return NULL;

	/* search the 'proper' clk tree first */
	hlist_for_each_entry(root_clk, &clk_root_list, child_node) {
		ret = __clk_lookup_subtree(name, root_clk);
		if (ret)
			return ret;
	}

	/* if not found, then search the orphan tree */
	hlist_for_each_entry(root_clk, &clk_orphan_list, child_node) {
		ret = __clk_lookup_subtree(name, root_clk);
		if (ret)
			return ret;
	}

	return NULL;
}

static struct clk_core *clk_core_get_parent_by_index(struct clk_core *core,
							 u8 index)
{
	if (!core || index >= core->num_parents)
		return NULL;

	if (!core->parents[index])
		core->parents[index] =
				clk_core_lookup(core->parent_names[index]);

	return core->parents[index];
}

struct clk_hw *
clk_hw_get_parent_by_index(const struct clk_hw *hw, unsigned int index)
{
	struct clk_core *parent;

	parent = clk_core_get_parent_by_index(hw->core, index);

	return !parent ? NULL : parent->hw;
}
EXPORT_SYMBOL_GPL(clk_hw_get_parent_by_index);

unsigned int __clk_get_enable_count(struct clk *clk)
{
	return !clk ? 0 : clk->core->enable_count;
}

static unsigned long clk_core_get_rate_nolock(struct clk_core *core)
{
	unsigned long ret;

	if (!core) {
		ret = 0;
		goto out;
	}

	ret = core->rate;

	if (!core->num_parents)
		goto out;

	if (!core->parent)
		ret = 0;

out:
	return ret;
}

unsigned long clk_hw_get_rate(const struct clk_hw *hw)
{
	return clk_core_get_rate_nolock(hw->core);
}
EXPORT_SYMBOL_GPL(clk_hw_get_rate);

static unsigned long __clk_get_accuracy(struct clk_core *core)
{
	if (!core)
		return 0;

	return core->accuracy;
}

unsigned long __clk_get_flags(struct clk *clk)
{
	return !clk ? 0 : clk->core->flags;
}
EXPORT_SYMBOL_GPL(__clk_get_flags);

unsigned long clk_hw_get_flags(const struct clk_hw *hw)
{
	return hw->core->flags;
}
EXPORT_SYMBOL_GPL(clk_hw_get_flags);

bool clk_hw_is_prepared(const struct clk_hw *hw)
{
	return clk_core_is_prepared(hw->core);
}
EXPORT_SYMBOL_GPL(clk_hw_is_prepared);

bool clk_hw_rate_is_protected(const struct clk_hw *hw)
{
	return clk_core_rate_is_protected(hw->core);
}

bool clk_hw_is_enabled(const struct clk_hw *hw)
{
	return clk_core_is_enabled(hw->core);
}
EXPORT_SYMBOL_GPL(clk_hw_is_enabled);

bool __clk_is_enabled(struct clk *clk)
{
	if (!clk)
		return false;

	return clk_core_is_enabled(clk->core);
}
EXPORT_SYMBOL_GPL(__clk_is_enabled);

static bool mux_is_better_rate(unsigned long rate, unsigned long now,
			   unsigned long best, unsigned long flags)
{
	if (flags & CLK_MUX_ROUND_CLOSEST)
		return abs(now - rate) < abs(best - rate);

	return now <= rate && now > best;
}

int clk_mux_determine_rate_flags(struct clk_hw *hw,
				 struct clk_rate_request *req,
				 unsigned long flags)
{
	struct clk_core *core = hw->core, *parent, *best_parent = NULL;
	int i, num_parents, ret;
	unsigned long best = 0;
	struct clk_rate_request parent_req = *req;

	/* if NO_REPARENT flag set, pass through to current parent */
	if (core->flags & CLK_SET_RATE_NO_REPARENT) {
		parent = core->parent;
		if (core->flags & CLK_SET_RATE_PARENT) {
			ret = __clk_determine_rate(parent ? parent->hw : NULL,
						   &parent_req);
			if (ret)
				return ret;

			best = parent_req.rate;
		} else if (parent) {
			best = clk_core_get_rate_nolock(parent);
		} else {
			best = clk_core_get_rate_nolock(core);
		}

		goto out;
	}

	/* find the parent that can provide the fastest rate <= rate */
	num_parents = core->num_parents;
	for (i = 0; i < num_parents; i++) {
		parent = clk_core_get_parent_by_index(core, i);
		if (!parent)
			continue;

		if (core->flags & CLK_SET_RATE_PARENT) {
			parent_req = *req;
			ret = __clk_determine_rate(parent->hw, &parent_req);
			if (ret)
				continue;
		} else {
			parent_req.rate = clk_core_get_rate_nolock(parent);
		}

		if (mux_is_better_rate(req->rate, parent_req.rate,
				       best, flags)) {
			best_parent = parent;
			best = parent_req.rate;
		}
	}

	if (!best_parent)
		return -EINVAL;

out:
	if (best_parent)
		req->best_parent_hw = best_parent->hw;
	req->best_parent_rate = best;
	req->rate = best;

	return 0;
}
EXPORT_SYMBOL_GPL(clk_mux_determine_rate_flags);

struct clk *__clk_lookup(const char *name)
{
	struct clk_core *core = clk_core_lookup(name);

	return !core ? NULL : core->hw->clk;
}

static void clk_core_get_boundaries(struct clk_core *core,
				    unsigned long *min_rate,
				    unsigned long *max_rate)
{
	struct clk *clk_user;

	*min_rate = core->min_rate;
	*max_rate = core->max_rate;

	hlist_for_each_entry(clk_user, &core->clks, clks_node)
		*min_rate = max(*min_rate, clk_user->min_rate);

	hlist_for_each_entry(clk_user, &core->clks, clks_node)
		*max_rate = min(*max_rate, clk_user->max_rate);
}

void clk_hw_set_rate_range(struct clk_hw *hw, unsigned long min_rate,
			   unsigned long max_rate)
{
	hw->core->min_rate = min_rate;
	hw->core->max_rate = max_rate;
}
EXPORT_SYMBOL_GPL(clk_hw_set_rate_range);

/*
 * Aggregate the rate of all the enabled child nodes and exclude that
 * of the child node for which this request was made.
 */
unsigned long clk_aggregate_rate(struct clk_hw *hw,
					const struct clk_core *parent)
{
	struct clk_core *child;
	unsigned long aggre_rate = 0;

	hlist_for_each_entry(child, &parent->children, child_node) {
		if (child->enable_count &&
				strcmp(child->name, hw->init->name))
			aggre_rate = max(child->rate, aggre_rate);
	}

	return aggre_rate;
}
EXPORT_SYMBOL_GPL(clk_aggregate_rate);

/*
 * Helper for finding best parent to provide a given frequency. This can be used
 * directly as a determine_rate callback (e.g. for a mux), or from a more
 * complex clock that may combine a mux with other operations.
 */
int __clk_mux_determine_rate(struct clk_hw *hw,
			     struct clk_rate_request *req)
{
	return clk_mux_determine_rate_flags(hw, req, 0);
}
EXPORT_SYMBOL_GPL(__clk_mux_determine_rate);

int __clk_mux_determine_rate_closest(struct clk_hw *hw,
				     struct clk_rate_request *req)
{
	return clk_mux_determine_rate_flags(hw, req, CLK_MUX_ROUND_CLOSEST);
}
EXPORT_SYMBOL_GPL(__clk_mux_determine_rate_closest);

/*
 *  Find the voltage level required for a given clock rate.
 */
static int clk_find_vdd_level(struct clk_core *clk, unsigned long rate)
{
	int level;

	/*
	 * For certain PLLs, due to the limitation in the bits allocated for
	 * programming the fractional divider, the actual rate of the PLL will
	 * be slightly higher than the requested rate (in the order of several
	 * Hz). To accommodate this difference, convert the FMAX rate and the
	 * clock frequency to KHz and use that for deriving the voltage level.
	 */
	for (level = 0; level < clk->num_rate_max; level++)
		if (DIV_ROUND_CLOSEST(rate, 1000) <=
				DIV_ROUND_CLOSEST(clk->rate_max[level], 1000) &&
		    clk->rate_max[level] > 0)
			break;

	if (level == clk->num_rate_max) {
		pr_err("Rate %lu for %s is greater than highest Fmax\n", rate,
				clk->name);
		return -EINVAL;
	}

	return level;
}

/*
 * Update voltage level given the current votes.
 */
static int clk_update_vdd(struct clk_vdd_class *vdd_class)
{
	int level, rc = 0, i, ignore;
	struct regulator **r = vdd_class->regulator;
	int *uv = vdd_class->vdd_uv;
	int n_reg = vdd_class->num_regulators;
	int cur_lvl = vdd_class->cur_level;
	int max_lvl = vdd_class->num_levels - 1;
	int cur_base = cur_lvl * n_reg;
	int new_base;

	/* aggregate votes */
	for (level = max_lvl; level > 0; level--)
		if (vdd_class->level_votes[level])
			break;

	if (level == cur_lvl)
		return 0;

	max_lvl = max_lvl * n_reg;
	new_base = level * n_reg;

	for (i = 0; i < vdd_class->num_regulators; i++) {
		pr_debug("Set Voltage level Min %d, Max %d\n", uv[new_base + i],
				uv[max_lvl + i]);
		rc = regulator_set_voltage(r[i], uv[new_base + i], INT_MAX);
		if (rc)
			goto set_voltage_fail;

		if (cur_lvl == 0 || cur_lvl == vdd_class->num_levels)
			rc = regulator_enable(r[i]);
		else if (level == 0)
			rc = regulator_disable(r[i]);
		if (rc)
			goto enable_disable_fail;
	}

	if (vdd_class->set_vdd && !vdd_class->num_regulators)
		rc = vdd_class->set_vdd(vdd_class, level);

	if (!rc)
		vdd_class->cur_level = level;

	return rc;

enable_disable_fail:
	regulator_set_voltage(r[i], uv[cur_base + i], INT_MAX);

set_voltage_fail:
	for (i--; i >= 0; i--) {
		regulator_set_voltage(r[i], uv[cur_base + i], INT_MAX);
		if (cur_lvl == 0 || cur_lvl == vdd_class->num_levels)
			regulator_disable(r[i]);
		else if (level == 0)
			ignore = regulator_enable(r[i]);
	}

	return rc;
}

/*
 *  Vote for a voltage level.
 */
<<<<<<< HEAD
static int clk_vote_vdd_level(struct clk_vdd_class *vdd_class, int level)
=======
int clk_vote_vdd_level(struct clk_vdd_class *vdd_class, int level)
>>>>>>> 5e52a76e
{
	int rc = 0;

	if (level >= vdd_class->num_levels)
		return -EINVAL;

	mutex_lock(&vdd_class->lock);

	vdd_class->level_votes[level]++;

	rc = clk_update_vdd(vdd_class);
	if (rc)
		vdd_class->level_votes[level]--;

	mutex_unlock(&vdd_class->lock);

	return rc;
}
<<<<<<< HEAD
=======
EXPORT_SYMBOL_GPL(clk_vote_vdd_level);
>>>>>>> 5e52a76e

/*
 * Remove vote for a voltage level.
 */
<<<<<<< HEAD
static int clk_unvote_vdd_level(struct clk_vdd_class *vdd_class, int level)
=======
int clk_unvote_vdd_level(struct clk_vdd_class *vdd_class, int level)
>>>>>>> 5e52a76e
{
	int rc = 0;

	if (level >= vdd_class->num_levels)
		return -EINVAL;

	mutex_lock(&vdd_class->lock);

	if (WARN(!vdd_class->level_votes[level],
			"Reference counts are incorrect for %s level %d\n",
			vdd_class->class_name, level)) {
		rc = -EINVAL;
		goto out;
	}

	vdd_class->level_votes[level]--;

	rc = clk_update_vdd(vdd_class);
	if (rc)
		vdd_class->level_votes[level]++;

out:
	mutex_unlock(&vdd_class->lock);
	return rc;
}
<<<<<<< HEAD
=======
EXPORT_SYMBOL_GPL(clk_unvote_vdd_level);
>>>>>>> 5e52a76e

/*
 * Vote for a voltage level corresponding to a clock's rate.
 */
int clk_vote_rate_vdd(struct clk_core *core, unsigned long rate)
{
	int level;

	if (!core->vdd_class)
		return 0;

	level = clk_find_vdd_level(core, rate);
	if (level < 0)
		return level;

	return clk_vote_vdd_level(core->vdd_class, level);
}
EXPORT_SYMBOL_GPL(clk_vote_rate_vdd);

/*
 * Remove vote for a voltage level corresponding to a clock's rate.
 */
void clk_unvote_rate_vdd(struct clk_core *core, unsigned long rate)
{
	int level;

	if (!core->vdd_class)
		return;

	level = clk_find_vdd_level(core, rate);
	if (level < 0)
		return;

	clk_unvote_vdd_level(core->vdd_class, level);
}
EXPORT_SYMBOL_GPL(clk_unvote_rate_vdd);

static bool clk_is_rate_level_valid(struct clk_core *core, unsigned long rate)
{
	int level;

	if (!core->vdd_class)
		return true;

	level = clk_find_vdd_level(core, rate);

	return level >= 0;
}

<<<<<<< HEAD
static int clk_vdd_class_init(struct clk_vdd_class *vdd)
{
	struct clk_handoff_vdd *v;
	int ret = 0;

	if (vdd->skip_handoff)
		return 0;

	mutex_lock(&vdd_class_list_lock);

	list_for_each_entry(v, &clk_handoff_vdd_list, list) {
		if (v->vdd_class == vdd)
			goto done;
	}

	if (!vdd_class_handoff_completed) {
		pr_debug("voting for vdd_class %s\n", vdd->class_name);

		ret = clk_vote_vdd_level(vdd, vdd->num_levels - 1);
		if (ret) {
			pr_err("failed to vote for %s, ret=%d\n",
				vdd->class_name, ret);
			goto done;
		}
	}

	v = kmalloc(sizeof(*v), GFP_KERNEL);
	if (!v) {
		ret = -ENOMEM;
		goto done;
	}

	v->vdd_class = vdd;

	list_add_tail(&v->list, &clk_handoff_vdd_list);

done:
	mutex_unlock(&vdd_class_list_lock);

	return ret;
}

=======
>>>>>>> 5e52a76e
/***        clk api        ***/

static void clk_core_rate_unprotect(struct clk_core *core)
{
	lockdep_assert_held(&prepare_lock);

	if (!core)
		return;

	if (WARN(core->protect_count == 0,
	    "%s already unprotected\n", core->name))
		return;

	if (--core->protect_count > 0)
		return;

	clk_core_rate_unprotect(core->parent);
}

static int clk_core_rate_nuke_protect(struct clk_core *core)
{
	int ret;

	lockdep_assert_held(&prepare_lock);

	if (!core)
		return -EINVAL;

	if (core->protect_count == 0)
		return 0;

	ret = core->protect_count;
	core->protect_count = 1;
	clk_core_rate_unprotect(core);

	return ret;
}

/**
 * clk_rate_exclusive_put - release exclusivity over clock rate control
 * @clk: the clk over which the exclusivity is released
 *
 * clk_rate_exclusive_put() completes a critical section during which a clock
 * consumer cannot tolerate any other consumer making any operation on the
 * clock which could result in a rate change or rate glitch. Exclusive clocks
 * cannot have their rate changed, either directly or indirectly due to changes
 * further up the parent chain of clocks. As a result, clocks up parent chain
 * also get under exclusive control of the calling consumer.
 *
 * If exlusivity is claimed more than once on clock, even by the same consumer,
 * the rate effectively gets locked as exclusivity can't be preempted.
 *
 * Calls to clk_rate_exclusive_put() must be balanced with calls to
 * clk_rate_exclusive_get(). Calls to this function may sleep, and do not return
 * error status.
 */
void clk_rate_exclusive_put(struct clk *clk)
{
	if (!clk)
		return;

	clk_prepare_lock();

	/*
	 * if there is something wrong with this consumer protect count, stop
	 * here before messing with the provider
	 */
	if (WARN_ON(clk->exclusive_count <= 0))
		goto out;

	clk_core_rate_unprotect(clk->core);
	clk->exclusive_count--;
out:
	clk_prepare_unlock();
}
EXPORT_SYMBOL_GPL(clk_rate_exclusive_put);

static void clk_core_rate_protect(struct clk_core *core)
{
	lockdep_assert_held(&prepare_lock);

	if (!core)
		return;

	if (core->protect_count == 0)
		clk_core_rate_protect(core->parent);

	core->protect_count++;
}

static void clk_core_rate_restore_protect(struct clk_core *core, int count)
{
	lockdep_assert_held(&prepare_lock);

	if (!core)
		return;

	if (count == 0)
		return;

	clk_core_rate_protect(core);
	core->protect_count = count;
}

/**
 * clk_rate_exclusive_get - get exclusivity over the clk rate control
 * @clk: the clk over which the exclusity of rate control is requested
 *
 * clk_rate_exlusive_get() begins a critical section during which a clock
 * consumer cannot tolerate any other consumer making any operation on the
 * clock which could result in a rate change or rate glitch. Exclusive clocks
 * cannot have their rate changed, either directly or indirectly due to changes
 * further up the parent chain of clocks. As a result, clocks up parent chain
 * also get under exclusive control of the calling consumer.
 *
 * If exlusivity is claimed more than once on clock, even by the same consumer,
 * the rate effectively gets locked as exclusivity can't be preempted.
 *
 * Calls to clk_rate_exclusive_get() should be balanced with calls to
 * clk_rate_exclusive_put(). Calls to this function may sleep.
 * Returns 0 on success, -EERROR otherwise
 */
int clk_rate_exclusive_get(struct clk *clk)
{
	if (!clk)
		return 0;

	clk_prepare_lock();
	clk_core_rate_protect(clk->core);
	clk->exclusive_count++;
	clk_prepare_unlock();

	return 0;
}
EXPORT_SYMBOL_GPL(clk_rate_exclusive_get);

static void clk_core_unprepare(struct clk_core *core)
{
	lockdep_assert_held(&prepare_lock);

	if (!core)
		return;

	if (WARN(core->prepare_count == 0,
	    "%s already unprepared\n", core->name))
		return;

	if (WARN(core->prepare_count == 1 && core->flags & CLK_IS_CRITICAL,
	    "Unpreparing critical %s\n", core->name))
		return;

	if (core->flags & CLK_SET_RATE_GATE)
		clk_core_rate_unprotect(core);

	if (--core->prepare_count > 0)
		return;

	WARN(core->enable_count > 0, "Unpreparing enabled %s\n", core->name);

	trace_clk_unprepare(core);

	if (core->ops->unprepare)
		core->ops->unprepare(core->hw);

	clk_pm_runtime_put(core);

	trace_clk_unprepare_complete(core);

	if (core->vdd_class) {
		clk_unvote_vdd_level(core->vdd_class, core->vdd_class_vote);
		core->vdd_class_vote = 0;
		core->new_vdd_class_vote = 0;
	}

	clk_core_unprepare(core->parent);
}

static void clk_core_unprepare_lock(struct clk_core *core)
{
	clk_prepare_lock();
	clk_core_unprepare(core);
	clk_prepare_unlock();
}

/**
 * clk_unprepare - undo preparation of a clock source
 * @clk: the clk being unprepared
 *
 * clk_unprepare may sleep, which differentiates it from clk_disable.  In a
 * simple case, clk_unprepare can be used instead of clk_disable to gate a clk
 * if the operation may sleep.  One example is a clk which is accessed over
 * I2c.  In the complex case a clk gate operation may require a fast and a slow
 * part.  It is this reason that clk_unprepare and clk_disable are not mutually
 * exclusive.  In fact clk_disable must be called before clk_unprepare.
 */
void clk_unprepare(struct clk *clk)
{
	if (IS_ERR_OR_NULL(clk))
		return;

	clk_core_unprepare_lock(clk->core);
}
EXPORT_SYMBOL_GPL(clk_unprepare);

static int clk_core_prepare(struct clk_core *core)
{
	int ret = 0;

	lockdep_assert_held(&prepare_lock);

	if (!core)
		return 0;

	if (core->prepare_count == 0) {
		ret = clk_pm_runtime_get(core);
		if (ret)
			return ret;

		ret = clk_core_prepare(core->parent);
		if (ret)
			goto runtime_put;

		trace_clk_prepare(core);

		ret = clk_vote_rate_vdd(core, core->rate);
		if (ret) {
			clk_core_unprepare(core->parent);
			return ret;
		}
		if (core->vdd_class) {
			core->vdd_class_vote
				= clk_find_vdd_level(core, core->rate);
			core->new_vdd_class_vote = core->vdd_class_vote;
		}

		if (core->ops->prepare)
			ret = core->ops->prepare(core->hw);

		trace_clk_prepare_complete(core);

		if (ret) {
			clk_unvote_rate_vdd(core, core->rate);
			core->vdd_class_vote = 0;
			core->new_vdd_class_vote = 0;
			goto unprepare;
		}
	}

	core->prepare_count++;

	/*
	 * CLK_SET_RATE_GATE is a special case of clock protection
	 * Instead of a consumer claiming exclusive rate control, it is
	 * actually the provider which prevents any consumer from making any
	 * operation which could result in a rate change or rate glitch while
	 * the clock is prepared.
	 */
	if (core->flags & CLK_SET_RATE_GATE)
		clk_core_rate_protect(core);

	return 0;
unprepare:
	clk_core_unprepare(core->parent);
runtime_put:
	clk_pm_runtime_put(core);
	return ret;
}

static int clk_core_prepare_lock(struct clk_core *core)
{
	int ret;

	clk_prepare_lock();
	ret = clk_core_prepare(core);
	clk_prepare_unlock();

	return ret;
}

/**
 * clk_prepare - prepare a clock source
 * @clk: the clk being prepared
 *
 * clk_prepare may sleep, which differentiates it from clk_enable.  In a simple
 * case, clk_prepare can be used instead of clk_enable to ungate a clk if the
 * operation may sleep.  One example is a clk which is accessed over I2c.  In
 * the complex case a clk ungate operation may require a fast and a slow part.
 * It is this reason that clk_prepare and clk_enable are not mutually
 * exclusive.  In fact clk_prepare must be called before clk_enable.
 * Returns 0 on success, -EERROR otherwise.
 */
int clk_prepare(struct clk *clk)
{
	if (!clk)
		return 0;

	return clk_core_prepare_lock(clk->core);
}
EXPORT_SYMBOL_GPL(clk_prepare);

static void clk_core_disable(struct clk_core *core)
{
	lockdep_assert_held(&enable_lock);

	if (!core)
		return;

	if (WARN(core->enable_count == 0, "%s already disabled\n", core->name))
		return;

	if (WARN(core->enable_count == 1 && core->flags & CLK_IS_CRITICAL,
	    "Disabling critical %s\n", core->name))
		return;

	if (--core->enable_count > 0)
		return;

	trace_clk_disable_rcuidle(core);

	if (core->ops->disable)
		core->ops->disable(core->hw);

	trace_clk_disable_complete_rcuidle(core);

	clk_core_disable(core->parent);
}

static void clk_core_disable_lock(struct clk_core *core)
{
	unsigned long flags;

	flags = clk_enable_lock();
	clk_core_disable(core);
	clk_enable_unlock(flags);
}

/**
 * clk_disable - gate a clock
 * @clk: the clk being gated
 *
 * clk_disable must not sleep, which differentiates it from clk_unprepare.  In
 * a simple case, clk_disable can be used instead of clk_unprepare to gate a
 * clk if the operation is fast and will never sleep.  One example is a
 * SoC-internal clk which is controlled via simple register writes.  In the
 * complex case a clk gate operation may require a fast and a slow part.  It is
 * this reason that clk_unprepare and clk_disable are not mutually exclusive.
 * In fact clk_disable must be called before clk_unprepare.
 */
void clk_disable(struct clk *clk)
{
	if (IS_ERR_OR_NULL(clk))
		return;

	clk_core_disable_lock(clk->core);
}
EXPORT_SYMBOL_GPL(clk_disable);

static int clk_core_enable(struct clk_core *core)
{
	int ret = 0;

	lockdep_assert_held(&enable_lock);

	if (!core)
		return 0;

	if (WARN(core->prepare_count == 0,
	    "Enabling unprepared %s\n", core->name))
		return -ESHUTDOWN;

	if (core->enable_count == 0) {
		ret = clk_core_enable(core->parent);

		if (ret)
			return ret;

		trace_clk_enable_rcuidle(core);

		if (core->ops->enable)
			ret = core->ops->enable(core->hw);

		trace_clk_enable_complete_rcuidle(core);

		if (ret) {
			clk_core_disable(core->parent);
			return ret;
		}
	}

	core->enable_count++;
	return 0;
}

static int clk_core_enable_lock(struct clk_core *core)
{
	unsigned long flags;
	int ret;

	flags = clk_enable_lock();
	ret = clk_core_enable(core);
	clk_enable_unlock(flags);

	return ret;
}

/**
 * clk_enable - ungate a clock
 * @clk: the clk being ungated
 *
 * clk_enable must not sleep, which differentiates it from clk_prepare.  In a
 * simple case, clk_enable can be used instead of clk_prepare to ungate a clk
 * if the operation will never sleep.  One example is a SoC-internal clk which
 * is controlled via simple register writes.  In the complex case a clk ungate
 * operation may require a fast and a slow part.  It is this reason that
 * clk_enable and clk_prepare are not mutually exclusive.  In fact clk_prepare
 * must be called before clk_enable.  Returns 0 on success, -EERROR
 * otherwise.
 */
int clk_enable(struct clk *clk)
{
	if (!clk)
		return 0;

	return clk_core_enable_lock(clk->core);
}
EXPORT_SYMBOL_GPL(clk_enable);

static int clk_core_prepare_enable(struct clk_core *core)
{
	int ret;

	ret = clk_core_prepare_lock(core);
	if (ret)
		return ret;

	ret = clk_core_enable_lock(core);
	if (ret)
		clk_core_unprepare_lock(core);

	return ret;
}

static void clk_core_disable_unprepare(struct clk_core *core)
{
	clk_core_disable_lock(core);
	clk_core_unprepare_lock(core);
}

static void clk_unprepare_unused_subtree(struct clk_core *core)
{
	struct clk_core *child;

	lockdep_assert_held(&prepare_lock);

	hlist_for_each_entry(child, &core->children, child_node)
		clk_unprepare_unused_subtree(child);

	if (dev_has_sync_state(core->dev) &&
	    !(core->flags & CLK_DONT_HOLD_STATE))
		return;

	/*
	 * setting CLK_ENABLE_HAND_OFF flag triggers this conditional
	 *
	 * need_handoff_prepare implies this clk was already prepared by
	 * __clk_init. now we have a proper user, so unset the flag in our
	 * internal bookkeeping. See CLK_ENABLE_HAND_OFF flag in clk-provider.h
	 * for details.
	 */
	if (core->need_handoff_prepare) {
		core->need_handoff_prepare = false;
		clk_core_unprepare(core);
	}

	if (core->prepare_count)
		return;

	if (core->flags & CLK_IGNORE_UNUSED)
		return;

	if (clk_pm_runtime_get(core))
		return;

	if (clk_core_is_prepared(core)) {
		trace_clk_unprepare(core);
		if (core->ops->unprepare_unused)
			core->ops->unprepare_unused(core->hw);
		else if (core->ops->unprepare)
			core->ops->unprepare(core->hw);
		trace_clk_unprepare_complete(core);
	}

	clk_pm_runtime_put(core);
}

static void clk_disable_unused_subtree(struct clk_core *core)
{
	struct clk_core *child;
	unsigned long flags;

	lockdep_assert_held(&prepare_lock);

	hlist_for_each_entry(child, &core->children, child_node)
		clk_disable_unused_subtree(child);

	if (dev_has_sync_state(core->dev) &&
	    !(core->flags & CLK_DONT_HOLD_STATE))
		return;

	/*
	 * setting CLK_ENABLE_HAND_OFF flag triggers this conditional
	 *
	 * need_handoff_enable implies this clk was already enabled by
	 * __clk_init. now we have a proper user, so unset the flag in our
	 * internal bookkeeping. See CLK_ENABLE_HAND_OFF flag in clk-provider.h
	 * for details.
	 */
	if (core->need_handoff_enable) {
		core->need_handoff_enable = false;
		flags = clk_enable_lock();
		clk_core_disable(core);
		clk_enable_unlock(flags);
	}

	if (core->flags & CLK_OPS_PARENT_ENABLE)
		clk_core_prepare_enable(core->parent);

	if (clk_pm_runtime_get(core))
		goto unprepare_out;

	flags = clk_enable_lock();

	if (core->enable_count)
		goto unlock_out;

	if (core->flags & CLK_IGNORE_UNUSED)
		goto unlock_out;

	/*
	 * some gate clocks have special needs during the disable-unused
	 * sequence.  call .disable_unused if available, otherwise fall
	 * back to .disable
	 */
	if (clk_core_is_enabled(core)) {
		trace_clk_disable(core);
		if (core->ops->disable_unused)
			core->ops->disable_unused(core->hw);
		else if (core->ops->disable)
			core->ops->disable(core->hw);
		trace_clk_disable_complete(core);
	}

unlock_out:
	clk_enable_unlock(flags);
	clk_pm_runtime_put(core);
unprepare_out:
	if (core->flags & CLK_OPS_PARENT_ENABLE)
		clk_core_disable_unprepare(core->parent);
}

static bool clk_ignore_unused;
static int __init clk_ignore_unused_setup(char *__unused)
{
	clk_ignore_unused = true;
	return 1;
}
__setup("clk_ignore_unused", clk_ignore_unused_setup);

static int clk_disable_unused(void)
{
	struct clk_core *core;
	struct clk_handoff_vdd *v, *v_temp;

	if (clk_ignore_unused) {
		pr_warn("clk: Not disabling unused clocks\n");
		return 0;
	}

	clk_prepare_lock();

	hlist_for_each_entry(core, &clk_root_list, child_node)
		clk_disable_unused_subtree(core);

	hlist_for_each_entry(core, &clk_orphan_list, child_node)
		clk_disable_unused_subtree(core);

	hlist_for_each_entry(core, &clk_root_list, child_node)
		clk_unprepare_unused_subtree(core);

	hlist_for_each_entry(core, &clk_orphan_list, child_node)
		clk_unprepare_unused_subtree(core);

	mutex_lock(&vdd_class_list_lock);
	list_for_each_entry_safe(v, v_temp, &clk_handoff_vdd_list, list) {
		clk_unvote_vdd_level(v->vdd_class,
				v->vdd_class->num_levels - 1);
		list_del(&v->list);
		kfree(v);
	}
	vdd_class_handoff_completed = true;
	mutex_unlock(&vdd_class_list_lock);

	clk_prepare_unlock();

	return 0;
}
late_initcall_sync(clk_disable_unused);

static void clk_unprepare_disable_dev_subtree(struct clk_core *core,
					      struct device *dev)
{
	struct clk_core *child;

	lockdep_assert_held(&prepare_lock);

	hlist_for_each_entry(child, &core->children, child_node)
		clk_unprepare_disable_dev_subtree(child, dev);

	if (core->dev != dev || !core->need_sync)
		return;

	clk_core_disable_unprepare(core);
}

void clk_sync_state(struct device *dev)
{
	struct clk_core *core;

	clk_prepare_lock();

	hlist_for_each_entry(core, &clk_root_list, child_node)
		clk_unprepare_disable_dev_subtree(core, dev);

	hlist_for_each_entry(core, &clk_orphan_list, child_node)
		clk_unprepare_disable_dev_subtree(core, dev);

	clk_prepare_unlock();
}
EXPORT_SYMBOL_GPL(clk_sync_state);

static int clk_core_determine_round_nolock(struct clk_core *core,
					   struct clk_rate_request *req)
{
	long rate;

	lockdep_assert_held(&prepare_lock);

	if (!core)
		return 0;

	/*
	 * At this point, core protection will be disabled if
	 * - if the provider is not protected at all
	 * - if the calling consumer is the only one which has exclusivity
	 *   over the provider
	 */
	if (clk_core_rate_is_protected(core)) {
		req->rate = core->rate;
	} else if (core->ops->determine_rate) {
		return core->ops->determine_rate(core->hw, req);
	} else if (core->ops->round_rate) {
		rate = core->ops->round_rate(core->hw, req->rate,
					     &req->best_parent_rate);
		if (rate < 0)
			return rate;

		req->rate = rate;
	} else {
		return -EINVAL;
	}

	return 0;
}

static void clk_core_init_rate_req(struct clk_core * const core,
				   struct clk_rate_request *req)
{
	struct clk_core *parent;

	if (WARN_ON(!core || !req))
		return;

	parent = core->parent;
	if (parent) {
		req->best_parent_hw = parent->hw;
		req->best_parent_rate = parent->rate;
	} else {
		req->best_parent_hw = NULL;
		req->best_parent_rate = 0;
	}
}

static bool clk_core_can_round(struct clk_core * const core)
{
	if (core->ops->determine_rate || core->ops->round_rate)
		return true;

	return false;
}

static int clk_core_round_rate_nolock(struct clk_core *core,
				      struct clk_rate_request *req)
{
	lockdep_assert_held(&prepare_lock);

	if (!core) {
		req->rate = 0;
		return 0;
	}

	clk_core_init_rate_req(core, req);

	if (clk_core_can_round(core))
		return clk_core_determine_round_nolock(core, req);
	else if (core->flags & CLK_SET_RATE_PARENT)
		return clk_core_round_rate_nolock(core->parent, req);

	req->rate = core->rate;
	return 0;
}

/**
 * __clk_determine_rate - get the closest rate actually supported by a clock
 * @hw: determine the rate of this clock
 * @req: target rate request
 *
 * Useful for clk_ops such as .set_rate and .determine_rate.
 */
int __clk_determine_rate(struct clk_hw *hw, struct clk_rate_request *req)
{
	if (!hw) {
		req->rate = 0;
		return 0;
	}

	return clk_core_round_rate_nolock(hw->core, req);
}
EXPORT_SYMBOL_GPL(__clk_determine_rate);

unsigned long clk_hw_round_rate(struct clk_hw *hw, unsigned long rate)
{
	int ret;
	struct clk_rate_request req;

	clk_core_get_boundaries(hw->core, &req.min_rate, &req.max_rate);
	req.rate = rate;

	ret = clk_core_round_rate_nolock(hw->core, &req);
	if (ret)
		return 0;

	return req.rate;
}
EXPORT_SYMBOL_GPL(clk_hw_round_rate);

/**
 * clk_round_rate - round the given rate for a clk
 * @clk: the clk for which we are rounding a rate
 * @rate: the rate which is to be rounded
 *
 * Takes in a rate as input and rounds it to a rate that the clk can actually
 * use which is then returned.  If clk doesn't support round_rate operation
 * then the parent rate is returned.
 */
long clk_round_rate(struct clk *clk, unsigned long rate)
{
	struct clk_rate_request req;
	int ret;

	if (!clk)
		return 0;

	clk_prepare_lock();

	if (clk->exclusive_count)
		clk_core_rate_unprotect(clk->core);

	clk_core_get_boundaries(clk->core, &req.min_rate, &req.max_rate);
	req.rate = rate;

	ret = clk_core_round_rate_nolock(clk->core, &req);

	if (clk->exclusive_count)
		clk_core_rate_protect(clk->core);

	clk_prepare_unlock();

	if (ret)
		return ret;

	return req.rate;
}
EXPORT_SYMBOL_GPL(clk_round_rate);

/**
 * __clk_notify - call clk notifier chain
 * @core: clk that is changing rate
 * @msg: clk notifier type (see include/linux/clk.h)
 * @old_rate: old clk rate
 * @new_rate: new clk rate
 *
 * Triggers a notifier call chain on the clk rate-change notification
 * for 'clk'.  Passes a pointer to the struct clk and the previous
 * and current rates to the notifier callback.  Intended to be called by
 * internal clock code only.  Returns NOTIFY_DONE from the last driver
 * called if all went well, or NOTIFY_STOP or NOTIFY_BAD immediately if
 * a driver returns that.
 */
static int __clk_notify(struct clk_core *core, unsigned long msg,
		unsigned long old_rate, unsigned long new_rate)
{
	struct clk_notifier *cn;
	struct clk_notifier_data cnd;
	int ret = NOTIFY_DONE;

	cnd.old_rate = old_rate;
	cnd.new_rate = new_rate;

	list_for_each_entry(cn, &clk_notifier_list, node) {
		if (cn->clk->core == core) {
			cnd.clk = cn->clk;
			ret = srcu_notifier_call_chain(&cn->notifier_head, msg,
					&cnd);
			if (ret & NOTIFY_STOP_MASK)
				return ret;
		}
	}

	return ret;
}

/**
 * __clk_recalc_accuracies
 * @core: first clk in the subtree
 *
 * Walks the subtree of clks starting with clk and recalculates accuracies as
 * it goes.  Note that if a clk does not implement the .recalc_accuracy
 * callback then it is assumed that the clock will take on the accuracy of its
 * parent.
 */
static void __clk_recalc_accuracies(struct clk_core *core)
{
	unsigned long parent_accuracy = 0;
	struct clk_core *child;

	lockdep_assert_held(&prepare_lock);

	if (core->parent)
		parent_accuracy = core->parent->accuracy;

	if (core->ops->recalc_accuracy)
		core->accuracy = core->ops->recalc_accuracy(core->hw,
							  parent_accuracy);
	else
		core->accuracy = parent_accuracy;

	hlist_for_each_entry(child, &core->children, child_node)
		__clk_recalc_accuracies(child);
}

static long clk_core_get_accuracy(struct clk_core *core)
{
	unsigned long accuracy;

	clk_prepare_lock();
	if (core && (core->flags & CLK_GET_ACCURACY_NOCACHE))
		__clk_recalc_accuracies(core);

	accuracy = __clk_get_accuracy(core);
	clk_prepare_unlock();

	return accuracy;
}

/**
 * clk_get_accuracy - return the accuracy of clk
 * @clk: the clk whose accuracy is being returned
 *
 * Simply returns the cached accuracy of the clk, unless
 * CLK_GET_ACCURACY_NOCACHE flag is set, which means a recalc_rate will be
 * issued.
 * If clk is NULL then returns 0.
 */
long clk_get_accuracy(struct clk *clk)
{
	if (!clk)
		return 0;

	return clk_core_get_accuracy(clk->core);
}
EXPORT_SYMBOL_GPL(clk_get_accuracy);

static unsigned long clk_recalc(struct clk_core *core,
				unsigned long parent_rate)
{
	unsigned long rate = parent_rate;

	if (core->ops->recalc_rate && !clk_pm_runtime_get(core)) {
		rate = core->ops->recalc_rate(core->hw, parent_rate);
		clk_pm_runtime_put(core);
	}
	return rate;
}

/**
 * __clk_recalc_rates
 * @core: first clk in the subtree
 * @msg: notification type (see include/linux/clk.h)
 *
 * Walks the subtree of clks starting with clk and recalculates rates as it
 * goes.  Note that if a clk does not implement the .recalc_rate callback then
 * it is assumed that the clock will take on the rate of its parent.
 *
 * clk_recalc_rates also propagates the POST_RATE_CHANGE notification,
 * if necessary.
 */
static void __clk_recalc_rates(struct clk_core *core, unsigned long msg)
{
	unsigned long old_rate;
	unsigned long parent_rate = 0;
	struct clk_core *child;

	lockdep_assert_held(&prepare_lock);

	old_rate = core->rate;

	if (core->parent)
		parent_rate = core->parent->rate;

	core->rate = clk_recalc(core, parent_rate);

	/*
	 * ignore NOTIFY_STOP and NOTIFY_BAD return values for POST_RATE_CHANGE
	 * & ABORT_RATE_CHANGE notifiers
	 */
	if (core->notifier_count && msg)
		__clk_notify(core, msg, old_rate, core->rate);

	hlist_for_each_entry(child, &core->children, child_node)
		__clk_recalc_rates(child, msg);
}

static unsigned long clk_core_get_rate(struct clk_core *core)
{
	unsigned long rate;

	clk_prepare_lock();

	if (core && (core->flags & CLK_GET_RATE_NOCACHE))
		__clk_recalc_rates(core, 0);

	rate = clk_core_get_rate_nolock(core);
	clk_prepare_unlock();

	return rate;
}

/**
 * clk_get_rate - return the rate of clk
 * @clk: the clk whose rate is being returned
 *
 * Simply returns the cached rate of the clk, unless CLK_GET_RATE_NOCACHE flag
 * is set, which means a recalc_rate will be issued.
 * If clk is NULL then returns 0.
 */
unsigned long clk_get_rate(struct clk *clk)
{
	if (!clk)
		return 0;

	return clk_core_get_rate(clk->core);
}
EXPORT_SYMBOL_GPL(clk_get_rate);

static int clk_fetch_parent_index(struct clk_core *core,
				  struct clk_core *parent)
{
	int i;

	if (!parent)
		return -EINVAL;

	for (i = 0; i < core->num_parents; i++)
		if (clk_core_get_parent_by_index(core, i) == parent)
			return i;

	return -EINVAL;
}

static void clk_core_hold_state(struct clk_core *core)
{
	if (core->need_sync || !core->boot_enabled)
		return;

	if (core->orphan || !dev_has_sync_state(core->dev))
		return;

	if (core->flags & CLK_DONT_HOLD_STATE)
		return;

	core->need_sync = !clk_core_prepare_enable(core);
}

static void __clk_core_update_orphan_hold_state(struct clk_core *core)
{
	struct clk_core *child;

	if (core->orphan)
		return;

	clk_core_hold_state(core);

	hlist_for_each_entry(child, &core->children, child_node)
		__clk_core_update_orphan_hold_state(child);
}

/*
 * Update the orphan status of @core and all its children.
 */
static void clk_core_update_orphan_status(struct clk_core *core, bool is_orphan)
{
	struct clk_core *child;

	core->orphan = is_orphan;

	hlist_for_each_entry(child, &core->children, child_node)
		clk_core_update_orphan_status(child, is_orphan);
}

static void clk_reparent(struct clk_core *core, struct clk_core *new_parent)
{
	bool was_orphan = core->orphan;

	hlist_del(&core->child_node);

	if (new_parent) {
		bool becomes_orphan = new_parent->orphan;

		/* avoid duplicate POST_RATE_CHANGE notifications */
		if (new_parent->new_child == core)
			new_parent->new_child = NULL;

		hlist_add_head(&core->child_node, &new_parent->children);

		if (was_orphan != becomes_orphan)
			clk_core_update_orphan_status(core, becomes_orphan);
	} else {
		hlist_add_head(&core->child_node, &clk_orphan_list);
		if (!was_orphan)
			clk_core_update_orphan_status(core, true);
	}

	core->parent = new_parent;
}

static struct clk_core *__clk_set_parent_before(struct clk_core *core,
					   struct clk_core *parent)
{
	unsigned long flags;
	struct clk_core *old_parent = core->parent;

	/*
	 * 1. enable parents for CLK_OPS_PARENT_ENABLE clock
	 *
	 * 2. Migrate prepare state between parents and prevent race with
	 * clk_enable().
	 *
	 * If the clock is not prepared, then a race with
	 * clk_enable/disable() is impossible since we already have the
	 * prepare lock (future calls to clk_enable() need to be preceded by
	 * a clk_prepare()).
	 *
	 * If the clock is prepared, migrate the prepared state to the new
	 * parent and also protect against a race with clk_enable() by
	 * forcing the clock and the new parent on.  This ensures that all
	 * future calls to clk_enable() are practically NOPs with respect to
	 * hardware and software states.
	 *
	 * See also: Comment for clk_set_parent() below.
	 */

	/* enable old_parent & parent if CLK_OPS_PARENT_ENABLE is set */
	if (core->flags & CLK_OPS_PARENT_ENABLE) {
		clk_core_prepare_enable(old_parent);
		clk_core_prepare_enable(parent);
	}

	/* migrate prepare count if > 0 */
	if (core->prepare_count) {
		clk_core_prepare_enable(parent);
		clk_core_enable_lock(core);
	}

	/* update the clk tree topology */
	flags = clk_enable_lock();
	clk_reparent(core, parent);
	clk_enable_unlock(flags);

	return old_parent;
}

static void __clk_set_parent_after(struct clk_core *core,
				   struct clk_core *parent,
				   struct clk_core *old_parent)
{
	/*
	 * Finish the migration of prepare state and undo the changes done
	 * for preventing a race with clk_enable().
	 */
	if (core->prepare_count) {
		clk_core_disable_lock(core);
		clk_core_disable_unprepare(old_parent);
	}

	/* re-balance ref counting if CLK_OPS_PARENT_ENABLE is set */
	if (core->flags & CLK_OPS_PARENT_ENABLE) {
		clk_core_disable_unprepare(parent);
		clk_core_disable_unprepare(old_parent);
	}
}

static int __clk_set_parent(struct clk_core *core, struct clk_core *parent,
			    u8 p_index)
{
	unsigned long flags;
	int ret = 0;
	struct clk_core *old_parent;

	old_parent = __clk_set_parent_before(core, parent);

	trace_clk_set_parent(core, parent);

	/* change clock input source */
	if (parent && core->ops->set_parent)
		ret = core->ops->set_parent(core->hw, p_index);

	trace_clk_set_parent_complete(core, parent);

	if (ret) {
		flags = clk_enable_lock();
		clk_reparent(core, old_parent);
		clk_enable_unlock(flags);
		__clk_set_parent_after(core, old_parent, parent);

		return ret;
	}

	__clk_set_parent_after(core, parent, old_parent);

	return 0;
}

/**
 * __clk_speculate_rates
 * @core: first clk in the subtree
 * @parent_rate: the "future" rate of clk's parent
 *
 * Walks the subtree of clks starting with clk, speculating rates as it
 * goes and firing off PRE_RATE_CHANGE notifications as necessary.
 *
 * Unlike clk_recalc_rates, clk_speculate_rates exists only for sending
 * pre-rate change notifications and returns early if no clks in the
 * subtree have subscribed to the notifications.  Note that if a clk does not
 * implement the .recalc_rate callback then it is assumed that the clock will
 * take on the rate of its parent.
 */
static int __clk_speculate_rates(struct clk_core *core,
				 unsigned long parent_rate)
{
	struct clk_core *child;
	unsigned long new_rate;
	int ret = NOTIFY_DONE;

	lockdep_assert_held(&prepare_lock);

	new_rate = clk_recalc(core, parent_rate);

	/* abort rate change if a driver returns NOTIFY_BAD or NOTIFY_STOP */
	if (core->notifier_count)
		ret = __clk_notify(core, PRE_RATE_CHANGE, core->rate, new_rate);

	if (ret & NOTIFY_STOP_MASK) {
		pr_debug("%s: clk notifier callback for clock %s aborted with error %d\n",
				__func__, core->name, ret);
		goto out;
	}

	hlist_for_each_entry(child, &core->children, child_node) {
		ret = __clk_speculate_rates(child, new_rate);
		if (ret & NOTIFY_STOP_MASK)
			break;
	}

out:
	return ret;
}

/*
 * Vote for the voltage level required for core->new_rate.  Keep track of all
 * clocks with a changed voltage level in clk_rate_change_list.
 */
static int clk_vote_new_rate_vdd(struct clk_core *core)
{
	int cur_level, next_level;
	int ret;

	if (IS_ERR_OR_NULL(core) || !core->vdd_class)
		return 0;

	if (!clk_core_is_prepared(core))
		return 0;

	cur_level = core->new_vdd_class_vote;
	next_level = clk_find_vdd_level(core, core->new_rate);
	if (cur_level == next_level)
		return 0;

	ret = clk_vote_vdd_level(core->vdd_class, next_level);
	if (ret)
		return ret;

	core->new_vdd_class_vote = next_level;

	if (list_empty(&core->rate_change_node)) {
		list_add(&core->rate_change_node, &clk_rate_change_list);
	} else {
		/*
		 * A different new_rate has been determined for a clock that
		 * was already encountered in the clock tree traversal so the
		 * level that was previously voted for it should be removed.
		 */
		ret = clk_unvote_vdd_level(core->vdd_class, cur_level);
		if (ret)
			return ret;
	}

	return 0;
}

static int clk_calc_subtree(struct clk_core *core, unsigned long new_rate,
			     struct clk_core *new_parent, u8 p_index)
{
	struct clk_core *child;
	int ret;

	core->new_rate = new_rate;
	ret = clk_vote_new_rate_vdd(core);
	if (ret)
		return ret;

	core->new_parent = new_parent;
	core->new_parent_index = p_index;
	/* include clk in new parent's PRE_RATE_CHANGE notifications */
	core->new_child = NULL;
	if (new_parent && new_parent != core->parent)
		new_parent->new_child = core;

	hlist_for_each_entry(child, &core->children, child_node) {
		child->new_rate = clk_recalc(child, new_rate);
		ret = clk_calc_subtree(child, child->new_rate, NULL, 0);
		if (ret)
			return ret;
	}

	return 0;
}

/*
 * calculate the new rates returning the topmost clock that has to be
 * changed.
 */
static struct clk_core *clk_calc_new_rates(struct clk_core *core,
					   unsigned long rate)
{
	struct clk_core *top = core;
	struct clk_core *old_parent, *parent;
	unsigned long best_parent_rate = 0;
	unsigned long new_rate;
	unsigned long min_rate;
	unsigned long max_rate;
	int p_index = 0;
	long ret;

	/* sanity */
	if (IS_ERR_OR_NULL(core))
		return NULL;

	/* save parent rate, if it exists */
	parent = old_parent = core->parent;
	if (parent)
		best_parent_rate = parent->rate;

	clk_core_get_boundaries(core, &min_rate, &max_rate);

	/* find the closest rate and parent clk/rate */
	if (clk_core_can_round(core)) {
		struct clk_rate_request req;

		req.rate = rate;
		req.min_rate = min_rate;
		req.max_rate = max_rate;

		clk_core_init_rate_req(core, &req);

		ret = clk_core_determine_round_nolock(core, &req);
		if (ret < 0)
			return NULL;

		best_parent_rate = req.best_parent_rate;
		new_rate = req.rate;
		parent = req.best_parent_hw ? req.best_parent_hw->core : NULL;

		if (new_rate < min_rate || new_rate > max_rate)
			return NULL;
	} else if (!parent || !(core->flags & CLK_SET_RATE_PARENT)) {
		/* pass-through clock without adjustable parent */
		core->new_rate = core->rate;
		return NULL;
	} else {
		/* pass-through clock with adjustable parent */
		top = clk_calc_new_rates(parent, rate);
		new_rate = parent->new_rate;
		goto out;
	}

	/* some clocks must be gated to change parent */
	if (parent != old_parent &&
	    (core->flags & CLK_SET_PARENT_GATE) && core->prepare_count) {
		pr_debug("%s: %s not gated but wants to reparent\n",
			 __func__, core->name);
		return NULL;
	}

	/* try finding the new parent index */
	if (parent && core->num_parents > 1) {
		p_index = clk_fetch_parent_index(core, parent);
		if (p_index < 0) {
			pr_debug("%s: clk %s can not be parent of clk %s\n",
				 __func__, parent->name, core->name);
			return NULL;
		}
	}

	/*
	 * Certain PLLs only have 16 bits to program the fractional divider.
	 * Hence the programmed rate might be slightly different than the
	 * requested one.
	 */
	if ((core->flags & CLK_SET_RATE_PARENT) && parent &&
		(DIV_ROUND_CLOSEST(best_parent_rate, 1000) !=
			DIV_ROUND_CLOSEST(parent->rate, 1000)))
		top = clk_calc_new_rates(parent, best_parent_rate);

out:
	if (!clk_is_rate_level_valid(core, rate))
		return NULL;

	ret = clk_calc_subtree(core, new_rate, parent, p_index);
	if (ret)
		return NULL;

	return top;
}

/*
 * Notify about rate changes in a subtree. Always walk down the whole tree
 * so that in case of an error we can walk down the whole tree again and
 * abort the change.
 */
static struct clk_core *clk_propagate_rate_change(struct clk_core *core,
						  unsigned long event)
{
	struct clk_core *child, *tmp_clk, *fail_clk = NULL;
	int ret = NOTIFY_DONE;

	if (core->rate == core->new_rate)
		return NULL;

	if (core->notifier_count) {
		ret = __clk_notify(core, event, core->rate, core->new_rate);
		if (ret & NOTIFY_STOP_MASK)
			fail_clk = core;
	}

	hlist_for_each_entry(child, &core->children, child_node) {
		/* Skip children who will be reparented to another clock */
		if (child->new_parent && child->new_parent != core)
			continue;
		tmp_clk = clk_propagate_rate_change(child, event);
		if (tmp_clk)
			fail_clk = tmp_clk;
	}

	/* handle the new child who might not be in core->children yet */
	if (core->new_child) {
		tmp_clk = clk_propagate_rate_change(core->new_child, event);
		if (tmp_clk)
			fail_clk = tmp_clk;
	}

	return fail_clk;
}

/*
 * walk down a subtree and set the new rates notifying the rate
 * change on the way
 */
static int clk_change_rate(struct clk_core *core)
{
	struct clk_core *child;
	struct hlist_node *tmp;
	unsigned long old_rate;
	unsigned long best_parent_rate = 0;
	bool skip_set_rate = false;
	struct clk_core *old_parent;
	struct clk_core *parent = NULL;
	int rc = 0;

	old_rate = core->rate;

	if (core->new_parent) {
		parent = core->new_parent;
		best_parent_rate = core->new_parent->rate;
	} else if (core->parent) {
		parent = core->parent;
		best_parent_rate = core->parent->rate;
	}

	rc = clk_pm_runtime_get(core);
	if (rc)
		return rc;

	if (core->flags & CLK_SET_RATE_UNGATE) {
		unsigned long flags;

		clk_core_prepare(core);
		flags = clk_enable_lock();
		clk_core_enable(core);
		clk_enable_unlock(flags);
	}

	trace_clk_set_rate(core, core->new_rate);

	if (core->new_parent && core->new_parent != core->parent) {
		old_parent = __clk_set_parent_before(core, core->new_parent);
		trace_clk_set_parent(core, core->new_parent);

		if (core->ops->set_rate_and_parent) {
			skip_set_rate = true;
			core->ops->set_rate_and_parent(core->hw, core->new_rate,
					best_parent_rate,
					core->new_parent_index);
		} else if (core->ops->set_parent) {
			core->ops->set_parent(core->hw, core->new_parent_index);
		}

		trace_clk_set_parent_complete(core, core->new_parent);
		__clk_set_parent_after(core, core->new_parent, old_parent);
	}

	if (core->flags & CLK_OPS_PARENT_ENABLE)
		clk_core_prepare_enable(parent);

	if (!skip_set_rate && core->ops->set_rate) {
		rc = core->ops->set_rate(core->hw, core->new_rate,
						best_parent_rate);
		if (rc) {
			trace_clk_set_rate_complete(core, core->new_rate);
			goto err_set_rate;
		}
	}

	trace_clk_set_rate_complete(core, core->new_rate);

	core->rate = clk_recalc(core, best_parent_rate);

	if (core->flags & CLK_SET_RATE_UNGATE) {
		unsigned long flags;

		flags = clk_enable_lock();
		clk_core_disable(core);
		clk_enable_unlock(flags);
		clk_core_unprepare(core);
	}

	if (core->flags & CLK_OPS_PARENT_ENABLE)
		clk_core_disable_unprepare(parent);

	if (core->notifier_count && old_rate != core->rate)
		__clk_notify(core, POST_RATE_CHANGE, old_rate, core->rate);

	if (core->flags & CLK_RECALC_NEW_RATES)
		(void)clk_calc_new_rates(core, core->new_rate);

	/*
	 * Use safe iteration, as change_rate can actually swap parents
	 * for certain clock types.
	 */
	hlist_for_each_entry_safe(child, tmp, &core->children, child_node) {
		/* Skip children who will be reparented to another clock */
		if (child->new_parent && child->new_parent != core)
			continue;
		rc = clk_change_rate(child);
		if (rc)
			goto err_set_rate;
	}

	/* handle the new child who might not be in core->children yet */
	if (core->new_child)
		rc = clk_change_rate(core->new_child);

err_set_rate:
	clk_pm_runtime_put(core);
	return rc;
}

static unsigned long clk_core_req_round_rate_nolock(struct clk_core *core,
						     unsigned long req_rate)
{
	int ret, cnt;
	struct clk_rate_request req;

	lockdep_assert_held(&prepare_lock);

	if (!core)
		return 0;

	/* simulate what the rate would be if it could be freely set */
	cnt = clk_core_rate_nuke_protect(core);
	if (cnt < 0)
		return cnt;

	clk_core_get_boundaries(core, &req.min_rate, &req.max_rate);
	req.rate = req_rate;

	ret = clk_core_round_rate_nolock(core, &req);

	/* restore the protection */
	clk_core_rate_restore_protect(core, cnt);

	return ret ? 0 : req.rate;
}

/*
 * Unvote for the voltage level required for each core->new_vdd_class_vote in
 * clk_rate_change_list.  This is used when undoing voltage requests after an
 * error is encountered before any physical rate changing.
 */
static void clk_unvote_new_rate_vdd(void)
{
	struct clk_core *core;

	list_for_each_entry(core, &clk_rate_change_list, rate_change_node) {
		clk_unvote_vdd_level(core->vdd_class, core->new_vdd_class_vote);
		core->new_vdd_class_vote = core->vdd_class_vote;
	}
}

/*
 * Unvote for the voltage level required for each core->vdd_class_vote in
 * clk_rate_change_list.
 */
static int clk_unvote_old_rate_vdd(void)
{
	struct clk_core *core;
	int ret;

	list_for_each_entry(core, &clk_rate_change_list, rate_change_node) {
		ret = clk_unvote_vdd_level(core->vdd_class,
					   core->vdd_class_vote);
		if (ret)
			return ret;
	}

	return 0;
}

/*
 * In the case that rate setting fails, apply the max voltage level needed
 * by either the old or new rate for each changed clock.
 */
static void clk_vote_safe_vdd(void)
{
	struct clk_core *core;

	list_for_each_entry(core, &clk_rate_change_list, rate_change_node) {
		if (core->vdd_class_vote > core->new_vdd_class_vote) {
			clk_vote_vdd_level(core->vdd_class,
						core->vdd_class_vote);
			clk_unvote_vdd_level(core->vdd_class,
						core->new_vdd_class_vote);
			core->new_vdd_class_vote = core->vdd_class_vote;
		}
	}
}

static void clk_cleanup_vdd_votes(void)
{
	struct clk_core *core, *temp;

	list_for_each_entry_safe(core, temp, &clk_rate_change_list,
				 rate_change_node) {
		core->vdd_class_vote = core->new_vdd_class_vote;
		list_del_init(&core->rate_change_node);
	}
}

static int clk_core_set_rate_nolock(struct clk_core *core,
				    unsigned long req_rate)
{
	struct clk_core *top, *fail_clk;
	unsigned long rate;
	int ret = 0;
	/*
	 * The prepare lock ensures mutual exclusion with other tasks.
	 * set_rate_nesting_count is a static so that it can be incremented in
	 * the case of reentrancy caused by a set_rate() ops callback itself
	 * calling clk_set_rate().  That way, the voltage level votes for the
	 * old rates are safely removed when the original invocation of this
	 * function completes.
	 */
	static unsigned int set_rate_nesting_count;

	if (!core)
		return 0;

	rate = clk_core_req_round_rate_nolock(core, req_rate);

	/* bail early if nothing to do */
	if (rate == clk_core_get_rate_nolock(core))
		return 0;

	/* fail on a direct rate set of a protected provider */
	if (clk_core_rate_is_protected(core))
		return -EBUSY;

	set_rate_nesting_count++;

	/* calculate new rates and get the topmost changed clock */
	top = clk_calc_new_rates(core, req_rate);
	if (!top) {
		ret = -EINVAL;
		goto pre_rate_change_err;
	}

	ret = clk_pm_runtime_get(core);
	if (ret)
		goto pre_rate_change_err;

	/* notify that we are about to change rates */
	fail_clk = clk_propagate_rate_change(top, PRE_RATE_CHANGE);
	if (fail_clk) {
		pr_debug("%s: failed to set %s clock to run at %lu\n", __func__,
				fail_clk->name, req_rate);
		clk_propagate_rate_change(top, ABORT_RATE_CHANGE);
		ret = -EBUSY;
		clk_pm_runtime_put(core);
		goto pre_rate_change_err;
	}

	/* change the rates */
	ret = clk_change_rate(top);
	set_rate_nesting_count--;
	if (ret) {
		pr_err("%s: failed to set %s clock to run at %lu\n", __func__,
				top->name, req_rate);
		clk_propagate_rate_change(top, ABORT_RATE_CHANGE);
		clk_vote_safe_vdd();
		goto post_rate_change_err;
	}

	core->req_rate = req_rate;

post_rate_change_err:
	/*
	 * Only remove vdd_class level votes for old clock rates after all
	 * nested clk_set_rate() calls have completed.
	 */
	if (set_rate_nesting_count == 0) {
		ret |= clk_unvote_old_rate_vdd();
		clk_cleanup_vdd_votes();
	}

	clk_pm_runtime_put(core);

	return ret;

pre_rate_change_err:
	set_rate_nesting_count--;
	if (set_rate_nesting_count == 0) {
		clk_unvote_new_rate_vdd();
		clk_cleanup_vdd_votes();
	}

	return ret;
}

/**
 * clk_set_rate - specify a new rate for clk
 * @clk: the clk whose rate is being changed
 * @rate: the new rate for clk
 *
 * In the simplest case clk_set_rate will only adjust the rate of clk.
 *
 * Setting the CLK_SET_RATE_PARENT flag allows the rate change operation to
 * propagate up to clk's parent; whether or not this happens depends on the
 * outcome of clk's .round_rate implementation.  If *parent_rate is unchanged
 * after calling .round_rate then upstream parent propagation is ignored.  If
 * *parent_rate comes back with a new rate for clk's parent then we propagate
 * up to clk's parent and set its rate.  Upward propagation will continue
 * until either a clk does not support the CLK_SET_RATE_PARENT flag or
 * .round_rate stops requesting changes to clk's parent_rate.
 *
 * Rate changes are accomplished via tree traversal that also recalculates the
 * rates for the clocks and fires off POST_RATE_CHANGE notifiers.
 *
 * Returns 0 on success, -EERROR otherwise.
 */
int clk_set_rate(struct clk *clk, unsigned long rate)
{
	int ret;

	if (!clk)
		return 0;

	/* prevent racing with updates to the clock topology */
	clk_prepare_lock();

	if (clk->exclusive_count)
		clk_core_rate_unprotect(clk->core);

	ret = clk_core_set_rate_nolock(clk->core, rate);

	if (clk->exclusive_count)
		clk_core_rate_protect(clk->core);

	clk_prepare_unlock();

	return ret;
}
EXPORT_SYMBOL_GPL(clk_set_rate);

/**
 * clk_set_rate_exclusive - specify a new rate get exclusive control
 * @clk: the clk whose rate is being changed
 * @rate: the new rate for clk
 *
 * This is a combination of clk_set_rate() and clk_rate_exclusive_get()
 * within a critical section
 *
 * This can be used initially to ensure that at least 1 consumer is
 * statisfied when several consumers are competing for exclusivity over the
 * same clock provider.
 *
 * The exclusivity is not applied if setting the rate failed.
 *
 * Calls to clk_rate_exclusive_get() should be balanced with calls to
 * clk_rate_exclusive_put().
 *
 * Returns 0 on success, -EERROR otherwise.
 */
int clk_set_rate_exclusive(struct clk *clk, unsigned long rate)
{
	int ret;

	if (!clk)
		return 0;

	/* prevent racing with updates to the clock topology */
	clk_prepare_lock();

	/*
	 * The temporary protection removal is not here, on purpose
	 * This function is meant to be used instead of clk_rate_protect,
	 * so before the consumer code path protect the clock provider
	 */

	ret = clk_core_set_rate_nolock(clk->core, rate);
	if (!ret) {
		clk_core_rate_protect(clk->core);
		clk->exclusive_count++;
	}

	clk_prepare_unlock();

	return ret;
}
EXPORT_SYMBOL_GPL(clk_set_rate_exclusive);

/**
 * clk_set_rate_range - set a rate range for a clock source
 * @clk: clock source
 * @min: desired minimum clock rate in Hz, inclusive
 * @max: desired maximum clock rate in Hz, inclusive
 *
 * Returns success (0) or negative errno.
 */
int clk_set_rate_range(struct clk *clk, unsigned long min, unsigned long max)
{
	int ret = 0;
	unsigned long old_min, old_max, rate;

	if (!clk)
		return 0;

	if (min > max) {
		pr_err("%s: clk %s dev %s con %s: invalid range [%lu, %lu]\n",
		       __func__, clk->core->name, clk->dev_id, clk->con_id,
		       min, max);
		return -EINVAL;
	}

	clk_prepare_lock();

	if (clk->exclusive_count)
		clk_core_rate_unprotect(clk->core);

	/* Save the current values in case we need to rollback the change */
	old_min = clk->min_rate;
	old_max = clk->max_rate;
	clk->min_rate = min;
	clk->max_rate = max;

	rate = clk_core_get_rate_nolock(clk->core);
	if (rate < min || rate > max) {
		/*
		 * FIXME:
		 * We are in bit of trouble here, current rate is outside the
		 * the requested range. We are going try to request appropriate
		 * range boundary but there is a catch. It may fail for the
		 * usual reason (clock broken, clock protected, etc) but also
		 * because:
		 * - round_rate() was not favorable and fell on the wrong
		 *   side of the boundary
		 * - the determine_rate() callback does not really check for
		 *   this corner case when determining the rate
		 */

		if (rate < min)
			rate = min;
		else
			rate = max;

		ret = clk_core_set_rate_nolock(clk->core, rate);
		if (ret) {
			/* rollback the changes */
			clk->min_rate = old_min;
			clk->max_rate = old_max;
		}
	}

	if (clk->exclusive_count)
		clk_core_rate_protect(clk->core);

	clk_prepare_unlock();

	return ret;
}
EXPORT_SYMBOL_GPL(clk_set_rate_range);

/**
 * clk_set_min_rate - set a minimum clock rate for a clock source
 * @clk: clock source
 * @rate: desired minimum clock rate in Hz, inclusive
 *
 * Returns success (0) or negative errno.
 */
int clk_set_min_rate(struct clk *clk, unsigned long rate)
{
	if (!clk)
		return 0;

	return clk_set_rate_range(clk, rate, clk->max_rate);
}
EXPORT_SYMBOL_GPL(clk_set_min_rate);

/**
 * clk_set_max_rate - set a maximum clock rate for a clock source
 * @clk: clock source
 * @rate: desired maximum clock rate in Hz, inclusive
 *
 * Returns success (0) or negative errno.
 */
int clk_set_max_rate(struct clk *clk, unsigned long rate)
{
	if (!clk)
		return 0;

	return clk_set_rate_range(clk, clk->min_rate, rate);
}
EXPORT_SYMBOL_GPL(clk_set_max_rate);

/**
 * clk_get_parent - return the parent of a clk
 * @clk: the clk whose parent gets returned
 *
 * Simply returns clk->parent.  Returns NULL if clk is NULL.
 */
struct clk *clk_get_parent(struct clk *clk)
{
	struct clk *parent;

	if (!clk)
		return NULL;

	clk_prepare_lock();
	/* TODO: Create a per-user clk and change callers to call clk_put */
	parent = !clk->core->parent ? NULL : clk->core->parent->hw->clk;
	clk_prepare_unlock();

	return parent;
}
EXPORT_SYMBOL_GPL(clk_get_parent);

static struct clk_core *__clk_init_parent(struct clk_core *core)
{
	u8 index = 0;

	if (core->num_parents > 1 && core->ops->get_parent)
		index = core->ops->get_parent(core->hw);

	return clk_core_get_parent_by_index(core, index);
}

static void clk_core_reparent(struct clk_core *core,
				  struct clk_core *new_parent)
{
	clk_reparent(core, new_parent);
	__clk_recalc_accuracies(core);
	__clk_recalc_rates(core, POST_RATE_CHANGE);
}

void clk_hw_reparent(struct clk_hw *hw, struct clk_hw *new_parent)
{
	if (!hw)
		return;

	clk_core_reparent(hw->core, !new_parent ? NULL : new_parent->core);
}

/**
 * clk_has_parent - check if a clock is a possible parent for another
 * @clk: clock source
 * @parent: parent clock source
 *
 * This function can be used in drivers that need to check that a clock can be
 * the parent of another without actually changing the parent.
 *
 * Returns true if @parent is a possible parent for @clk, false otherwise.
 */
bool clk_has_parent(struct clk *clk, struct clk *parent)
{
	struct clk_core *core, *parent_core;

	/* NULL clocks should be nops, so return success if either is NULL. */
	if (!clk || !parent)
		return true;

	core = clk->core;
	parent_core = parent->core;

	/* Optimize for the case where the parent is already the parent. */
	if (core->parent == parent_core)
		return true;

	return match_string(core->parent_names, core->num_parents,
			    parent_core->name) >= 0;
}
EXPORT_SYMBOL_GPL(clk_has_parent);

static int clk_core_set_parent_nolock(struct clk_core *core,
				      struct clk_core *parent)
{
	int ret = 0;
	int p_index = 0;
	unsigned long p_rate = 0;

	lockdep_assert_held(&prepare_lock);

	if (!core)
		return 0;

	if (core->parent == parent && !(core->flags & CLK_IS_MEASURE))
		return 0;

	/* verify ops for for multi-parent clks */
	if (core->num_parents > 1 && !core->ops->set_parent)
		return -EPERM;

	/* check that we are allowed to re-parent if the clock is in use */
	if ((core->flags & CLK_SET_PARENT_GATE) && core->prepare_count)
		return -EBUSY;

	if (clk_core_rate_is_protected(core))
		return -EBUSY;

	/* try finding the new parent index */
	if (parent) {
		p_index = clk_fetch_parent_index(core, parent);
		if (p_index < 0) {
			pr_debug("%s: clk %s can not be parent of clk %s\n",
					__func__, parent->name, core->name);
			return p_index;
		}
		p_rate = parent->rate;
	}

	ret = clk_pm_runtime_get(core);
	if (ret)
		return ret;

	/* propagate PRE_RATE_CHANGE notifications */
	ret = __clk_speculate_rates(core, p_rate);

	/* abort if a driver objects */
	if (ret & NOTIFY_STOP_MASK)
		goto runtime_put;

	/* do the re-parent */
	ret = __clk_set_parent(core, parent, p_index);

	/* propagate rate an accuracy recalculation accordingly */
	if (ret) {
		__clk_recalc_rates(core, ABORT_RATE_CHANGE);
	} else {
		__clk_recalc_rates(core, POST_RATE_CHANGE);
		__clk_recalc_accuracies(core);
	}

runtime_put:
	clk_pm_runtime_put(core);

	return ret;
}

/**
 * clk_set_parent - switch the parent of a mux clk
 * @clk: the mux clk whose input we are switching
 * @parent: the new input to clk
 *
 * Re-parent clk to use parent as its new input source.  If clk is in
 * prepared state, the clk will get enabled for the duration of this call. If
 * that's not acceptable for a specific clk (Eg: the consumer can't handle
 * that, the reparenting is glitchy in hardware, etc), use the
 * CLK_SET_PARENT_GATE flag to allow reparenting only when clk is unprepared.
 *
 * After successfully changing clk's parent clk_set_parent will update the
 * clk topology, sysfs topology and propagate rate recalculation via
 * __clk_recalc_rates.
 *
 * Returns 0 on success, -EERROR otherwise.
 */
int clk_set_parent(struct clk *clk, struct clk *parent)
{
	int ret;

	if (!clk)
		return 0;

	clk_prepare_lock();

	if (clk->exclusive_count)
		clk_core_rate_unprotect(clk->core);

	ret = clk_core_set_parent_nolock(clk->core,
					 parent ? parent->core : NULL);

	if (clk->exclusive_count)
		clk_core_rate_protect(clk->core);

	clk_prepare_unlock();

	return ret;
}
EXPORT_SYMBOL_GPL(clk_set_parent);

static int clk_core_set_phase_nolock(struct clk_core *core, int degrees)
{
	int ret = -EINVAL;

	lockdep_assert_held(&prepare_lock);

	if (!core)
		return 0;

	if (clk_core_rate_is_protected(core))
		return -EBUSY;

	trace_clk_set_phase(core, degrees);

	if (core->ops->set_phase) {
		ret = core->ops->set_phase(core->hw, degrees);
		if (!ret)
			core->phase = degrees;
	}

	trace_clk_set_phase_complete(core, degrees);

	return ret;
}

/**
 * clk_set_phase - adjust the phase shift of a clock signal
 * @clk: clock signal source
 * @degrees: number of degrees the signal is shifted
 *
 * Shifts the phase of a clock signal by the specified
 * degrees. Returns 0 on success, -EERROR otherwise.
 *
 * This function makes no distinction about the input or reference
 * signal that we adjust the clock signal phase against. For example
 * phase locked-loop clock signal generators we may shift phase with
 * respect to feedback clock signal input, but for other cases the
 * clock phase may be shifted with respect to some other, unspecified
 * signal.
 *
 * Additionally the concept of phase shift does not propagate through
 * the clock tree hierarchy, which sets it apart from clock rates and
 * clock accuracy. A parent clock phase attribute does not have an
 * impact on the phase attribute of a child clock.
 */
int clk_set_phase(struct clk *clk, int degrees)
{
	int ret;

	if (!clk)
		return 0;

	/* sanity check degrees */
	degrees %= 360;
	if (degrees < 0)
		degrees += 360;

	clk_prepare_lock();

	if (clk->exclusive_count)
		clk_core_rate_unprotect(clk->core);

	ret = clk_core_set_phase_nolock(clk->core, degrees);

	if (clk->exclusive_count)
		clk_core_rate_protect(clk->core);

	clk_prepare_unlock();

	return ret;
}
EXPORT_SYMBOL_GPL(clk_set_phase);

static int clk_core_get_phase(struct clk_core *core)
{
	int ret;

	clk_prepare_lock();
	/* Always try to update cached phase if possible */
	if (core->ops->get_phase)
		core->phase = core->ops->get_phase(core->hw);
	ret = core->phase;
	clk_prepare_unlock();

	return ret;
}

/**
 * clk_get_phase - return the phase shift of a clock signal
 * @clk: clock signal source
 *
 * Returns the phase shift of a clock node in degrees, otherwise returns
 * -EERROR.
 */
int clk_get_phase(struct clk *clk)
{
	if (!clk)
		return 0;

	return clk_core_get_phase(clk->core);
}
EXPORT_SYMBOL_GPL(clk_get_phase);

static void clk_core_reset_duty_cycle_nolock(struct clk_core *core)
{
	/* Assume a default value of 50% */
	core->duty.num = 1;
	core->duty.den = 2;
}

static int clk_core_update_duty_cycle_parent_nolock(struct clk_core *core);

static int clk_core_update_duty_cycle_nolock(struct clk_core *core)
{
	struct clk_duty *duty = &core->duty;
	int ret = 0;

	if (!core->ops->get_duty_cycle)
		return clk_core_update_duty_cycle_parent_nolock(core);

	ret = core->ops->get_duty_cycle(core->hw, duty);
	if (ret)
		goto reset;

	/* Don't trust the clock provider too much */
	if (duty->den == 0 || duty->num > duty->den) {
		ret = -EINVAL;
		goto reset;
	}

	return 0;

reset:
	clk_core_reset_duty_cycle_nolock(core);
	return ret;
}

static int clk_core_update_duty_cycle_parent_nolock(struct clk_core *core)
{
	int ret = 0;

	if (core->parent &&
	    core->flags & CLK_DUTY_CYCLE_PARENT) {
		ret = clk_core_update_duty_cycle_nolock(core->parent);
		memcpy(&core->duty, &core->parent->duty, sizeof(core->duty));
	} else {
		clk_core_reset_duty_cycle_nolock(core);
	}

	return ret;
}

static int clk_core_set_duty_cycle_parent_nolock(struct clk_core *core,
						 struct clk_duty *duty);

static int clk_core_set_duty_cycle_nolock(struct clk_core *core,
					  struct clk_duty *duty)
{
	int ret;

	lockdep_assert_held(&prepare_lock);

	if (clk_core_rate_is_protected(core))
		return -EBUSY;

	trace_clk_set_duty_cycle(core, duty);

	if (!core->ops->set_duty_cycle)
		return clk_core_set_duty_cycle_parent_nolock(core, duty);

	ret = core->ops->set_duty_cycle(core->hw, duty);
	if (!ret)
		memcpy(&core->duty, duty, sizeof(*duty));

	trace_clk_set_duty_cycle_complete(core, duty);

	return ret;
}

static int clk_core_set_duty_cycle_parent_nolock(struct clk_core *core,
						 struct clk_duty *duty)
{
	int ret = 0;

	if (core->parent &&
	    core->flags & (CLK_DUTY_CYCLE_PARENT | CLK_SET_RATE_PARENT)) {
		ret = clk_core_set_duty_cycle_nolock(core->parent, duty);
		memcpy(&core->duty, &core->parent->duty, sizeof(core->duty));
	}

	return ret;
}

/**
 * clk_set_duty_cycle - adjust the duty cycle ratio of a clock signal
 * @clk: clock signal source
 * @num: numerator of the duty cycle ratio to be applied
 * @den: denominator of the duty cycle ratio to be applied
 *
 * Apply the duty cycle ratio if the ratio is valid and the clock can
 * perform this operation
 *
 * Returns (0) on success, a negative errno otherwise.
 */
int clk_set_duty_cycle(struct clk *clk, unsigned int num, unsigned int den)
{
	int ret;
	struct clk_duty duty;

	if (!clk)
		return 0;

	/* sanity check the ratio */
	if (den == 0 || num > den)
		return -EINVAL;

	duty.num = num;
	duty.den = den;

	clk_prepare_lock();

	if (clk->exclusive_count)
		clk_core_rate_unprotect(clk->core);

	ret = clk_core_set_duty_cycle_nolock(clk->core, &duty);

	if (clk->exclusive_count)
		clk_core_rate_protect(clk->core);

	clk_prepare_unlock();

	return ret;
}
EXPORT_SYMBOL_GPL(clk_set_duty_cycle);

static int clk_core_get_scaled_duty_cycle(struct clk_core *core,
					  unsigned int scale)
{
	struct clk_duty *duty = &core->duty;
	int ret;

	clk_prepare_lock();

	ret = clk_core_update_duty_cycle_nolock(core);
	if (!ret)
		ret = mult_frac(scale, duty->num, duty->den);

	clk_prepare_unlock();

	return ret;
}

/**
 * clk_get_scaled_duty_cycle - return the duty cycle ratio of a clock signal
 * @clk: clock signal source
 * @scale: scaling factor to be applied to represent the ratio as an integer
 *
 * Returns the duty cycle ratio of a clock node multiplied by the provided
 * scaling factor, or negative errno on error.
 */
int clk_get_scaled_duty_cycle(struct clk *clk, unsigned int scale)
{
	if (!clk)
		return 0;

	return clk_core_get_scaled_duty_cycle(clk->core, scale);
}
EXPORT_SYMBOL_GPL(clk_get_scaled_duty_cycle);

/**
 * clk_is_match - check if two clk's point to the same hardware clock
 * @p: clk compared against q
 * @q: clk compared against p
 *
 * Returns true if the two struct clk pointers both point to the same hardware
 * clock node. Put differently, returns true if struct clk *p and struct clk *q
 * share the same struct clk_core object.
 *
 * Returns false otherwise. Note that two NULL clks are treated as matching.
 */
bool clk_is_match(const struct clk *p, const struct clk *q)
{
	/* trivial case: identical struct clk's or both NULL */
	if (p == q)
		return true;

	/* true if clk->core pointers match. Avoid dereferencing garbage */
	if (!IS_ERR_OR_NULL(p) && !IS_ERR_OR_NULL(q))
		if (p->core == q->core)
			return true;

	return false;
}
EXPORT_SYMBOL_GPL(clk_is_match);

int clk_set_flags(struct clk *clk, unsigned long flags)
{
	if (!clk)
		return 0;

	if (!clk->core->ops->set_flags)
		return -EINVAL;

	return clk->core->ops->set_flags(clk->core->hw, flags);
}
EXPORT_SYMBOL_GPL(clk_set_flags);

<<<<<<< HEAD
=======
void clk_debug_print_hw(struct clk_core *clk, struct seq_file *f)
{
}
EXPORT_SYMBOL(clk_debug_print_hw);

>>>>>>> 5e52a76e
/***        debugfs support        ***/

#ifdef CONFIG_DEBUG_FS
#include <linux/debugfs.h>

static struct dentry *rootdir;
static int inited = 0;
static u32 debug_suspend;
static DEFINE_MUTEX(clk_debug_lock);
static HLIST_HEAD(clk_debug_list);

static struct hlist_head *all_lists[] = {
	&clk_root_list,
	&clk_orphan_list,
	NULL,
};

static struct hlist_head *orphan_list[] = {
	&clk_orphan_list,
	NULL,
};

static void clk_state_subtree(struct clk_core *c)
{
	int vdd_level = 0;
	struct clk_core *child;

	if (!c)
		return;

	if (c->vdd_class) {
		vdd_level = clk_find_vdd_level(c, c->rate);
		if (vdd_level < 0)
			vdd_level = 0;
	}

	trace_clk_state(c->name, c->prepare_count, c->enable_count,
						c->rate, vdd_level);

	hlist_for_each_entry(child, &c->children, child_node)
		clk_state_subtree(child);
}

static int clk_state_show(struct seq_file *s, void *data)
{
	struct clk_core *c;
	struct hlist_head **lists = (struct hlist_head **)s->private;

	clk_prepare_lock();

	for (; *lists; lists++)
		hlist_for_each_entry(c, *lists, child_node)
			clk_state_subtree(c);

	clk_prepare_unlock();

	return 0;
}


static int clk_state_open(struct inode *inode, struct file *file)
{
	return single_open(file, clk_state_show, inode->i_private);
}

static const struct file_operations clk_state_fops = {
	.open		= clk_state_open,
	.read		= seq_read,
	.llseek		= seq_lseek,
	.release	= single_release,
};

static void clk_summary_show_one(struct seq_file *s, struct clk_core *c,
				 int level)
{
	if (!c)
		return;

	seq_printf(s, "%*s%-*s %7d %8d %8d %11lu %10lu %5d %6d\n",
		   level * 3 + 1, "",
		   30 - level * 3, c->name,
		   c->enable_count, c->prepare_count, c->protect_count,
		   clk_core_get_rate(c), clk_core_get_accuracy(c),
		   clk_core_get_phase(c),
		   clk_core_get_scaled_duty_cycle(c, 100000));
}

static void clk_summary_show_subtree(struct seq_file *s, struct clk_core *c,
				     int level)
{
	struct clk_core *child;

	if (!c)
		return;

	if (c->ops->bus_vote)
		c->ops->bus_vote(c->hw, true);
	clk_summary_show_one(s, c, level);

	hlist_for_each_entry(child, &c->children, child_node)
		clk_summary_show_subtree(s, child, level + 1);
	if (c->ops->bus_vote)
		c->ops->bus_vote(c->hw, false);
}

static int clk_summary_show(struct seq_file *s, void *data)
{
	struct clk_core *c;
	struct hlist_head **lists = (struct hlist_head **)s->private;

	seq_puts(s, "                                 enable  prepare  protect                                duty\n");
	seq_puts(s, "   clock                          count    count    count        rate   accuracy phase  cycle\n");
	seq_puts(s, "---------------------------------------------------------------------------------------------\n");

	clk_prepare_lock();

	for (; *lists; lists++)
		hlist_for_each_entry(c, *lists, child_node)
			clk_summary_show_subtree(s, c, 0);

	clk_prepare_unlock();

	return 0;
}
DEFINE_SHOW_ATTRIBUTE(clk_summary);

static void clk_dump_one(struct seq_file *s, struct clk_core *c, int level)
{
	if (!c)
		return;

	/* This should be JSON format, i.e. elements separated with a comma */
	seq_printf(s, "\"%s\": { ", c->name);
	seq_printf(s, "\"enable_count\": %d,", c->enable_count);
	seq_printf(s, "\"prepare_count\": %d,", c->prepare_count);
	seq_printf(s, "\"protect_count\": %d,", c->protect_count);
	seq_printf(s, "\"rate\": %lu,", clk_core_get_rate(c));
	seq_printf(s, "\"accuracy\": %lu,", clk_core_get_accuracy(c));
	seq_printf(s, "\"phase\": %d,", clk_core_get_phase(c));
	seq_printf(s, "\"duty_cycle\": %u",
		   clk_core_get_scaled_duty_cycle(c, 100000));
}

static void clk_dump_subtree(struct seq_file *s, struct clk_core *c, int level)
{
	struct clk_core *child;

	if (!c)
		return;

	if (c->ops->bus_vote)
		c->ops->bus_vote(c->hw, true);

	clk_dump_one(s, c, level);

	hlist_for_each_entry(child, &c->children, child_node) {
		seq_putc(s, ',');
		clk_dump_subtree(s, child, level + 1);
	}

	seq_putc(s, '}');

	if (c->ops->bus_vote)
		c->ops->bus_vote(c->hw, false);
}

static int clk_dump_show(struct seq_file *s, void *data)
{
	struct clk_core *c;
	bool first_node = true;
	struct hlist_head **lists = (struct hlist_head **)s->private;

	seq_putc(s, '{');
	clk_prepare_lock();

	for (; *lists; lists++) {
		hlist_for_each_entry(c, *lists, child_node) {
			if (!first_node)
				seq_putc(s, ',');
			first_node = false;
			clk_dump_subtree(s, c, 0);
		}
	}

	clk_prepare_unlock();

	seq_puts(s, "}\n");
	return 0;
}
DEFINE_SHOW_ATTRIBUTE(clk_dump);

static const struct {
	unsigned long flag;
	const char *name;
} clk_flags[] = {
#define ENTRY(f) { f, #f }
	ENTRY(CLK_SET_RATE_GATE),
	ENTRY(CLK_SET_PARENT_GATE),
	ENTRY(CLK_SET_RATE_PARENT),
	ENTRY(CLK_IGNORE_UNUSED),
	ENTRY(CLK_IS_BASIC),
	ENTRY(CLK_GET_RATE_NOCACHE),
	ENTRY(CLK_SET_RATE_NO_REPARENT),
	ENTRY(CLK_GET_ACCURACY_NOCACHE),
	ENTRY(CLK_RECALC_NEW_RATES),
	ENTRY(CLK_SET_RATE_UNGATE),
	ENTRY(CLK_IS_CRITICAL),
	ENTRY(CLK_OPS_PARENT_ENABLE),
	ENTRY(CLK_DUTY_CYCLE_PARENT),
#undef ENTRY
};

static int clk_flags_show(struct seq_file *s, void *data)
{
	struct clk_core *core = s->private;
	unsigned long flags = core->flags;
	unsigned int i;

	for (i = 0; flags && i < ARRAY_SIZE(clk_flags); i++) {
		if (flags & clk_flags[i].flag) {
			seq_printf(s, "%s\n", clk_flags[i].name);
			flags &= ~clk_flags[i].flag;
		}
	}
	if (flags) {
		/* Unknown flags */
		seq_printf(s, "0x%lx\n", flags);
	}

	return 0;
}
DEFINE_SHOW_ATTRIBUTE(clk_flags);

static int possible_parents_show(struct seq_file *s, void *data)
{
	struct clk_core *core = s->private;
	int i;

	for (i = 0; i < core->num_parents - 1; i++)
		seq_printf(s, "%s ", core->parent_names[i]);

	seq_printf(s, "%s\n", core->parent_names[i]);

	return 0;
}
DEFINE_SHOW_ATTRIBUTE(possible_parents);

static int clk_duty_cycle_show(struct seq_file *s, void *data)
{
	struct clk_core *core = s->private;
	struct clk_duty *duty = &core->duty;

	seq_printf(s, "%u/%u\n", duty->num, duty->den);

	return 0;
}
DEFINE_SHOW_ATTRIBUTE(clk_duty_cycle);

static int clock_debug_rate_set(void *data, u64 val)
{
	struct clk_core *core = data;
	int ret;

	clk_prepare_lock();
	if (core->ops->bus_vote)
		core->ops->bus_vote(core->hw, true);

	ret = clk_set_rate(core->hw->clk, val);
	if (ret)
		pr_err("clk_set_rate(%lu) failed (%d)\n",
				(unsigned long)val, ret);

	if (core->ops->bus_vote)
		core->ops->bus_vote(core->hw, false);
	clk_prepare_unlock();

	return ret;
}

static int clock_debug_rate_get(void *data, u64 *val)
{
	struct clk_core *core = data;

	clk_prepare_lock();
	if (core->ops->bus_vote)
		core->ops->bus_vote(core->hw, true);

	*val = clk_get_rate(core->hw->clk);

	if (core->ops->bus_vote)
		core->ops->bus_vote(core->hw, false);
	clk_prepare_unlock();

	return 0;
}

DEFINE_DEBUGFS_ATTRIBUTE(clock_rate_fops, clock_debug_rate_get,
			clock_debug_rate_set, "%llu\n");

static ssize_t clock_parent_read(struct file *filp, char __user *ubuf,
		size_t cnt, loff_t *ppos)
{
	char name[256] = {0};
	struct clk_core *core = filp->private_data;
	struct clk_core *p = core->hw->core->parent;

	snprintf(name, sizeof(name), "%s\n", p ? p->name : "None\n");

	return simple_read_from_buffer(ubuf, cnt, ppos, name, strlen(name));
}

static const struct file_operations clock_parent_fops = {
	.open		= simple_open,
	.read		= clock_parent_read,
};

static int clock_debug_enable_set(void *data, u64 val)
{
	struct clk_core *core = data;
	int rc = 0;

	clk_prepare_lock();
	if (core->ops->bus_vote)
		core->ops->bus_vote(core->hw, true);

	if (val)
		rc = clk_prepare_enable(core->hw->clk);
	else
		clk_disable_unprepare(core->hw->clk);

	if (core->ops->bus_vote)
		core->ops->bus_vote(core->hw, false);
	clk_prepare_unlock();

	return rc;
}

static int clock_debug_enable_get(void *data, u64 *val)
{
	struct clk_core *core = data;
	int enabled = 0;

	enabled = core->enable_count;

	*val = enabled;

	return 0;
}

DEFINE_DEBUGFS_ATTRIBUTE(clock_enable_fops, clock_debug_enable_get,
			clock_debug_enable_set, "%lld\n");

#define clock_debug_output(m, c, fmt, ...)		\
do {							\
	if (m)						\
		seq_printf(m, fmt, ##__VA_ARGS__);	\
	else if (c)					\
		pr_cont(fmt, ##__VA_ARGS__);		\
	else						\
		pr_info(fmt, ##__VA_ARGS__);		\
} while (0)

static int clock_debug_print_clock(struct clk_core *c, struct seq_file *s)
{
	char *start = "";
	struct clk *clk;

	if (!c || !c->prepare_count)
		return 0;

	clk = c->hw->clk;

	clock_debug_output(s, 0, "    ");

	do {
		if (clk->core->vdd_class)
			clock_debug_output(s, 1, "%s%s:%u:%u [%ld, %d]", start,
					clk->core->name,
					clk->core->prepare_count,
					clk->core->enable_count,
					clk->core->rate,
				clk_find_vdd_level(clk->core, clk->core->rate));
		else
			clock_debug_output(s, 1, "%s%s:%u:%u [%ld]", start,
					clk->core->name,
					clk->core->prepare_count,
					clk->core->enable_count,
					clk->core->rate);
		start = " -> ";
	} while ((clk = clk_get_parent(clk)));

	clock_debug_output(s, 1, "\n");

	return 1;
}

/*
 * clock_debug_print_enabled_clocks() - Print names of enabled clocks
 */
static void clock_debug_print_enabled_clocks(struct seq_file *s)
{
	struct clk_core *core;
	int cnt = 0;

	if (!mutex_trylock(&clk_debug_lock))
		return;

	clock_debug_output(s, 0, "Enabled clocks:\n");

	hlist_for_each_entry(core, &clk_debug_list, debug_node)
		cnt += clock_debug_print_clock(core, s);

	mutex_unlock(&clk_debug_lock);

	if (cnt)
		clock_debug_output(s, 0, "Enabled clock count: %d\n", cnt);
	else
		clock_debug_output(s, 0, "No clocks enabled.\n");
}

static int enabled_clocks_show(struct seq_file *s, void *unused)
{
	clock_debug_print_enabled_clocks(s);

	return 0;
}

static int enabled_clocks_open(struct inode *inode, struct file *file)
{
	return single_open(file, enabled_clocks_show, inode->i_private);
}

static const struct file_operations clk_enabled_list_fops = {
	.open		= enabled_clocks_open,
	.read		= seq_read,
	.llseek		= seq_lseek,
	.release	= seq_release,
};

void clk_debug_print_hw(struct clk_core *clk, struct seq_file *f)
{
	if (IS_ERR_OR_NULL(clk))
		return;

	clk_debug_print_hw(clk->parent, f);

	clock_debug_output(f, false, "%s\n", clk->name);

	if (!clk->ops->list_registers)
		return;

	clk->ops->list_registers(f, clk->hw);
}
EXPORT_SYMBOL(clk_debug_print_hw);

static int print_hw_show(struct seq_file *m, void *unused)
{
	struct clk_core *c = m->private;
	struct clk_core *clk;

	clk_prepare_lock();
	for (clk = c; clk; clk = clk->parent)
		if (clk->ops->bus_vote)
			clk->ops->bus_vote(clk->hw, true);

	clk_debug_print_hw(c, m);

	for (clk = c; clk; clk = clk->parent)
		if (clk->ops->bus_vote)
			clk->ops->bus_vote(c->hw, false);
	clk_prepare_unlock();

	return 0;
}

static int print_hw_open(struct inode *inode, struct file *file)
{
	return single_open(file, print_hw_show, inode->i_private);
}

static const struct file_operations clock_print_hw_fops = {
	.open		= print_hw_open,
	.read		= seq_read,
	.llseek		= seq_lseek,
	.release	= seq_release,
};

static int list_rates_show(struct seq_file *s, void *unused)
{
	struct clk_core *core = s->private;
	int level = 0, i = 0;
	unsigned long rate, rate_max = 0;

	/* Find max frequency supported within voltage constraints. */
	if (!core->vdd_class) {
		rate_max = ULONG_MAX;
	} else {
		for (level = 0; level < core->num_rate_max; level++)
			if (core->rate_max[level])
				rate_max = core->rate_max[level];
	}

	/*
	 * List supported frequencies <= rate_max. Higher frequencies may
	 * appear in the frequency table, but are not valid and should not
	 * be listed.
	 */
	while (!IS_ERR_VALUE(rate =
			core->ops->list_rate(core->hw, i++, rate_max))) {
		if (rate <= 0)
			break;
		if (rate <= rate_max)
			seq_printf(s, "%lu\n", rate);
	}

	return 0;
}

static int list_rates_open(struct inode *inode, struct file *file)
{
	return single_open(file, list_rates_show, inode->i_private);
}

static const struct file_operations list_rates_fops = {
	.open		= list_rates_open,
	.read		= seq_read,
	.llseek		= seq_lseek,
	.release	= seq_release,
};

static void clock_print_rate_max_by_level(struct seq_file *s, int level)
{
	struct clk_core *core = s->private;
	struct clk_vdd_class *vdd_class = core->vdd_class;
	int off, i, vdd_level, nregs = vdd_class->num_regulators;

	vdd_level = clk_find_vdd_level(core, core->rate);

	seq_printf(s, "%2s%10lu", vdd_level == level ? "[" : "",
		core->rate_max[level]);

	for (i = 0; i < nregs; i++) {
		off = nregs*level + i;
		if (vdd_class->vdd_uv)
			seq_printf(s, "%10u", vdd_class->vdd_uv[off]);
	}

	if (vdd_level == level)
		seq_puts(s, "]");

	seq_puts(s, "\n");
}

static int rate_max_show(struct seq_file *s, void *unused)
{
	struct clk_core *core = s->private;
	struct clk_vdd_class *vdd_class = core->vdd_class;
	int level = 0, i, nregs = vdd_class->num_regulators;
	char reg_name[10];

	int vdd_level = clk_find_vdd_level(core, core->rate);

	if (vdd_level < 0) {
		seq_printf(s, "could not find_vdd_level for %s, %ld\n",
			core->name, core->rate);
		return 0;
	}

	seq_printf(s, "%12s", "");
	for (i = 0; i < nregs; i++) {
		snprintf(reg_name, ARRAY_SIZE(reg_name), "reg %d", i);
		seq_printf(s, "%10s", reg_name);
	}

	seq_printf(s, "\n%12s", "freq");
	for (i = 0; i < nregs; i++)
		seq_printf(s, "%10s", "uV");

	seq_puts(s, "\n");

	for (level = 0; level < core->num_rate_max; level++)
		clock_print_rate_max_by_level(s, level);

	return 0;
}

static int rate_max_open(struct inode *inode, struct file *file)
{
	return single_open(file, rate_max_show, inode->i_private);
}

static const struct file_operations rate_max_fops = {
	.open		= rate_max_open,
	.read		= seq_read,
	.llseek		= seq_lseek,
	.release	= seq_release,
};

static int clk_debug_create_one(struct clk_core *core, struct dentry *pdentry)
{
	struct dentry *d;
	int ret = -ENOMEM;

	if (!core || !pdentry) {
		ret = -EINVAL;
		goto out;
	}

	d = debugfs_create_dir(core->name, pdentry);
	if (!d)
		goto out;

	core->dentry = d;

	d = debugfs_create_file("clk_rate", 0444, core->dentry, core,
			&clock_rate_fops);
	if (!d)
		goto err_out;

	if (core->ops->list_rate) {
		if (!debugfs_create_file("clk_list_rates",
				0444, core->dentry, core, &list_rates_fops))
			goto err_out;
	}

	if (core->vdd_class && !debugfs_create_file("clk_rate_max",
				0444, core->dentry, core, &rate_max_fops))
		goto err_out;

	d = debugfs_create_u32("clk_accuracy", 0444, core->dentry,
			(u32 *)&core->accuracy);
	if (!d)
		goto err_out;

	d = debugfs_create_u32("clk_phase", 0444, core->dentry,
			(u32 *)&core->phase);
	if (!d)
		goto err_out;

	d = debugfs_create_x32("clk_flags", 0444, core->dentry,
			(u32 *)&core->flags);
	if (!d)
		goto err_out;

	d = debugfs_create_u32("clk_prepare_count", 0444, core->dentry,
			(u32 *)&core->prepare_count);
	if (!d)
		goto err_out;

	d = debugfs_create_file("clk_enable_count", 0444, core->dentry,
			core, &clock_enable_fops);
	if (!d)
		goto err_out;

	d = debugfs_create_u32("clk_notifier_count", 0444, core->dentry,
			(u32 *)&core->notifier_count);
	if (!d)
		goto err_out;

	if (core->num_parents > 1) {
		d = debugfs_create_file("clk_possible_parents", 0444,
				core->dentry, core, &possible_parents_fops);
		if (!d)
			goto err_out;
	}

	d = debugfs_create_file("clk_parent", 0444, core->dentry, core,
			&clock_parent_fops);
	if (!d)
		goto err_out;

	d = debugfs_create_file("clk_print_regs", 0444, core->dentry,
			core, &clock_print_hw_fops);
	if (!d)
		goto err_out;

	if (core->ops->debug_init)
		core->ops->debug_init(core->hw, core->dentry);

	ret = 0;
	goto out;

err_out:
	debugfs_remove_recursive(core->dentry);
	core->dentry = NULL;
out:
	return ret;
}

/**
 * clk_debug_register - add a clk node to the debugfs clk directory
 * @core: the clk being added to the debugfs clk directory
 *
 * Dynamically adds a clk to the debugfs clk directory if debugfs has been
 * initialized.  Otherwise it bails out early since the debugfs clk directory
 * will be created lazily by clk_debug_init as part of a late_initcall.
 */
static void clk_debug_register(struct clk_core *core)
{
	mutex_lock(&clk_debug_lock);
	hlist_add_head(&core->debug_node, &clk_debug_list);
	if (inited)
		clk_debug_create_one(core, rootdir);
	mutex_unlock(&clk_debug_lock);
}

 /**
 * clk_debug_unregister - remove a clk node from the debugfs clk directory
 * @core: the clk being removed from the debugfs clk directory
 *
 * Dynamically removes a clk and all its child nodes from the
 * debugfs clk directory if clk->dentry points to debugfs created by
 * clk_debug_register in __clk_core_init.
 */
static void clk_debug_unregister(struct clk_core *core)
{
	mutex_lock(&clk_debug_lock);
	hlist_del_init(&core->debug_node);
	debugfs_remove_recursive(core->dentry);
	core->dentry = NULL;
	mutex_unlock(&clk_debug_lock);
}

/*
 * Print the names of all enabled clocks and their parents if
 * debug_suspend is set from debugfs.
 */
void clock_debug_print_enabled(void)
{
	if (likely(!debug_suspend))
		return;

	clock_debug_print_enabled_clocks(NULL);
}
EXPORT_SYMBOL_GPL(clock_debug_print_enabled);

/**
 * clk_debug_init - lazily populate the debugfs clk directory
 *
 * clks are often initialized very early during boot before memory can be
 * dynamically allocated and well before debugfs is setup. This function
 * populates the debugfs clk directory once at boot-time when we know that
 * debugfs is setup. It should only be called once at boot-time, all other clks
 * added dynamically will be done so with clk_debug_register.
 */
static int __init clk_debug_init(void)
{
	struct clk_core *core;
	struct dentry *d;

	rootdir = debugfs_create_dir("clk", NULL);

	if (!rootdir)
		return -ENOMEM;

	d = debugfs_create_file("clk_summary", 0444, rootdir, &all_lists,
				&clk_summary_fops);
	if (!d)
		return -ENOMEM;

	d = debugfs_create_file("clk_dump", 0444, rootdir, &all_lists,
				&clk_dump_fops);
	if (!d)
		return -ENOMEM;

	d = debugfs_create_file("clk_orphan_summary", 0444, rootdir,
				&orphan_list, &clk_summary_fops);
	if (!d)
		return -ENOMEM;

	d = debugfs_create_file("clk_orphan_dump", 0444, rootdir,
				&orphan_list, &clk_dump_fops);
	if (!d)
		return -ENOMEM;

	d = debugfs_create_file("clk_enabled_list", 0444, rootdir,
				&clk_debug_list, &clk_enabled_list_fops);
	if (!d)
		return -ENOMEM;

	d = debugfs_create_u32("debug_suspend", 0644, rootdir, &debug_suspend);
	if (!d)
		return -ENOMEM;

	d = debugfs_create_file("trace_clocks", 0444, rootdir, &all_lists,
				&clk_state_fops);
	if (!d)
		return -ENOMEM;

	mutex_lock(&clk_debug_lock);
	hlist_for_each_entry(core, &clk_debug_list, debug_node)
		clk_debug_create_one(core, rootdir);

	inited = 1;
	mutex_unlock(&clk_debug_lock);

	return 0;
}
late_initcall(clk_debug_init);
#else
static inline void clk_debug_register(struct clk_core *core) { }
static inline void clk_debug_reparent(struct clk_core *core,
				      struct clk_core *new_parent)
{
}
static inline void clk_debug_unregister(struct clk_core *core)
{
}

void clk_debug_print_hw(struct clk_core *clk, struct seq_file *f)
{
}

void clock_debug_print_enabled(void)
{
}
#endif

/**
 * __clk_core_init - initialize the data structures in a struct clk_core
 * @core:	clk_core being initialized
 *
 * Initializes the lists in struct clk_core, queries the hardware for the
 * parent and rate and sets them both.
 */
static int __clk_core_init(struct clk_core *core)
{
	int i, ret;
	struct clk_core *orphan;
	struct hlist_node *tmp2;
	unsigned long rate;

	if (!core)
		return -EINVAL;

	clk_prepare_lock();

	ret = clk_pm_runtime_get(core);
	if (ret)
		goto unlock;

	/* check to see if a clock with this name is already registered */
	if (clk_core_lookup(core->name)) {
		pr_debug("%s: clk %s already initialized\n",
				__func__, core->name);
		ret = -EEXIST;
		goto out;
	}

	/* check that clk_ops are sane.  See Documentation/driver-api/clk.rst */
	if (core->ops->set_rate &&
	    !((core->ops->round_rate || core->ops->determine_rate) &&
	      core->ops->recalc_rate)) {
		pr_err("%s: %s must implement .round_rate or .determine_rate in addition to .recalc_rate\n",
		       __func__, core->name);
		ret = -EINVAL;
		goto out;
	}

	if (core->ops->set_parent && !core->ops->get_parent) {
		pr_err("%s: %s must implement .get_parent & .set_parent\n",
		       __func__, core->name);
		ret = -EINVAL;
		goto out;
	}

	if (core->num_parents > 1 && !core->ops->get_parent) {
		pr_err("%s: %s must implement .get_parent as it has multi parents\n",
		       __func__, core->name);
		ret = -EINVAL;
		goto out;
	}

	if (core->ops->set_rate_and_parent &&
			!(core->ops->set_parent && core->ops->set_rate)) {
		pr_err("%s: %s must implement .set_parent & .set_rate\n",
				__func__, core->name);
		ret = -EINVAL;
		goto out;
	}

	/* throw a WARN if any entries in parent_names are NULL */
	for (i = 0; i < core->num_parents; i++)
		WARN(!core->parent_names[i],
				"%s: invalid NULL in %s's .parent_names\n",
				__func__, core->name);

	core->parent = __clk_init_parent(core);

	/*
	 * Populate core->parent if parent has already been clk_core_init'd. If
	 * parent has not yet been clk_core_init'd then place clk in the orphan
	 * list.  If clk doesn't have any parents then place it in the root
	 * clk list.
	 *
	 * Every time a new clk is clk_init'd then we walk the list of orphan
	 * clocks and re-parent any that are children of the clock currently
	 * being clk_init'd.
	 */
	if (core->parent) {
		hlist_add_head(&core->child_node,
				&core->parent->children);
		core->orphan = core->parent->orphan;
	} else if (!core->num_parents) {
		hlist_add_head(&core->child_node, &clk_root_list);
		core->orphan = false;
	} else {
		hlist_add_head(&core->child_node, &clk_orphan_list);
		core->orphan = true;
	}

	/*
	 * optional platform-specific magic
	 *
	 * The .init callback is not used by any of the basic clock types, but
	 * exists for weird hardware that must perform initialization magic.
	 * Please consider other ways of solving initialization problems before
	 * using this callback, as its use is discouraged.
	 */
	if (core->ops->init)
		core->ops->init(core->hw);

	/*
	 * Set clk's accuracy.  The preferred method is to use
	 * .recalc_accuracy. For simple clocks and lazy developers the default
	 * fallback is to use the parent's accuracy.  If a clock doesn't have a
	 * parent (or is orphaned) then accuracy is set to zero (perfect
	 * clock).
	 */
	if (core->ops->recalc_accuracy)
		core->accuracy = core->ops->recalc_accuracy(core->hw,
					__clk_get_accuracy(core->parent));
	else if (core->parent)
		core->accuracy = core->parent->accuracy;
	else
		core->accuracy = 0;

	/*
	 * Set clk's phase.
	 * Since a phase is by definition relative to its parent, just
	 * query the current clock phase, or just assume it's in phase.
	 */
	if (core->ops->get_phase)
		core->phase = core->ops->get_phase(core->hw);
	else
		core->phase = 0;

	/*
	 * Set clk's duty cycle.
	 */
	clk_core_update_duty_cycle_nolock(core);

	/*
	 * Set clk's rate.  The preferred method is to use .recalc_rate.  For
	 * simple clocks and lazy developers the default fallback is to use the
	 * parent's rate.  If a clock doesn't have a parent (or is orphaned)
	 * then rate is set to zero.
	 */
	if (core->ops->recalc_rate)
		rate = core->ops->recalc_rate(core->hw,
				clk_core_get_rate_nolock(core->parent));
	else if (core->parent)
		rate = core->parent->rate;
	else
		rate = 0;
	core->rate = core->req_rate = rate;

	core->boot_enabled = clk_core_is_enabled(core);

	/*
	 * Enable CLK_IS_CRITICAL clocks so newly added critical clocks
	 * don't get accidentally disabled when walking the orphan tree and
	 * reparenting clocks
	 */
	if (core->flags & CLK_IS_CRITICAL) {
		unsigned long flags;

		clk_core_prepare(core);

		flags = clk_enable_lock();
		clk_core_enable(core);
		clk_enable_unlock(flags);
	}

	clk_core_hold_state(core);

	/*
	 * walk the list of orphan clocks and reparent any that newly finds a
	 * parent.
	 */
	hlist_for_each_entry_safe(orphan, tmp2, &clk_orphan_list, child_node) {
		struct clk_core *parent = __clk_init_parent(orphan);

		/*
		 * We need to use __clk_set_parent_before() and _after() to
		 * to properly migrate any prepare/enable count of the orphan
		 * clock. This is important for CLK_IS_CRITICAL clocks, which
		 * are enabled during init but might not have a parent yet.
		 */
		if (parent) {
			/* update the clk tree topology */
			__clk_set_parent_before(orphan, parent);
			__clk_set_parent_after(orphan, parent, NULL);
			__clk_recalc_accuracies(orphan);
			__clk_recalc_rates(orphan, 0);
			__clk_core_update_orphan_hold_state(orphan);
		}
	}

	/*
	 * optional platform-specific magic
	 *
	 * The .init callback is not used by any of the basic clock types, but
	 * exists for weird hardware that must perform initialization magic.
	 * Please consider other ways of solving initialization problems before
	 * using this callback, as its use is discouraged.
	 */
	if (core->ops->init)
		core->ops->init(core->hw);

	if (core->flags & CLK_IS_CRITICAL) {
		unsigned long flags;

		clk_core_prepare(core);

		flags = clk_enable_lock();
		clk_core_enable(core);
		clk_enable_unlock(flags);
	}

	/*
	 * enable clocks with the CLK_ENABLE_HAND_OFF flag set
	 *
	 * This flag causes the framework to enable the clock at registration
	 * time, which is sometimes necessary for clocks that would cause a
	 * system crash when gated (e.g. cpu, memory, etc). The prepare_count
	 * is migrated over to the first clk consumer to call clk_prepare().
	 * Similarly the clk's enable_count is migrated to the first consumer
	 * to call clk_enable().
	 */
	if (core->flags & CLK_ENABLE_HAND_OFF) {
		unsigned long flags;

		/*
		 * Few clocks might have hardware gating which would be
		 * required to be ON before prepare/enabling the clocks. So
		 * check if the clock has been turned ON earlier and we should
		 * prepare/enable those clocks.
		 */
		if (clk_core_is_enabled(core)) {
			core->need_handoff_prepare = true;
			core->need_handoff_enable = true;
			ret = clk_core_prepare(core);
			if (ret)
				goto out;
			flags = clk_enable_lock();
			clk_core_enable(core);
			clk_enable_unlock(flags);
		}
	}

	kref_init(&core->ref);
out:
	clk_pm_runtime_put(core);
unlock:
	if (ret)
		hlist_del_init(&core->child_node);

	clk_prepare_unlock();

	if (!ret)
		clk_debug_register(core);

	return ret;
}

struct clk *__clk_create_clk(struct clk_hw *hw, const char *dev_id,
			     const char *con_id)
{
	struct clk *clk;

	/* This is to allow this function to be chained to others */
	if (IS_ERR_OR_NULL(hw))
		return ERR_CAST(hw);

	clk = kzalloc(sizeof(*clk), GFP_KERNEL);
	if (!clk)
		return ERR_PTR(-ENOMEM);

	clk->core = hw->core;
	clk->dev_id = dev_id;
	clk->con_id = kstrdup_const(con_id, GFP_KERNEL);
	clk->max_rate = ULONG_MAX;

	clk_prepare_lock();
	hlist_add_head(&clk->clks_node, &hw->core->clks);
	clk_prepare_unlock();

	return clk;
}

/* keep in sync with __clk_put */
void __clk_free_clk(struct clk *clk)
{
	clk_prepare_lock();
	hlist_del(&clk->clks_node);
	clk_prepare_unlock();

	kfree_const(clk->con_id);
	kfree(clk);
}

/**
 * clk_register - allocate a new clock, register it and return an opaque cookie
 * @dev: device that is registering this clock
 * @hw: link to hardware-specific clock data
 *
 * clk_register is the primary interface for populating the clock tree with new
 * clock nodes.  It returns a pointer to the newly allocated struct clk which
 * cannot be dereferenced by driver code but may be used in conjunction with the
 * rest of the clock API.  In the event of an error clk_register will return an
 * error code; drivers must test for an error code after calling clk_register.
 */
struct clk *clk_register(struct device *dev, struct clk_hw *hw)
{
	int i, ret;
	struct clk_core *core;

	core = kzalloc(sizeof(*core), GFP_KERNEL);
	if (!core) {
		ret = -ENOMEM;
		goto fail_out;
	}

	core->name = kstrdup_const(hw->init->name, GFP_KERNEL);
	if (!core->name) {
		ret = -ENOMEM;
		goto fail_name;
	}

	if (WARN_ON(!hw->init->ops)) {
		ret = -EINVAL;
		goto fail_ops;
	}
	core->ops = hw->init->ops;

	if (dev && pm_runtime_enabled(dev))
		core->rpm_enabled = true;
	core->dev = dev;
	if (dev && dev->driver)
		core->owner = dev->driver->owner;
	core->hw = hw;
	core->flags = hw->init->flags;
	core->num_parents = hw->init->num_parents;
	core->min_rate = 0;
	core->max_rate = ULONG_MAX;
	core->vdd_class = hw->init->vdd_class;
	core->rate_max = hw->init->rate_max;
	core->num_rate_max = hw->init->num_rate_max;
	hw->core = core;

	if (core->vdd_class) {
		ret = clk_vdd_class_init(core->vdd_class);
		if (ret) {
			pr_err("Failed to initialize vdd class\n");
			goto fail_parent_names;
		}
	}

	/* allocate local copy in case parent_names is __initdata */
	core->parent_names = kcalloc(core->num_parents, sizeof(char *),
					GFP_KERNEL);

	if (!core->parent_names) {
		ret = -ENOMEM;
		goto fail_parent_names;
	}


	/* copy each string name in case parent_names is __initdata */
	for (i = 0; i < core->num_parents; i++) {
		core->parent_names[i] = kstrdup_const(hw->init->parent_names[i],
						GFP_KERNEL);
		if (!core->parent_names[i]) {
			ret = -ENOMEM;
			goto fail_parent_names_copy;
		}
	}

	/* avoid unnecessary string look-ups of clk_core's possible parents. */
	core->parents = kcalloc(core->num_parents, sizeof(*core->parents),
				GFP_KERNEL);
	if (!core->parents) {
		ret = -ENOMEM;
		goto fail_parents;
	};

	INIT_HLIST_HEAD(&core->clks);
	INIT_LIST_HEAD(&core->rate_change_node);

	hw->clk = __clk_create_clk(hw, NULL, NULL);
	if (IS_ERR(hw->clk)) {
		ret = PTR_ERR(hw->clk);
		goto fail_parents;
	}

	ret = __clk_core_init(core);
	if (!ret)
		return hw->clk;

	__clk_free_clk(hw->clk);
	hw->clk = NULL;

fail_parents:
	kfree(core->parents);
fail_parent_names_copy:
	while (--i >= 0)
		kfree_const(core->parent_names[i]);
	kfree(core->parent_names);
fail_parent_names:
fail_ops:
	kfree_const(core->name);
fail_name:
	kfree(core);
fail_out:
	return ERR_PTR(ret);
}
EXPORT_SYMBOL_GPL(clk_register);

/**
 * clk_hw_register - register a clk_hw and return an error code
 * @dev: device that is registering this clock
 * @hw: link to hardware-specific clock data
 *
 * clk_hw_register is the primary interface for populating the clock tree with
 * new clock nodes. It returns an integer equal to zero indicating success or
 * less than zero indicating failure. Drivers must test for an error code after
 * calling clk_hw_register().
 */
int clk_hw_register(struct device *dev, struct clk_hw *hw)
{
	return PTR_ERR_OR_ZERO(clk_register(dev, hw));
}
EXPORT_SYMBOL_GPL(clk_hw_register);

/* Free memory allocated for a clock. */
static void __clk_release(struct kref *ref)
{
	struct clk_core *core = container_of(ref, struct clk_core, ref);
	int i = core->num_parents;

	lockdep_assert_held(&prepare_lock);

	kfree(core->parents);
	while (--i >= 0)
		kfree_const(core->parent_names[i]);

	kfree(core->parent_names);
	kfree_const(core->name);
	kfree(core);
}

/*
 * Empty clk_ops for unregistered clocks. These are used temporarily
 * after clk_unregister() was called on a clock and until last clock
 * consumer calls clk_put() and the struct clk object is freed.
 */
static int clk_nodrv_prepare_enable(struct clk_hw *hw)
{
	return -ENXIO;
}

static void clk_nodrv_disable_unprepare(struct clk_hw *hw)
{
	WARN_ON_ONCE(1);
}

static int clk_nodrv_set_rate(struct clk_hw *hw, unsigned long rate,
					unsigned long parent_rate)
{
	return -ENXIO;
}

static int clk_nodrv_set_parent(struct clk_hw *hw, u8 index)
{
	return -ENXIO;
}

static const struct clk_ops clk_nodrv_ops = {
	.enable		= clk_nodrv_prepare_enable,
	.disable	= clk_nodrv_disable_unprepare,
	.prepare	= clk_nodrv_prepare_enable,
	.unprepare	= clk_nodrv_disable_unprepare,
	.set_rate	= clk_nodrv_set_rate,
	.set_parent	= clk_nodrv_set_parent,
};

/**
 * clk_unregister - unregister a currently registered clock
 * @clk: clock to unregister
 */
void clk_unregister(struct clk *clk)
{
	unsigned long flags;

	if (!clk || WARN_ON_ONCE(IS_ERR(clk)))
		return;

	clk_debug_unregister(clk->core);

	clk_prepare_lock();

	if (clk->core->ops == &clk_nodrv_ops) {
		pr_err("%s: unregistered clock: %s\n", __func__,
		       clk->core->name);
		goto unlock;
	}
	/*
	 * Assign empty clock ops for consumers that might still hold
	 * a reference to this clock.
	 */
	flags = clk_enable_lock();
	clk->core->ops = &clk_nodrv_ops;
	clk_enable_unlock(flags);

	if (!hlist_empty(&clk->core->children)) {
		struct clk_core *child;
		struct hlist_node *t;

		/* Reparent all children to the orphan list. */
		hlist_for_each_entry_safe(child, t, &clk->core->children,
					  child_node)
			clk_core_set_parent_nolock(child, NULL);
	}

	hlist_del_init(&clk->core->child_node);

	if (clk->core->prepare_count)
		pr_warn("%s: unregistering prepared clock: %s\n",
					__func__, clk->core->name);

	if (clk->core->protect_count)
		pr_warn("%s: unregistering protected clock: %s\n",
					__func__, clk->core->name);

	kref_put(&clk->core->ref, __clk_release);
unlock:
	clk_prepare_unlock();
}
EXPORT_SYMBOL_GPL(clk_unregister);

/**
 * clk_hw_unregister - unregister a currently registered clk_hw
 * @hw: hardware-specific clock data to unregister
 */
void clk_hw_unregister(struct clk_hw *hw)
{
	clk_unregister(hw->clk);
}
EXPORT_SYMBOL_GPL(clk_hw_unregister);

static void devm_clk_release(struct device *dev, void *res)
{
	clk_unregister(*(struct clk **)res);
}

static void devm_clk_hw_release(struct device *dev, void *res)
{
	clk_hw_unregister(*(struct clk_hw **)res);
}

#define MAX_LEN_OPP_HANDLE	50
#define LEN_OPP_HANDLE		16

static int derive_device_list(struct device **device_list,
				struct clk_core *core,
				struct device_node *np,
				char *clk_handle_name, int count)
{
	int j;
	struct platform_device *pdev;
	struct device_node *dev_node;

	for (j = 0; j < count; j++) {
		device_list[j] = NULL;
		dev_node = of_parse_phandle(np, clk_handle_name, j);
		if (!dev_node) {
			pr_err("Unable to get device_node pointer for %s opp-handle (%s)\n",
					core->name, clk_handle_name);
			return -ENODEV;
		}

		pdev = of_find_device_by_node(dev_node);
		if (!pdev) {
			pr_err("Unable to find platform_device node for %s opp-handle\n",
						core->name);
			return -ENODEV;
		}
		device_list[j] = &pdev->dev;
	}
	return 0;
}

static int clk_get_voltage(struct clk_core *core, unsigned long rate, int n)
{
	struct clk_vdd_class *vdd;
	int level, corner;

	/* Use the first regulator in the vdd class for the OPP table. */
	vdd = core->vdd_class;
	if (vdd->num_regulators > 1) {
		corner = vdd->vdd_uv[vdd->num_regulators * n];
	} else {
		level = clk_find_vdd_level(core, rate);
		if (level < 0) {
			pr_err("Could not find vdd level\n");
			return -EINVAL;
		}
		corner = vdd->vdd_uv[level];
	}

	if (!corner) {
		pr_err("%s: Unable to find vdd level for rate %lu\n",
					core->name, rate);
		return -EINVAL;
	}

	return corner;
}

static int clk_add_and_print_opp(struct clk_hw *hw,
				struct device **device_list, int count,
				unsigned long rate, int uv, int n)
{
	struct clk_core *core = hw->core;
	int j, ret = 0;

	for (j = 0; j < count; j++) {
		ret = dev_pm_opp_add(device_list[j], rate, uv);
		if (ret) {
			pr_err("%s: couldn't add OPP for %lu - err: %d\n",
						core->name, rate, ret);
			return ret;
		}

		if (n == 0 || n == core->num_rate_max - 1 ||
					rate == clk_hw_round_rate(hw, INT_MAX))
			pr_info("%s: set OPP pair(%lu Hz: %u uV) on %s\n",
						core->name, rate, uv,
						dev_name(device_list[j]));
	}
	return ret;
}

static void clk_populate_clock_opp_table(struct device_node *np,
						struct clk_hw *hw)
{
	struct device **device_list;
	struct clk_core *core = hw->core;
	char clk_handle_name[MAX_LEN_OPP_HANDLE];
	int n, len, count, uv, ret;
	unsigned long rate = 0, rrate = 0;

	if (!core || !core->num_rate_max)
		return;

	if (strlen(core->name) + LEN_OPP_HANDLE < MAX_LEN_OPP_HANDLE) {
		ret = snprintf(clk_handle_name, ARRAY_SIZE(clk_handle_name),
				"qcom,%s-opp-handle", core->name);
		if (ret < strlen(core->name) + LEN_OPP_HANDLE) {
			pr_err("%s: Failed to hold clk_handle_name\n",
							core->name);
			return;
		}
	} else {
		pr_err("clk name (%s) too large to fit in clk_handle_name\n",
							core->name);
		return;
	}

	if (of_find_property(np, clk_handle_name, &len)) {
		count = len/sizeof(u32);

		device_list = kmalloc_array(count, sizeof(struct device *),
							GFP_KERNEL);
		if (!device_list)
			return;

		ret = derive_device_list(device_list, core, np,
					clk_handle_name, count);
		if (ret < 0) {
			pr_err("Failed to fill device_list for %s\n",
						clk_handle_name);
			goto err_derive_device_list;
		}
	} else {
		pr_debug("Unable to find %s\n", clk_handle_name);
		return;
	}

	for (n = 0; ; n++) {
		rrate = clk_hw_round_rate(hw, rate + 1);
		if (!rrate) {
			pr_err("clk_round_rate failed for %s\n",
							core->name);
			goto err_derive_device_list;
		}

		/*
		 * If clk_hw_round_rate gives the same value on consecutive
		 * iterations, exit the loop since we're at the maximum clock
		 * frequency.
		 */
		if (rate == rrate)
			break;
		rate = rrate;

		uv = clk_get_voltage(core, rate, n);
		if (uv < 0)
			goto err_derive_device_list;

		ret = clk_add_and_print_opp(hw, device_list, count,
							rate, uv, n);
		if (ret)
			goto err_derive_device_list;
	}

err_derive_device_list:
	kfree(device_list);
}

/**
 * devm_clk_register - resource managed clk_register()
 * @dev: device that is registering this clock
 * @hw: link to hardware-specific clock data
 *
 * Managed clk_register(). Clocks returned from this function are
 * automatically clk_unregister()ed on driver detach. See clk_register() for
 * more information.
 */
struct clk *devm_clk_register(struct device *dev, struct clk_hw *hw)
{
	struct clk *clk;
	struct clk **clkp;

	clkp = devres_alloc(devm_clk_release, sizeof(*clkp), GFP_KERNEL);
	if (!clkp)
		return ERR_PTR(-ENOMEM);

	clk = clk_register(dev, hw);
	if (!IS_ERR(clk)) {
		*clkp = clk;
		devres_add(dev, clkp);
	} else {
		devres_free(clkp);
	}

	clk_populate_clock_opp_table(dev->of_node, hw);
	return clk;
}
EXPORT_SYMBOL_GPL(devm_clk_register);

/**
 * devm_clk_hw_register - resource managed clk_hw_register()
 * @dev: device that is registering this clock
 * @hw: link to hardware-specific clock data
 *
 * Managed clk_hw_register(). Clocks registered by this function are
 * automatically clk_hw_unregister()ed on driver detach. See clk_hw_register()
 * for more information.
 */
int devm_clk_hw_register(struct device *dev, struct clk_hw *hw)
{
	struct clk_hw **hwp;
	int ret;

	hwp = devres_alloc(devm_clk_hw_release, sizeof(*hwp), GFP_KERNEL);
	if (!hwp)
		return -ENOMEM;

	ret = clk_hw_register(dev, hw);
	if (!ret) {
		*hwp = hw;
		devres_add(dev, hwp);
	} else {
		devres_free(hwp);
	}

	clk_populate_clock_opp_table(dev->of_node, hw);
	return ret;
}
EXPORT_SYMBOL_GPL(devm_clk_hw_register);

static int devm_clk_match(struct device *dev, void *res, void *data)
{
	struct clk *c = res;
	if (WARN_ON(!c))
		return 0;
	return c == data;
}

static int devm_clk_hw_match(struct device *dev, void *res, void *data)
{
	struct clk_hw *hw = res;

	if (WARN_ON(!hw))
		return 0;
	return hw == data;
}

/**
 * devm_clk_unregister - resource managed clk_unregister()
 * @clk: clock to unregister
 *
 * Deallocate a clock allocated with devm_clk_register(). Normally
 * this function will not need to be called and the resource management
 * code will ensure that the resource is freed.
 */
void devm_clk_unregister(struct device *dev, struct clk *clk)
{
	WARN_ON(devres_release(dev, devm_clk_release, devm_clk_match, clk));
}
EXPORT_SYMBOL_GPL(devm_clk_unregister);

/**
 * devm_clk_hw_unregister - resource managed clk_hw_unregister()
 * @dev: device that is unregistering the hardware-specific clock data
 * @hw: link to hardware-specific clock data
 *
 * Unregister a clk_hw registered with devm_clk_hw_register(). Normally
 * this function will not need to be called and the resource management
 * code will ensure that the resource is freed.
 */
void devm_clk_hw_unregister(struct device *dev, struct clk_hw *hw)
{
	WARN_ON(devres_release(dev, devm_clk_hw_release, devm_clk_hw_match,
				hw));
}
EXPORT_SYMBOL_GPL(devm_clk_hw_unregister);

/*
 * clkdev helpers
 */
int __clk_get(struct clk *clk)
{
	struct clk_core *core = !clk ? NULL : clk->core;

	if (core) {
		if (!try_module_get(core->owner))
			return 0;

		kref_get(&core->ref);
	}
	return 1;
}

/* keep in sync with __clk_free_clk */
void __clk_put(struct clk *clk)
{
	struct module *owner;

	if (!clk || WARN_ON_ONCE(IS_ERR(clk)))
		return;

	clk_prepare_lock();

	/*
	 * Before calling clk_put, all calls to clk_rate_exclusive_get() from a
	 * given user should be balanced with calls to clk_rate_exclusive_put()
	 * and by that same consumer
	 */
	if (WARN_ON(clk->exclusive_count)) {
		/* We voiced our concern, let's sanitize the situation */
		clk->core->protect_count -= (clk->exclusive_count - 1);
		clk_core_rate_unprotect(clk->core);
		clk->exclusive_count = 0;
	}

	hlist_del(&clk->clks_node);
	if (clk->min_rate > clk->core->req_rate ||
	    clk->max_rate < clk->core->req_rate)
		clk_core_set_rate_nolock(clk->core, clk->core->req_rate);

	owner = clk->core->owner;
	kref_put(&clk->core->ref, __clk_release);

	clk_prepare_unlock();

	module_put(owner);

	kfree_const(clk->con_id);
	kfree(clk);
}

/***        clk rate change notifiers        ***/

/**
 * clk_notifier_register - add a clk rate change notifier
 * @clk: struct clk * to watch
 * @nb: struct notifier_block * with callback info
 *
 * Request notification when clk's rate changes.  This uses an SRCU
 * notifier because we want it to block and notifier unregistrations are
 * uncommon.  The callbacks associated with the notifier must not
 * re-enter into the clk framework by calling any top-level clk APIs;
 * this will cause a nested prepare_lock mutex.
 *
 * In all notification cases (pre, post and abort rate change) the original
 * clock rate is passed to the callback via struct clk_notifier_data.old_rate
 * and the new frequency is passed via struct clk_notifier_data.new_rate.
 *
 * clk_notifier_register() must be called from non-atomic context.
 * Returns -EINVAL if called with null arguments, -ENOMEM upon
 * allocation failure; otherwise, passes along the return value of
 * srcu_notifier_chain_register().
 */
int clk_notifier_register(struct clk *clk, struct notifier_block *nb)
{
	struct clk_notifier *cn;
	int ret = -ENOMEM;

	if (!clk || !nb)
		return -EINVAL;

	clk_prepare_lock();

	/* search the list of notifiers for this clk */
	list_for_each_entry(cn, &clk_notifier_list, node)
		if (cn->clk == clk)
			break;

	/* if clk wasn't in the notifier list, allocate new clk_notifier */
	if (cn->clk != clk) {
		cn = kzalloc(sizeof(*cn), GFP_KERNEL);
		if (!cn)
			goto out;

		cn->clk = clk;
		srcu_init_notifier_head(&cn->notifier_head);

		list_add(&cn->node, &clk_notifier_list);
	}

	ret = srcu_notifier_chain_register(&cn->notifier_head, nb);

	clk->core->notifier_count++;

out:
	clk_prepare_unlock();

	return ret;
}
EXPORT_SYMBOL_GPL(clk_notifier_register);

/**
 * clk_notifier_unregister - remove a clk rate change notifier
 * @clk: struct clk *
 * @nb: struct notifier_block * with callback info
 *
 * Request no further notification for changes to 'clk' and frees memory
 * allocated in clk_notifier_register.
 *
 * Returns -EINVAL if called with null arguments; otherwise, passes
 * along the return value of srcu_notifier_chain_unregister().
 */
int clk_notifier_unregister(struct clk *clk, struct notifier_block *nb)
{
	struct clk_notifier *cn = NULL;
	int ret = -EINVAL;

	if (!clk || !nb)
		return -EINVAL;

	clk_prepare_lock();

	list_for_each_entry(cn, &clk_notifier_list, node)
		if (cn->clk == clk)
			break;

	if (cn->clk == clk) {
		ret = srcu_notifier_chain_unregister(&cn->notifier_head, nb);

		clk->core->notifier_count--;

		/* XXX the notifier code should handle this better */
		if (!cn->notifier_head.head) {
			srcu_cleanup_notifier_head(&cn->notifier_head);
			list_del(&cn->node);
			kfree(cn);
		}

	} else {
		ret = -ENOENT;
	}

	clk_prepare_unlock();

	return ret;
}
EXPORT_SYMBOL_GPL(clk_notifier_unregister);

#ifdef CONFIG_OF
/**
 * struct of_clk_provider - Clock provider registration structure
 * @link: Entry in global list of clock providers
 * @node: Pointer to device tree node of clock provider
 * @get: Get clock callback.  Returns NULL or a struct clk for the
 *       given clock specifier
 * @data: context pointer to be passed into @get callback
 */
struct of_clk_provider {
	struct list_head link;

	struct device_node *node;
	struct clk *(*get)(struct of_phandle_args *clkspec, void *data);
	struct clk_hw *(*get_hw)(struct of_phandle_args *clkspec, void *data);
	void *data;
};

static const struct of_device_id __clk_of_table_sentinel
	__used __section(__clk_of_table_end);

static LIST_HEAD(of_clk_providers);
static DEFINE_MUTEX(of_clk_mutex);

struct clk *of_clk_src_simple_get(struct of_phandle_args *clkspec,
				     void *data)
{
	return data;
}
EXPORT_SYMBOL_GPL(of_clk_src_simple_get);

struct clk_hw *of_clk_hw_simple_get(struct of_phandle_args *clkspec, void *data)
{
	return data;
}
EXPORT_SYMBOL_GPL(of_clk_hw_simple_get);

struct clk *of_clk_src_onecell_get(struct of_phandle_args *clkspec, void *data)
{
	struct clk_onecell_data *clk_data = data;
	unsigned int idx = clkspec->args[0];

	if (idx >= clk_data->clk_num) {
		pr_err("%s: invalid clock index %u\n", __func__, idx);
		return ERR_PTR(-EINVAL);
	}

	return clk_data->clks[idx];
}
EXPORT_SYMBOL_GPL(of_clk_src_onecell_get);

struct clk_hw *
of_clk_hw_onecell_get(struct of_phandle_args *clkspec, void *data)
{
	struct clk_hw_onecell_data *hw_data = data;
	unsigned int idx = clkspec->args[0];

	if (idx >= hw_data->num) {
		pr_err("%s: invalid index %u\n", __func__, idx);
		return ERR_PTR(-EINVAL);
	}

	return hw_data->hws[idx];
}
EXPORT_SYMBOL_GPL(of_clk_hw_onecell_get);

/**
 * of_clk_add_provider() - Register a clock provider for a node
 * @np: Device node pointer associated with clock provider
 * @clk_src_get: callback for decoding clock
 * @data: context pointer for @clk_src_get callback.
 */
int of_clk_add_provider(struct device_node *np,
			struct clk *(*clk_src_get)(struct of_phandle_args *clkspec,
						   void *data),
			void *data)
{
	struct of_clk_provider *cp;
	int ret;

	cp = kzalloc(sizeof(*cp), GFP_KERNEL);
	if (!cp)
		return -ENOMEM;

	cp->node = of_node_get(np);
	cp->data = data;
	cp->get = clk_src_get;

	mutex_lock(&of_clk_mutex);
	list_add(&cp->link, &of_clk_providers);
	mutex_unlock(&of_clk_mutex);
	pr_debug("Added clock from %pOF\n", np);

	ret = of_clk_set_defaults(np, true);
	if (ret < 0)
		of_clk_del_provider(np);

	return ret;
}
EXPORT_SYMBOL_GPL(of_clk_add_provider);

/**
 * of_clk_add_hw_provider() - Register a clock provider for a node
 * @np: Device node pointer associated with clock provider
 * @get: callback for decoding clk_hw
 * @data: context pointer for @get callback.
 */
int of_clk_add_hw_provider(struct device_node *np,
			   struct clk_hw *(*get)(struct of_phandle_args *clkspec,
						 void *data),
			   void *data)
{
	struct of_clk_provider *cp;
	int ret;

	cp = kzalloc(sizeof(*cp), GFP_KERNEL);
	if (!cp)
		return -ENOMEM;

	cp->node = of_node_get(np);
	cp->data = data;
	cp->get_hw = get;

	mutex_lock(&of_clk_mutex);
	list_add(&cp->link, &of_clk_providers);
	mutex_unlock(&of_clk_mutex);
	pr_debug("Added clk_hw provider from %pOF\n", np);

	ret = of_clk_set_defaults(np, true);
	if (ret < 0)
		of_clk_del_provider(np);

	return ret;
}
EXPORT_SYMBOL_GPL(of_clk_add_hw_provider);

static void devm_of_clk_release_provider(struct device *dev, void *res)
{
	of_clk_del_provider(*(struct device_node **)res);
}

int devm_of_clk_add_hw_provider(struct device *dev,
			struct clk_hw *(*get)(struct of_phandle_args *clkspec,
					      void *data),
			void *data)
{
	struct device_node **ptr, *np;
	int ret;

	ptr = devres_alloc(devm_of_clk_release_provider, sizeof(*ptr),
			   GFP_KERNEL);
	if (!ptr)
		return -ENOMEM;

	np = dev->of_node;
	ret = of_clk_add_hw_provider(np, get, data);
	if (!ret) {
		*ptr = np;
		devres_add(dev, ptr);
	} else {
		devres_free(ptr);
	}

	return ret;
}
EXPORT_SYMBOL_GPL(devm_of_clk_add_hw_provider);

/**
 * of_clk_del_provider() - Remove a previously registered clock provider
 * @np: Device node pointer associated with clock provider
 */
void of_clk_del_provider(struct device_node *np)
{
	struct of_clk_provider *cp;

	mutex_lock(&of_clk_mutex);
	list_for_each_entry(cp, &of_clk_providers, link) {
		if (cp->node == np) {
			list_del(&cp->link);
			of_node_put(cp->node);
			kfree(cp);
			break;
		}
	}
	mutex_unlock(&of_clk_mutex);
}
EXPORT_SYMBOL_GPL(of_clk_del_provider);

static int devm_clk_provider_match(struct device *dev, void *res, void *data)
{
	struct device_node **np = res;

	if (WARN_ON(!np || !*np))
		return 0;

	return *np == data;
}

void devm_of_clk_del_provider(struct device *dev)
{
	int ret;

	ret = devres_release(dev, devm_of_clk_release_provider,
			     devm_clk_provider_match, dev->of_node);

	WARN_ON(ret);
}
EXPORT_SYMBOL(devm_of_clk_del_provider);

static struct clk_hw *
__of_clk_get_hw_from_provider(struct of_clk_provider *provider,
			      struct of_phandle_args *clkspec)
{
	struct clk *clk;

	if (provider->get_hw)
		return provider->get_hw(clkspec, provider->data);

	clk = provider->get(clkspec, provider->data);
	if (IS_ERR(clk))
		return ERR_CAST(clk);
	return __clk_get_hw(clk);
}

struct clk *__of_clk_get_from_provider(struct of_phandle_args *clkspec,
				       const char *dev_id, const char *con_id)
{
	struct of_clk_provider *provider;
	struct clk *clk = ERR_PTR(-EPROBE_DEFER);
	struct clk_hw *hw;

	if (!clkspec)
		return ERR_PTR(-EINVAL);

	/* Check if we have such a provider in our array */
	mutex_lock(&of_clk_mutex);
	list_for_each_entry(provider, &of_clk_providers, link) {
		if (provider->node == clkspec->np) {
			hw = __of_clk_get_hw_from_provider(provider, clkspec);
			clk = __clk_create_clk(hw, dev_id, con_id);
		}

		if (!IS_ERR(clk)) {
			if (!__clk_get(clk)) {
				__clk_free_clk(clk);
				clk = ERR_PTR(-ENOENT);
			}

			break;
		}
	}
	mutex_unlock(&of_clk_mutex);

	return clk;
}

/**
 * of_clk_get_from_provider() - Lookup a clock from a clock provider
 * @clkspec: pointer to a clock specifier data structure
 *
 * This function looks up a struct clk from the registered list of clock
 * providers, an input is a clock specifier data structure as returned
 * from the of_parse_phandle_with_args() function call.
 */
struct clk *of_clk_get_from_provider(struct of_phandle_args *clkspec)
{
	return __of_clk_get_from_provider(clkspec, NULL, __func__);
}
EXPORT_SYMBOL_GPL(of_clk_get_from_provider);

/**
 * of_clk_get_parent_count() - Count the number of clocks a device node has
 * @np: device node to count
 *
 * Returns: The number of clocks that are possible parents of this node
 */
unsigned int of_clk_get_parent_count(struct device_node *np)
{
	int count;

	count = of_count_phandle_with_args(np, "clocks", "#clock-cells");
	if (count < 0)
		return 0;

	return count;
}
EXPORT_SYMBOL_GPL(of_clk_get_parent_count);

const char *of_clk_get_parent_name(struct device_node *np, int index)
{
	struct of_phandle_args clkspec;
	struct property *prop;
	const char *clk_name;
	const __be32 *vp;
	u32 pv;
	int rc;
	int count;
	struct clk *clk;

	rc = of_parse_phandle_with_args(np, "clocks", "#clock-cells", index,
					&clkspec);
	if (rc)
		return NULL;

	index = clkspec.args_count ? clkspec.args[0] : 0;
	count = 0;

	/* if there is an indices property, use it to transfer the index
	 * specified into an array offset for the clock-output-names property.
	 */
	of_property_for_each_u32(clkspec.np, "clock-indices", prop, vp, pv) {
		if (index == pv) {
			index = count;
			break;
		}
		count++;
	}
	/* We went off the end of 'clock-indices' without finding it */
	if (prop && !vp)
		return NULL;

	if (of_property_read_string_index(clkspec.np, "clock-output-names",
					  index,
					  &clk_name) < 0) {
		/*
		 * Best effort to get the name if the clock has been
		 * registered with the framework. If the clock isn't
		 * registered, we return the node name as the name of
		 * the clock as long as #clock-cells = 0.
		 */
		clk = of_clk_get_from_provider(&clkspec);
		if (IS_ERR(clk)) {
			if (clkspec.args_count == 0)
				clk_name = clkspec.np->name;
			else
				clk_name = NULL;
		} else {
			clk_name = __clk_get_name(clk);
			clk_put(clk);
		}
	}


	of_node_put(clkspec.np);
	return clk_name;
}
EXPORT_SYMBOL_GPL(of_clk_get_parent_name);

/**
 * of_clk_parent_fill() - Fill @parents with names of @np's parents and return
 * number of parents
 * @np: Device node pointer associated with clock provider
 * @parents: pointer to char array that hold the parents' names
 * @size: size of the @parents array
 *
 * Return: number of parents for the clock node.
 */
int of_clk_parent_fill(struct device_node *np, const char **parents,
		       unsigned int size)
{
	unsigned int i = 0;

	while (i < size && (parents[i] = of_clk_get_parent_name(np, i)) != NULL)
		i++;

	return i;
}
EXPORT_SYMBOL_GPL(of_clk_parent_fill);

struct clock_provider {
	void (*clk_init_cb)(struct device_node *);
	struct device_node *np;
	struct list_head node;
};

/*
 * This function looks for a parent clock. If there is one, then it
 * checks that the provider for this parent clock was initialized, in
 * this case the parent clock will be ready.
 */
static int parent_ready(struct device_node *np)
{
	int i = 0;

	while (true) {
		struct clk *clk = of_clk_get(np, i);

		/* this parent is ready we can check the next one */
		if (!IS_ERR(clk)) {
			clk_put(clk);
			i++;
			continue;
		}

		/* at least one parent is not ready, we exit now */
		if (PTR_ERR(clk) == -EPROBE_DEFER)
			return 0;

		/*
		 * Here we make assumption that the device tree is
		 * written correctly. So an error means that there is
		 * no more parent. As we didn't exit yet, then the
		 * previous parent are ready. If there is no clock
		 * parent, no need to wait for them, then we can
		 * consider their absence as being ready
		 */
		return 1;
	}
}

/**
 * of_clk_detect_critical() - set CLK_IS_CRITICAL flag from Device Tree
 * @np: Device node pointer associated with clock provider
 * @index: clock index
 * @flags: pointer to top-level framework flags
 *
 * Detects if the clock-critical property exists and, if so, sets the
 * corresponding CLK_IS_CRITICAL flag.
 *
 * Do not use this function. It exists only for legacy Device Tree
 * bindings, such as the one-clock-per-node style that are outdated.
 * Those bindings typically put all clock data into .dts and the Linux
 * driver has no clock data, thus making it impossible to set this flag
 * correctly from the driver. Only those drivers may call
 * of_clk_detect_critical from their setup functions.
 *
 * Return: error code or zero on success
 */
int of_clk_detect_critical(struct device_node *np,
					  int index, unsigned long *flags)
{
	struct property *prop;
	const __be32 *cur;
	uint32_t idx;

	if (!np || !flags)
		return -EINVAL;

	of_property_for_each_u32(np, "clock-critical", prop, cur, idx)
		if (index == idx)
			*flags |= CLK_IS_CRITICAL;

	return 0;
}

/**
 * of_clk_init() - Scan and init clock providers from the DT
 * @matches: array of compatible values and init functions for providers.
 *
 * This function scans the device tree for matching clock providers
 * and calls their initialization functions. It also does it by trying
 * to follow the dependencies.
 */
void __init of_clk_init(const struct of_device_id *matches)
{
	const struct of_device_id *match;
	struct device_node *np;
	struct clock_provider *clk_provider, *next;
	bool is_init_done;
	bool force = false;
	LIST_HEAD(clk_provider_list);

	if (!matches)
		matches = &__clk_of_table;

	/* First prepare the list of the clocks providers */
	for_each_matching_node_and_match(np, matches, &match) {
		struct clock_provider *parent;

		if (!of_device_is_available(np))
			continue;

		parent = kzalloc(sizeof(*parent), GFP_KERNEL);
		if (!parent) {
			list_for_each_entry_safe(clk_provider, next,
						 &clk_provider_list, node) {
				list_del(&clk_provider->node);
				of_node_put(clk_provider->np);
				kfree(clk_provider);
			}
			of_node_put(np);
			return;
		}

		parent->clk_init_cb = match->data;
		parent->np = of_node_get(np);
		list_add_tail(&parent->node, &clk_provider_list);
	}

	while (!list_empty(&clk_provider_list)) {
		is_init_done = false;
		list_for_each_entry_safe(clk_provider, next,
					&clk_provider_list, node) {
			if (force || parent_ready(clk_provider->np)) {

				/* Don't populate platform devices */
				of_node_set_flag(clk_provider->np,
						 OF_POPULATED);

				clk_provider->clk_init_cb(clk_provider->np);
				of_clk_set_defaults(clk_provider->np, true);

				list_del(&clk_provider->node);
				of_node_put(clk_provider->np);
				kfree(clk_provider);
				is_init_done = true;
			}
		}

		/*
		 * We didn't manage to initialize any of the
		 * remaining providers during the last loop, so now we
		 * initialize all the remaining ones unconditionally
		 * in case the clock parent was not mandatory
		 */
		if (!is_init_done)
			force = true;
	}
}
#endif<|MERGE_RESOLUTION|>--- conflicted
+++ resolved
@@ -1,11 +1,7 @@
 /*
  * Copyright (C) 2010-2011 Canonical Ltd <jeremy.kerr@canonical.com>
  * Copyright (C) 2011-2012 Linaro Ltd <mturquette@linaro.org>
-<<<<<<< HEAD
  * Copyright (c) 2017-2020, The Linux Foundation. All rights reserved.
-=======
- * Copyright (c) 2017-2019, The Linux Foundation. All rights reserved.
->>>>>>> 5e52a76e
  *
  * This program is free software; you can redistribute it and/or modify
  * it under the terms of the GNU General Public License version 2 as
@@ -48,7 +44,6 @@
 static HLIST_HEAD(clk_orphan_list);
 static LIST_HEAD(clk_notifier_list);
 
-<<<<<<< HEAD
 struct clk_handoff_vdd {
 	struct list_head list;
 	struct clk_vdd_class *vdd_class;
@@ -57,8 +52,6 @@
 static LIST_HEAD(clk_handoff_vdd_list);
 static bool vdd_class_handoff_completed;
 static DEFINE_MUTEX(vdd_class_list_lock);
-=======
->>>>>>> 5e52a76e
 /*
  * clk_rate_change_list is used during clk_core_set_rate_nolock() calls to
  * handle vdd_class vote tracking.  core->rate_change_node is added to
@@ -697,11 +690,7 @@
 /*
  *  Vote for a voltage level.
  */
-<<<<<<< HEAD
 static int clk_vote_vdd_level(struct clk_vdd_class *vdd_class, int level)
-=======
-int clk_vote_vdd_level(struct clk_vdd_class *vdd_class, int level)
->>>>>>> 5e52a76e
 {
 	int rc = 0;
 
@@ -720,19 +709,11 @@
 
 	return rc;
 }
-<<<<<<< HEAD
-=======
-EXPORT_SYMBOL_GPL(clk_vote_vdd_level);
->>>>>>> 5e52a76e
 
 /*
  * Remove vote for a voltage level.
  */
-<<<<<<< HEAD
 static int clk_unvote_vdd_level(struct clk_vdd_class *vdd_class, int level)
-=======
-int clk_unvote_vdd_level(struct clk_vdd_class *vdd_class, int level)
->>>>>>> 5e52a76e
 {
 	int rc = 0;
 
@@ -758,10 +739,6 @@
 	mutex_unlock(&vdd_class->lock);
 	return rc;
 }
-<<<<<<< HEAD
-=======
-EXPORT_SYMBOL_GPL(clk_unvote_vdd_level);
->>>>>>> 5e52a76e
 
 /*
  * Vote for a voltage level corresponding to a clock's rate.
@@ -811,7 +788,6 @@
 	return level >= 0;
 }
 
-<<<<<<< HEAD
 static int clk_vdd_class_init(struct clk_vdd_class *vdd)
 {
 	struct clk_handoff_vdd *v;
@@ -854,8 +830,6 @@
 	return ret;
 }
 
-=======
->>>>>>> 5e52a76e
 /***        clk api        ***/
 
 static void clk_core_rate_unprotect(struct clk_core *core)
@@ -3238,16 +3212,6 @@
 	return clk->core->ops->set_flags(clk->core->hw, flags);
 }
 EXPORT_SYMBOL_GPL(clk_set_flags);
-
-<<<<<<< HEAD
-=======
-void clk_debug_print_hw(struct clk_core *clk, struct seq_file *f)
-{
-}
-EXPORT_SYMBOL(clk_debug_print_hw);
-
->>>>>>> 5e52a76e
-/***        debugfs support        ***/
 
 #ifdef CONFIG_DEBUG_FS
 #include <linux/debugfs.h>
