# IOMMU_API always gets selected by whoever wants it.
config IOMMU_API
	bool

menuconfig IOMMU_SUPPORT
	bool "IOMMU Hardware Support"
	depends on MMU
	default y
	---help---
	  Say Y here if you want to compile device drivers for IO Memory
	  Management Units into the kernel. These devices usually allow to
	  remap DMA requests and/or remap interrupts from other devices on the
	  system.

if IOMMU_SUPPORT

menu "Generic IOMMU Pagetable Support"

# Selected by the actual pagetable implementations
config IOMMU_IO_PGTABLE
	bool

config IOMMU_IO_PGTABLE_LPAE
	bool "ARMv7/v8 Long Descriptor Format"
	select IOMMU_IO_PGTABLE
	depends on ARM || ARM64 || (COMPILE_TEST && !GENERIC_ATOMIC64)
	help
	  Enable support for the ARM long descriptor pagetable format.
	  This allocator supports 4K/2M/1G, 16K/32M and 64K/512M page
	  sizes at both stage-1 and stage-2, as well as address spaces
	  up to 48-bits in size.

config IOMMU_IO_PGTABLE_LPAE_SELFTEST
	bool "LPAE selftests"
	depends on IOMMU_IO_PGTABLE_LPAE
	help
	  Enable self-tests for LPAE page table allocator. This performs
	  a series of page-table consistency checks during boot.

	  If unsure, say N here.

config IOMMU_IO_PGTABLE_ARMV7S
	bool "ARMv7/v8 Short Descriptor Format"
	select IOMMU_IO_PGTABLE
	depends on ARM || ARM64 || COMPILE_TEST
	help
	  Enable support for the ARM Short-descriptor pagetable format.
	  This supports 32-bit virtual and physical addresses mapped using
	  2-level tables with 4KB pages/1MB sections, and contiguous entries
	  for 64KB pages/16MB supersections if indicated by the IOMMU driver.

config IOMMU_IO_PGTABLE_ARMV7S_SELFTEST
	bool "ARMv7s selftests"
	depends on IOMMU_IO_PGTABLE_ARMV7S
	help
	  Enable self-tests for ARMv7s page table allocator. This performs
	  a series of page-table consistency checks during boot.

	  If unsure, say N here.

config IOMMU_IO_PGTABLE_FAST
	bool "Fast ARMv7/v8 Long Descriptor Format"
<<<<<<< HEAD
	depends on (ARM64_DMA_USE_IOMMU || ARM_DMA_USE_IOMMU) && IOMMU_DMA
=======
	depends on ARM64_DMA_USE_IOMMU && IOMMU_DMA
>>>>>>> 5e52a76e
	help
          Enable support for a subset of the ARM long descriptor pagetable
	  format.  This allocator achieves fast performance by
	  pre-allocating and pre-populating page table memory up front.
	  only supports a 32 bit virtual address space.

          This implementation is mainly optimized for use cases where the
          buffers are small (<= 64K) since it only supports 4K page sizes.

<<<<<<< HEAD
config IOMMU_IO_PGTABLE_FAST_SELFTEST
	bool "Fast IO pgtable selftests"
	depends on IOMMU_IO_PGTABLE_FAST
	help
	  Enable self-tests for "fast" page table allocator.
	  This performs a series of page-table consistency checks
	  during boot.

	  If unsure, say N here.

config IOMMU_IO_PGTABLE_FAST_PROVE_TLB
	bool "Prove correctness of TLB maintenance in the Fast DMA mapper"
	depends on IOMMU_IO_PGTABLE_FAST
	help
          Enables some debug features that help prove correctness of TLB
          maintenance routines in the Fast DMA mapper.  This option will
          slow things down considerably, so should only be used in a debug
          configuration.  This relies on the ability to set bits in an
          invalid page table entry, which is disallowed on some hardware
          due to errata.  If you're running on such a platform then this
          option can only be used with unit tests.  It will break real use
          cases.

	  If unsure, say N here.

=======
>>>>>>> 5e52a76e
endmenu

config IOMMU_DEBUGFS
	bool "Export IOMMU internals in DebugFS"
	depends on DEBUG_FS
	help
	  Allows exposure of IOMMU device internals. This option enables
	  the use of debugfs by IOMMU drivers as required. Devices can,
	  at initialization time, cause the IOMMU code to create a top-level
	  debug/iommu directory, and then populate a subdirectory with
	  entries as required.

config IOMMU_DEFAULT_PASSTHROUGH
	bool "IOMMU passthrough by default"
	depends on IOMMU_API
        help
	  Enable passthrough by default, removing the need to pass in
	  iommu.passthrough=on or iommu=pt through command line. If this
	  is enabled, you can still disable with iommu.passthrough=off
	  or iommu=nopt depending on the architecture.

	  If unsure, say N here.

config IOMMU_IOVA
	tristate

config OF_IOMMU
       def_bool y
       depends on OF && IOMMU_API

# IOMMU-agnostic DMA-mapping layer
config IOMMU_DMA
	bool
	select IOMMU_API
	select IOMMU_IOVA
	select NEED_SG_DMA_LENGTH

config FSL_PAMU
	bool "Freescale IOMMU support"
	depends on PCI
	depends on PHYS_64BIT
	depends on PPC_E500MC || (COMPILE_TEST && PPC)
	select IOMMU_API
	select GENERIC_ALLOCATOR
	help
	  Freescale PAMU support. PAMU is the IOMMU present on Freescale QorIQ platforms.
	  PAMU can authorize memory access, remap the memory address, and remap I/O
	  transaction types.

# MSM IOMMU support
config MSM_IOMMU
	bool "MSM IOMMU Support"
	depends on ARM
	depends on ARCH_MSM8X60 || ARCH_MSM8960 || COMPILE_TEST
	select IOMMU_API
	select IOMMU_IO_PGTABLE_ARMV7S
	help
	  Support for the IOMMUs found on certain Qualcomm SOCs.
	  These IOMMUs allow virtualization of the address space used by most
	  cores within the multimedia subsystem.

	  If unsure, say N here.

config IOMMU_PGTABLES_L2
	def_bool y
	depends on MSM_IOMMU && MMU && SMP && CPU_DCACHE_DISABLE=n

# AMD IOMMU support
config AMD_IOMMU
	bool "AMD IOMMU support"
	select SWIOTLB
	select PCI_MSI
	select PCI_ATS
	select PCI_PRI
	select PCI_PASID
	select IOMMU_API
	select IOMMU_IOVA
	depends on X86_64 && PCI && ACPI
	---help---
	  With this option you can enable support for AMD IOMMU hardware in
	  your system. An IOMMU is a hardware component which provides
	  remapping of DMA memory accesses from devices. With an AMD IOMMU you
	  can isolate the DMA memory of different devices and protect the
	  system from misbehaving device drivers or hardware.

	  You can find out if your system has an AMD IOMMU if you look into
	  your BIOS for an option to enable it or if you have an IVRS ACPI
	  table.

config AMD_IOMMU_V2
	tristate "AMD IOMMU Version 2 driver"
	depends on AMD_IOMMU
	select MMU_NOTIFIER
	---help---
	  This option enables support for the AMD IOMMUv2 features of the IOMMU
	  hardware. Select this option if you want to use devices that support
	  the PCI PRI and PASID interface.

config AMD_IOMMU_DEBUGFS
	bool "Enable AMD IOMMU internals in DebugFS"
	depends on AMD_IOMMU && IOMMU_DEBUGFS
	---help---
	  !!!WARNING!!!  !!!WARNING!!!  !!!WARNING!!!  !!!WARNING!!!

	  DO NOT ENABLE THIS OPTION UNLESS YOU REALLY, -REALLY- KNOW WHAT YOU ARE DOING!!!
	  Exposes AMD IOMMU device internals in DebugFS.

	  This option is -NOT- intended for production environments, and should
	  not generally be enabled.

# Intel IOMMU support
config DMAR_TABLE
	bool

config INTEL_IOMMU
	bool "Support for Intel IOMMU using DMA Remapping Devices"
	depends on PCI_MSI && ACPI && (X86 || IA64_GENERIC)
	select IOMMU_API
	select IOMMU_IOVA
	select NEED_DMA_MAP_STATE
	select DMAR_TABLE
	help
	  DMA remapping (DMAR) devices support enables independent address
	  translations for Direct Memory Access (DMA) from devices.
	  These DMA remapping devices are reported via ACPI tables
	  and include PCI device scope covered by these DMA
	  remapping devices.

config INTEL_IOMMU_SVM
	bool "Support for Shared Virtual Memory with Intel IOMMU"
	depends on INTEL_IOMMU && X86
	select PCI_PASID
	select MMU_NOTIFIER
	help
	  Shared Virtual Memory (SVM) provides a facility for devices
	  to access DMA resources through process address space by
	  means of a Process Address Space ID (PASID).

config INTEL_IOMMU_DEFAULT_ON
	def_bool y
	prompt "Enable Intel DMA Remapping Devices by default"
	depends on INTEL_IOMMU
	help
	  Selecting this option will enable a DMAR device at boot time if
	  one is found. If this option is not selected, DMAR support can
	  be enabled by passing intel_iommu=on to the kernel.

config INTEL_IOMMU_BROKEN_GFX_WA
	bool "Workaround broken graphics drivers (going away soon)"
	depends on INTEL_IOMMU && BROKEN && X86
	---help---
	  Current Graphics drivers tend to use physical address
	  for DMA and avoid using DMA APIs. Setting this config
	  option permits the IOMMU driver to set a unity map for
	  all the OS-visible memory. Hence the driver can continue
	  to use physical addresses for DMA, at least until this
	  option is removed in the 2.6.32 kernel.

config INTEL_IOMMU_FLOPPY_WA
	def_bool y
	depends on INTEL_IOMMU && X86
	---help---
	  Floppy disk drivers are known to bypass DMA API calls
	  thereby failing to work when IOMMU is enabled. This
	  workaround will setup a 1:1 mapping for the first
	  16MiB to make floppy (an ISA device) work.

config IRQ_REMAP
	bool "Support for Interrupt Remapping"
	depends on X86_64 && X86_IO_APIC && PCI_MSI && ACPI
	select DMAR_TABLE
	---help---
	  Supports Interrupt remapping for IO-APIC and MSI devices.
	  To use x2apic mode in the CPU's which support x2APIC enhancements or
	  to support platforms with CPU's having > 8 bit APIC ID, say Y.

# OMAP IOMMU support
config OMAP_IOMMU
	bool "OMAP IOMMU Support"
	depends on ARM && MMU
	depends on ARCH_OMAP2PLUS || COMPILE_TEST
	select IOMMU_API
	---help---
	  The OMAP3 media platform drivers depend on iommu support,
	  if you need them say Y here.

config OMAP_IOMMU_DEBUG
	bool "Export OMAP IOMMU internals in DebugFS"
	depends on OMAP_IOMMU && DEBUG_FS
	---help---
	  Select this to see extensive information about
	  the internal state of OMAP IOMMU in debugfs.

	  Say N unless you know you need this.

config ROCKCHIP_IOMMU
	bool "Rockchip IOMMU Support"
	depends on ARM || ARM64
	depends on ARCH_ROCKCHIP || COMPILE_TEST
	select IOMMU_API
	select ARM_DMA_USE_IOMMU
	help
	  Support for IOMMUs found on Rockchip rk32xx SOCs.
	  These IOMMUs allow virtualization of the address space used by most
	  cores within the multimedia subsystem.
	  Say Y here if you are using a Rockchip SoC that includes an IOMMU
	  device.

config TEGRA_IOMMU_GART
	bool "Tegra GART IOMMU Support"
	depends on ARCH_TEGRA_2x_SOC
	select IOMMU_API
	help
	  Enables support for remapping discontiguous physical memory
	  shared with the operating system into contiguous I/O virtual
	  space through the GART (Graphics Address Relocation Table)
	  hardware included on Tegra SoCs.

config TEGRA_IOMMU_SMMU
	bool "NVIDIA Tegra SMMU Support"
	depends on ARCH_TEGRA
	depends on TEGRA_AHB
	depends on TEGRA_MC
	select IOMMU_API
	help
	  This driver supports the IOMMU hardware (SMMU) found on NVIDIA Tegra
	  SoCs (Tegra30 up to Tegra210).

config EXYNOS_IOMMU
	bool "Exynos IOMMU Support"
	depends on ARCH_EXYNOS && MMU
	depends on !CPU_BIG_ENDIAN # revisit driver if we can enable big-endian ptes
	select IOMMU_API
	select ARM_DMA_USE_IOMMU
	help
	  Support for the IOMMU (System MMU) of Samsung Exynos application
	  processor family. This enables H/W multimedia accelerators to see
	  non-linear physical memory chunks as linear memory in their
	  address space.

	  If unsure, say N here.

config EXYNOS_IOMMU_DEBUG
	bool "Debugging log for Exynos IOMMU"
	depends on EXYNOS_IOMMU
	help
	  Select this to see the detailed log message that shows what
	  happens in the IOMMU driver.

	  Say N unless you need kernel log message for IOMMU debugging.

config IPMMU_VMSA
	bool "Renesas VMSA-compatible IPMMU"
	depends on ARM || IOMMU_DMA
	depends on ARCH_RENESAS || (COMPILE_TEST && !GENERIC_ATOMIC64)
	select IOMMU_API
	select IOMMU_IO_PGTABLE_LPAE
	select ARM_DMA_USE_IOMMU
	help
	  Support for the Renesas VMSA-compatible IPMMU found in the R-Mobile
	  APE6, R-Car Gen2, and R-Car Gen3 SoCs.

	  If unsure, say N.

config SPAPR_TCE_IOMMU
	bool "sPAPR TCE IOMMU Support"
	depends on PPC_POWERNV || PPC_PSERIES
	select IOMMU_API
	help
	  Enables bits of IOMMU API required by VFIO. The iommu_ops
	  is not implemented as it is not necessary for VFIO.

config QTI_IOMMU_SUPPORT
	tristate "Support for QTI iommu drivers"
	help
	  The QTI GPU device may switch between multiple iommu domains,
	  depending on usecase. This introduces a need to track all such
	  domains in a non-driver specific manner.
	  If in doubt say N.

# ARM IOMMU support
config ARM_SMMU
	tristate "ARM Ltd. System MMU (SMMU) Support"
	depends on (ARM64 || ARM) && MMU
	select IOMMU_API
	select IOMMU_IO_PGTABLE_LPAE
	select ARM_DMA_USE_IOMMU if ARM
	select ARM64_DMA_USE_IOMMU if ARM64
<<<<<<< HEAD
	select QTI_IOMMU_SUPPORT
=======
>>>>>>> 5e52a76e
	help
	  Support for implementations of the ARM System MMU architecture
	  versions 1 and 2.

	  Say Y here if your SoC includes an IOMMU device implementing
	  the ARM SMMU architecture.

config ARM_SMMU_V3
	bool "ARM Ltd. System MMU Version 3 (SMMUv3) Support"
	depends on ARM64
	select IOMMU_API
	select IOMMU_IO_PGTABLE_LPAE
	select GENERIC_MSI_IRQ_DOMAIN
	help
	  Support for implementations of the ARM System MMU architecture
	  version 3 providing translation support to a PCIe root complex.

	  Say Y here if your system includes an IOMMU device implementing
	  the ARM SMMUv3 architecture.

config ARM_SMMU_SELFTEST
	bool "ARM SMMU self test support"
	depends on ARM_SMMU
	help
	  Enables self tests for arm smmu. Tests basic hardware
	  configurations like interrupts. Note that enabling this
	  option can marginally increase the boot time.

	  If unsure, say N here.

config IOMMU_TLBSYNC_DEBUG
	bool "TLB sync timeout debug"
	depends on ARM_SMMU
	help
	  Enables to collect the SMMU system state information right
	  after the first TLB sync timeout failure by calling BUG().
	  Note to use this only on debug builds.

	  If unsure, say N here.

config ARM_SMMU_TESTBUS_DUMP
	bool "ARM SMMU testbus dump"
	depends on ARM_SMMU
	help
	  Enables testbus dump collection on arm smmu right after TLB
	  sync timeout failure.
	  Note to use this only on debug builds.

	  If unsure, say N here.

config QCOM_LAZY_MAPPING
	bool "Reference counted iommu-mapping support"
	depends on ION
	depends on IOMMU_API
	help
	  ION buffers may be shared between several software clients.
	  Reference counting the mapping may simplify coordination between
	  these clients, and decrease latency by preventing multiple
	  map/unmaps of the same region.

	  If unsure, say N here.

config S390_IOMMU
	def_bool y if S390 && PCI
	depends on S390 && PCI
	select IOMMU_API
	help
	  Support for the IOMMU API for s390 PCI devices.

config S390_CCW_IOMMU
	bool "S390 CCW IOMMU Support"
	depends on S390 && CCW
	select IOMMU_API
	help
	  Enables bits of IOMMU API required by VFIO. The iommu_ops
	  is not implemented as it is not necessary for VFIO.

config MTK_IOMMU
	bool "MTK IOMMU Support"
	depends on ARM || ARM64
	depends on ARCH_MEDIATEK || COMPILE_TEST
	select ARM_DMA_USE_IOMMU
	select IOMMU_API
	select IOMMU_DMA
	select IOMMU_IO_PGTABLE_ARMV7S
	select MEMORY
	select MTK_SMI
	help
	  Support for the M4U on certain Mediatek SOCs. M4U is MultiMedia
	  Memory Management Unit. This option enables remapping of DMA memory
	  accesses for the multimedia subsystem.

	  If unsure, say N here.

config MTK_IOMMU_V1
	bool "MTK IOMMU Version 1 (M4U gen1) Support"
	depends on ARM
	depends on ARCH_MEDIATEK || COMPILE_TEST
	select ARM_DMA_USE_IOMMU
	select IOMMU_API
	select MEMORY
	select MTK_SMI
	help
	  Support for the M4U on certain Mediatek SoCs. M4U generation 1 HW is
	  Multimedia Memory Managememt Unit. This option enables remapping of
	  DMA memory accesses for the multimedia subsystem.

	  if unsure, say N here.

menuconfig IOMMU_DEBUG
	bool "IOMMU Profiling and Debugging"
	depends on DEBUG_FS
	select IOMMU_DEBUGFS
	help
	  This option is used to enable profiling and debugging in
	  the IOMMU framework code. IOMMU profiling and debugging
	  can be done through the debugfs nodes which this option
	  makes available.

if IOMMU_DEBUG

config IOMMU_TESTS
	bool "Interactive IOMMU performance/functional tests"
	select IOMMU_API
	select ARM64_PTDUMP_CORE
	help
	  Enables a suite of IOMMU unit tests.  The tests are runnable
	  through debugfs. The impact of enabling this option to overall
	  system performance should be minimal.

endif # IOMMU_DEBUG

config QCOM_IOMMU
	# Note: iommu drivers cannot (yet?) be built as modules
	bool "Qualcomm IOMMU Support"
	depends on ARCH_QCOM || (COMPILE_TEST && !GENERIC_ATOMIC64)
	select IOMMU_API
	select IOMMU_IO_PGTABLE_LPAE
	select ARM_DMA_USE_IOMMU
	help
	  Support for IOMMU on certain Qualcomm SoCs.

endif # IOMMU_SUPPORT<|MERGE_RESOLUTION|>--- conflicted
+++ resolved
@@ -60,11 +60,7 @@
 
 config IOMMU_IO_PGTABLE_FAST
 	bool "Fast ARMv7/v8 Long Descriptor Format"
-<<<<<<< HEAD
 	depends on (ARM64_DMA_USE_IOMMU || ARM_DMA_USE_IOMMU) && IOMMU_DMA
-=======
-	depends on ARM64_DMA_USE_IOMMU && IOMMU_DMA
->>>>>>> 5e52a76e
 	help
           Enable support for a subset of the ARM long descriptor pagetable
 	  format.  This allocator achieves fast performance by
@@ -74,7 +70,6 @@
           This implementation is mainly optimized for use cases where the
           buffers are small (<= 64K) since it only supports 4K page sizes.
 
-<<<<<<< HEAD
 config IOMMU_IO_PGTABLE_FAST_SELFTEST
 	bool "Fast IO pgtable selftests"
 	depends on IOMMU_IO_PGTABLE_FAST
@@ -100,8 +95,6 @@
 
 	  If unsure, say N here.
 
-=======
->>>>>>> 5e52a76e
 endmenu
 
 config IOMMU_DEBUGFS
@@ -390,10 +383,7 @@
 	select IOMMU_IO_PGTABLE_LPAE
 	select ARM_DMA_USE_IOMMU if ARM
 	select ARM64_DMA_USE_IOMMU if ARM64
-<<<<<<< HEAD
 	select QTI_IOMMU_SUPPORT
-=======
->>>>>>> 5e52a76e
 	help
 	  Support for implementations of the ARM System MMU architecture
 	  versions 1 and 2.
