--- conflicted
+++ resolved
@@ -990,32 +990,22 @@
 	WARN_ON_ONCE(test_bit(QUEUE_FLAG_REGISTERED, &q->queue_flags));
 
 	if (unlikely(q->elevator))
-<<<<<<< HEAD
-		goto out_unlock;
+		goto out;
 	if (IS_ENABLED(CONFIG_IOSCHED_BFQ)) {
 		e = elevator_get(q, "bfq", false);
 		if (!e)
-			goto out_unlock;
+			goto out;
 	} else {
 		e = elevator_get(q, "mq-deadline", false);
 		if (!e)
-			goto out_unlock;
-	}
-=======
-		goto out;
-
-	e = elevator_get(q, "mq-deadline", false);
-	if (!e)
-		goto out;
-
->>>>>>> 2c142e4e
+			goto out;
+	}
 	err = blk_mq_init_sched(q, e);
 	if (err)
 		elevator_put(e);
 out:
 	return err;
 }
-
 
 /*
  * switch to new_e io scheduler. be careful not to introduce deadlocks -
