/*
 * Performance events core code:
 *
 *  Copyright (C) 2008 Thomas Gleixner <tglx@linutronix.de>
 *  Copyright (C) 2008-2011 Red Hat, Inc., Ingo Molnar
 *  Copyright (C) 2008-2011 Red Hat, Inc., Peter Zijlstra
 *  Copyright  ©  2009 Paul Mackerras, IBM Corp. <paulus@au1.ibm.com>
 *
 * For licensing details see kernel-base/COPYING
 */

#include <linux/fs.h>
#include <linux/mm.h>
#include <linux/cpu.h>
#include <linux/smp.h>
#include <linux/idr.h>
#include <linux/file.h>
#include <linux/poll.h>
#include <linux/slab.h>
#include <linux/hash.h>
#include <linux/tick.h>
#include <linux/sysfs.h>
#include <linux/dcache.h>
#include <linux/percpu.h>
#include <linux/ptrace.h>
#include <linux/reboot.h>
#include <linux/vmstat.h>
#include <linux/device.h>
#include <linux/export.h>
#include <linux/vmalloc.h>
#include <linux/hardirq.h>
#include <linux/rculist.h>
#include <linux/uaccess.h>
#include <linux/syscalls.h>
#include <linux/anon_inodes.h>
#include <linux/kernel_stat.h>
#include <linux/cgroup.h>
#include <linux/perf_event.h>
#include <linux/trace_events.h>
#include <linux/hw_breakpoint.h>
#include <linux/mm_types.h>
#include <linux/module.h>
#include <linux/mman.h>
#include <linux/compat.h>
#include <linux/bpf.h>
#include <linux/filter.h>
#include <linux/namei.h>
#include <linux/parser.h>
#include <linux/sched/clock.h>
#include <linux/sched/mm.h>
#include <linux/proc_ns.h>
#include <linux/mount.h>

#include "internal.h"

#include <asm/irq_regs.h>

typedef int (*remote_function_f)(void *);

struct remote_function_call {
	struct task_struct	*p;
	remote_function_f	func;
	void			*info;
	int			ret;
};

static void remote_function(void *data)
{
	struct remote_function_call *tfc = data;
	struct task_struct *p = tfc->p;

	if (p) {
		/* -EAGAIN */
		if (task_cpu(p) != smp_processor_id())
			return;

		/*
		 * Now that we're on right CPU with IRQs disabled, we can test
		 * if we hit the right task without races.
		 */

		tfc->ret = -ESRCH; /* No such (running) process */
		if (p != current)
			return;
	}

	tfc->ret = tfc->func(tfc->info);
}

/**
 * task_function_call - call a function on the cpu on which a task runs
 * @p:		the task to evaluate
 * @func:	the function to be called
 * @info:	the function call argument
 *
 * Calls the function @func when the task is currently running. This might
 * be on the current CPU, which just calls the function directly.  This will
 * retry due to any failures in smp_call_function_single(), such as if the
 * task_cpu() goes offline concurrently.
 *
 * returns @func return value or -ESRCH or -ENXIO when the process isn't running
 */
static int
task_function_call(struct task_struct *p, remote_function_f func, void *info)
{
	struct remote_function_call data = {
		.p	= p,
		.func	= func,
		.info	= info,
		.ret	= -EAGAIN,
	};
	int ret;

	for (;;) {
		ret = smp_call_function_single(task_cpu(p), remote_function,
					       &data, 1);
		if (!ret)
			ret = data.ret;

		if (ret != -EAGAIN)
			break;

		cond_resched();
	}

	return ret;
}

/**
 * cpu_function_call - call a function on the cpu
 * @func:	the function to be called
 * @info:	the function call argument
 *
 * Calls the function @func on the remote cpu.
 *
 * returns: @func return value or -ENXIO when the cpu is offline
 */
static int cpu_function_call(int cpu, remote_function_f func, void *info)
{
	struct remote_function_call data = {
		.p	= NULL,
		.func	= func,
		.info	= info,
		.ret	= -ENXIO, /* No such CPU */
	};

	smp_call_function_single(cpu, remote_function, &data, 1);

	return data.ret;
}

static inline struct perf_cpu_context *
__get_cpu_context(struct perf_event_context *ctx)
{
	return this_cpu_ptr(ctx->pmu->pmu_cpu_context);
}

static void perf_ctx_lock(struct perf_cpu_context *cpuctx,
			  struct perf_event_context *ctx)
{
	raw_spin_lock(&cpuctx->ctx.lock);
	if (ctx)
		raw_spin_lock(&ctx->lock);
}

static void perf_ctx_unlock(struct perf_cpu_context *cpuctx,
			    struct perf_event_context *ctx)
{
	if (ctx)
		raw_spin_unlock(&ctx->lock);
	raw_spin_unlock(&cpuctx->ctx.lock);
}

#define TASK_TOMBSTONE ((void *)-1L)

static bool is_kernel_event(struct perf_event *event)
{
	return READ_ONCE(event->owner) == TASK_TOMBSTONE;
}

/*
 * On task ctx scheduling...
 *
 * When !ctx->nr_events a task context will not be scheduled. This means
 * we can disable the scheduler hooks (for performance) without leaving
 * pending task ctx state.
 *
 * This however results in two special cases:
 *
 *  - removing the last event from a task ctx; this is relatively straight
 *    forward and is done in __perf_remove_from_context.
 *
 *  - adding the first event to a task ctx; this is tricky because we cannot
 *    rely on ctx->is_active and therefore cannot use event_function_call().
 *    See perf_install_in_context().
 *
 * If ctx->nr_events, then ctx->is_active and cpuctx->task_ctx are set.
 */

typedef void (*event_f)(struct perf_event *, struct perf_cpu_context *,
			struct perf_event_context *, void *);

struct event_function_struct {
	struct perf_event *event;
	event_f func;
	void *data;
};

static int event_function(void *info)
{
	struct event_function_struct *efs = info;
	struct perf_event *event = efs->event;
	struct perf_event_context *ctx = event->ctx;
	struct perf_cpu_context *cpuctx = __get_cpu_context(ctx);
	struct perf_event_context *task_ctx = cpuctx->task_ctx;
	int ret = 0;

	lockdep_assert_irqs_disabled();

	perf_ctx_lock(cpuctx, task_ctx);
	/*
	 * Since we do the IPI call without holding ctx->lock things can have
	 * changed, double check we hit the task we set out to hit.
	 */
	if (ctx->task) {
		if (ctx->task != current) {
			ret = -ESRCH;
			goto unlock;
		}

		/*
		 * We only use event_function_call() on established contexts,
		 * and event_function() is only ever called when active (or
		 * rather, we'll have bailed in task_function_call() or the
		 * above ctx->task != current test), therefore we must have
		 * ctx->is_active here.
		 */
		WARN_ON_ONCE(!ctx->is_active);
		/*
		 * And since we have ctx->is_active, cpuctx->task_ctx must
		 * match.
		 */
		WARN_ON_ONCE(task_ctx != ctx);
	} else {
		WARN_ON_ONCE(&cpuctx->ctx != ctx);
	}

	efs->func(event, cpuctx, ctx, efs->data);
unlock:
	perf_ctx_unlock(cpuctx, task_ctx);

	return ret;
}

static void event_function_call(struct perf_event *event, event_f func, void *data)
{
	struct perf_event_context *ctx = event->ctx;
	struct task_struct *task = READ_ONCE(ctx->task); /* verified in event_function */
	struct event_function_struct efs = {
		.event = event,
		.func = func,
		.data = data,
	};

	if (!event->parent) {
		/*
		 * If this is a !child event, we must hold ctx::mutex to
		 * stabilize the the event->ctx relation. See
		 * perf_event_ctx_lock().
		 */
		lockdep_assert_held(&ctx->mutex);
	}

	if (!task) {
		cpu_function_call(event->cpu, event_function, &efs);
		return;
	}

	if (task == TASK_TOMBSTONE)
		return;

again:
	if (!task_function_call(task, event_function, &efs))
		return;

	raw_spin_lock_irq(&ctx->lock);
	/*
	 * Reload the task pointer, it might have been changed by
	 * a concurrent perf_event_context_sched_out().
	 */
	task = ctx->task;
	if (task == TASK_TOMBSTONE) {
		raw_spin_unlock_irq(&ctx->lock);
		return;
	}
	if (ctx->is_active) {
		raw_spin_unlock_irq(&ctx->lock);
		goto again;
	}
	func(event, NULL, ctx, data);
	raw_spin_unlock_irq(&ctx->lock);
}

/*
 * Similar to event_function_call() + event_function(), but hard assumes IRQs
 * are already disabled and we're on the right CPU.
 */
static void event_function_local(struct perf_event *event, event_f func, void *data)
{
	struct perf_event_context *ctx = event->ctx;
	struct perf_cpu_context *cpuctx = __get_cpu_context(ctx);
	struct task_struct *task = READ_ONCE(ctx->task);
	struct perf_event_context *task_ctx = NULL;

	lockdep_assert_irqs_disabled();

	if (task) {
		if (task == TASK_TOMBSTONE)
			return;

		task_ctx = ctx;
	}

	perf_ctx_lock(cpuctx, task_ctx);

	task = ctx->task;
	if (task == TASK_TOMBSTONE)
		goto unlock;

	if (task) {
		/*
		 * We must be either inactive or active and the right task,
		 * otherwise we're screwed, since we cannot IPI to somewhere
		 * else.
		 */
		if (ctx->is_active) {
			if (WARN_ON_ONCE(task != current))
				goto unlock;

			if (WARN_ON_ONCE(cpuctx->task_ctx != ctx))
				goto unlock;
		}
	} else {
		WARN_ON_ONCE(&cpuctx->ctx != ctx);
	}

	func(event, cpuctx, ctx, data);
unlock:
	perf_ctx_unlock(cpuctx, task_ctx);
}

#define PERF_FLAG_ALL (PERF_FLAG_FD_NO_GROUP |\
		       PERF_FLAG_FD_OUTPUT  |\
		       PERF_FLAG_PID_CGROUP |\
		       PERF_FLAG_FD_CLOEXEC)

/*
 * branch priv levels that need permission checks
 */
#define PERF_SAMPLE_BRANCH_PERM_PLM \
	(PERF_SAMPLE_BRANCH_KERNEL |\
	 PERF_SAMPLE_BRANCH_HV)

enum event_type_t {
	EVENT_FLEXIBLE = 0x1,
	EVENT_PINNED = 0x2,
	EVENT_TIME = 0x4,
	/* see ctx_resched() for details */
	EVENT_CPU = 0x8,
	EVENT_ALL = EVENT_FLEXIBLE | EVENT_PINNED,
};

/* The shared events struct. */
#define SHARED_EVENTS_MAX 7

struct shared_events_str {
	/*
	 * Mutex to serialize access to shared list. Needed for the
	 * read/modify/write sequences.
	 */
	struct mutex		list_mutex;

	/*
	 * A 1 bit for an index indicates that the slot is being used for
	 * an event. A 0 means that the slot can be used.
	 */
	DECLARE_BITMAP(used_mask, SHARED_EVENTS_MAX);

	/*
	 * The kernel events that are shared for a cpu;
	 */
	struct perf_event	*events[SHARED_EVENTS_MAX];
	struct perf_event_attr	attr[SHARED_EVENTS_MAX];
	atomic_t		refcount[SHARED_EVENTS_MAX];
};

static struct shared_events_str __percpu *shared_events;

/*
 * perf_sched_events : >0 events exist
 * perf_cgroup_events: >0 per-cpu cgroup events exist on this cpu
 */

static void perf_sched_delayed(struct work_struct *work);
DEFINE_STATIC_KEY_FALSE(perf_sched_events);
static DECLARE_DELAYED_WORK(perf_sched_work, perf_sched_delayed);
static DEFINE_MUTEX(perf_sched_mutex);
static atomic_t perf_sched_count;

static DEFINE_PER_CPU(atomic_t, perf_cgroup_events);
static DEFINE_PER_CPU(int, perf_sched_cb_usages);
static DEFINE_PER_CPU(struct pmu_event_list, pmu_sb_events);
static DEFINE_PER_CPU(bool, is_idle);
static DEFINE_PER_CPU(bool, is_hotplugging);

static atomic_t nr_mmap_events __read_mostly;
static atomic_t nr_comm_events __read_mostly;
static atomic_t nr_namespaces_events __read_mostly;
static atomic_t nr_task_events __read_mostly;
static atomic_t nr_freq_events __read_mostly;
static atomic_t nr_switch_events __read_mostly;

static LIST_HEAD(pmus);
static DEFINE_MUTEX(pmus_lock);
static struct srcu_struct pmus_srcu;
static cpumask_var_t perf_online_mask;

/*
 * perf event paranoia level:
 *  -1 - not paranoid at all
 *   0 - disallow raw tracepoint access for unpriv
 *   1 - disallow cpu events for unpriv
 *   2 - disallow kernel profiling for unpriv
 */
int sysctl_perf_event_paranoid __read_mostly = 2;

/* Minimum for 512 kiB + 1 user control page */
int sysctl_perf_event_mlock __read_mostly = 512 + (PAGE_SIZE / 1024); /* 'free' kiB per user */

/*
 * max perf event sample rate
 */
#define DEFAULT_MAX_SAMPLE_RATE		100000
#define DEFAULT_SAMPLE_PERIOD_NS	(NSEC_PER_SEC / DEFAULT_MAX_SAMPLE_RATE)
#define DEFAULT_CPU_TIME_MAX_PERCENT	5

int sysctl_perf_event_sample_rate __read_mostly	= DEFAULT_MAX_SAMPLE_RATE;

static int max_samples_per_tick __read_mostly	= DIV_ROUND_UP(DEFAULT_MAX_SAMPLE_RATE, HZ);
static int perf_sample_period_ns __read_mostly	= DEFAULT_SAMPLE_PERIOD_NS;

static int perf_sample_allowed_ns __read_mostly =
	DEFAULT_SAMPLE_PERIOD_NS * DEFAULT_CPU_TIME_MAX_PERCENT / 100;

static void update_perf_cpu_limits(void)
{
	u64 tmp = perf_sample_period_ns;

	tmp *= sysctl_perf_cpu_time_max_percent;
	tmp = div_u64(tmp, 100);
	if (!tmp)
		tmp = 1;

	WRITE_ONCE(perf_sample_allowed_ns, tmp);
}

static bool perf_rotate_context(struct perf_cpu_context *cpuctx);

int perf_proc_update_handler(struct ctl_table *table, int write,
		void __user *buffer, size_t *lenp,
		loff_t *ppos)
{
	int ret;
	int perf_cpu = sysctl_perf_cpu_time_max_percent;
	/*
	 * If throttling is disabled don't allow the write:
	 */
	if (write && (perf_cpu == 100 || perf_cpu == 0))
		return -EINVAL;

	ret = proc_dointvec_minmax(table, write, buffer, lenp, ppos);
	if (ret || !write)
		return ret;

	max_samples_per_tick = DIV_ROUND_UP(sysctl_perf_event_sample_rate, HZ);
	perf_sample_period_ns = NSEC_PER_SEC / sysctl_perf_event_sample_rate;
	update_perf_cpu_limits();

	return 0;
}

int sysctl_perf_cpu_time_max_percent __read_mostly = DEFAULT_CPU_TIME_MAX_PERCENT;

int perf_cpu_time_max_percent_handler(struct ctl_table *table, int write,
				void __user *buffer, size_t *lenp,
				loff_t *ppos)
{
	int ret = proc_dointvec_minmax(table, write, buffer, lenp, ppos);

	if (ret || !write)
		return ret;

	if (sysctl_perf_cpu_time_max_percent == 100 ||
	    sysctl_perf_cpu_time_max_percent == 0) {
		printk(KERN_WARNING
		       "perf: Dynamic interrupt throttling disabled, can hang your system!\n");
		WRITE_ONCE(perf_sample_allowed_ns, 0);
	} else {
		update_perf_cpu_limits();
	}

	return 0;
}

/*
 * perf samples are done in some very critical code paths (NMIs).
 * If they take too much CPU time, the system can lock up and not
 * get any real work done.  This will drop the sample rate when
 * we detect that events are taking too long.
 */
#define NR_ACCUMULATED_SAMPLES 128
static DEFINE_PER_CPU(u64, running_sample_length);

static u64 __report_avg;
static u64 __report_allowed;

static void perf_duration_warn(struct irq_work *w)
{
	printk_ratelimited(KERN_INFO
		"perf: interrupt took too long (%lld > %lld), lowering "
		"kernel.perf_event_max_sample_rate to %d\n",
		__report_avg, __report_allowed,
		sysctl_perf_event_sample_rate);
}

static DEFINE_IRQ_WORK(perf_duration_work, perf_duration_warn);

void perf_sample_event_took(u64 sample_len_ns)
{
	u64 max_len = READ_ONCE(perf_sample_allowed_ns);
	u64 running_len;
	u64 avg_len;
	u32 max;

	if (max_len == 0)
		return;

	/* Decay the counter by 1 average sample. */
	running_len = __this_cpu_read(running_sample_length);
	running_len -= running_len/NR_ACCUMULATED_SAMPLES;
	running_len += sample_len_ns;
	__this_cpu_write(running_sample_length, running_len);

	/*
	 * Note: this will be biased artifically low until we have
	 * seen NR_ACCUMULATED_SAMPLES. Doing it this way keeps us
	 * from having to maintain a count.
	 */
	avg_len = running_len/NR_ACCUMULATED_SAMPLES;
	if (avg_len <= max_len)
		return;

	__report_avg = avg_len;
	__report_allowed = max_len;

	/*
	 * Compute a throttle threshold 25% below the current duration.
	 */
	avg_len += avg_len / 4;
	max = (TICK_NSEC / 100) * sysctl_perf_cpu_time_max_percent;
	if (avg_len < max)
		max /= (u32)avg_len;
	else
		max = 1;

	WRITE_ONCE(perf_sample_allowed_ns, avg_len);
	WRITE_ONCE(max_samples_per_tick, max);

	sysctl_perf_event_sample_rate = max * HZ;
	perf_sample_period_ns = NSEC_PER_SEC / sysctl_perf_event_sample_rate;

	if (!irq_work_queue(&perf_duration_work)) {
		early_printk("perf: interrupt took too long (%lld > %lld), lowering "
			     "kernel.perf_event_max_sample_rate to %d\n",
			     __report_avg, __report_allowed,
			     sysctl_perf_event_sample_rate);
	}
}

static atomic64_t perf_event_id;

static void cpu_ctx_sched_out(struct perf_cpu_context *cpuctx,
			      enum event_type_t event_type);

static void cpu_ctx_sched_in(struct perf_cpu_context *cpuctx,
			     enum event_type_t event_type,
			     struct task_struct *task);

static void update_context_time(struct perf_event_context *ctx);
static u64 perf_event_time(struct perf_event *event);

void __weak perf_event_print_debug(void)	{ }

extern __weak const char *perf_pmu_name(void)
{
	return "pmu";
}

static inline u64 perf_clock(void)
{
	return local_clock();
}

static inline u64 perf_event_clock(struct perf_event *event)
{
	return event->clock();
}

/*
 * State based event timekeeping...
 *
 * The basic idea is to use event->state to determine which (if any) time
 * fields to increment with the current delta. This means we only need to
 * update timestamps when we change state or when they are explicitly requested
 * (read).
 *
 * Event groups make things a little more complicated, but not terribly so. The
 * rules for a group are that if the group leader is OFF the entire group is
 * OFF, irrespecive of what the group member states are. This results in
 * __perf_effective_state().
 *
 * A futher ramification is that when a group leader flips between OFF and
 * !OFF, we need to update all group member times.
 *
 *
 * NOTE: perf_event_time() is based on the (cgroup) context time, and thus we
 * need to make sure the relevant context time is updated before we try and
 * update our timestamps.
 */

static __always_inline enum perf_event_state
__perf_effective_state(struct perf_event *event)
{
	struct perf_event *leader = event->group_leader;

	if (leader->state <= PERF_EVENT_STATE_OFF)
		return leader->state;

	return event->state;
}

static __always_inline void
__perf_update_times(struct perf_event *event, u64 now, u64 *enabled, u64 *running)
{
	enum perf_event_state state = __perf_effective_state(event);
	u64 delta = now - event->tstamp;

	*enabled = event->total_time_enabled;
	if (state >= PERF_EVENT_STATE_INACTIVE)
		*enabled += delta;

	*running = event->total_time_running;
	if (state >= PERF_EVENT_STATE_ACTIVE)
		*running += delta;
}

static void perf_event_update_time(struct perf_event *event)
{
	u64 now = perf_event_time(event);

	__perf_update_times(event, now, &event->total_time_enabled,
					&event->total_time_running);
	event->tstamp = now;
}

static void perf_event_update_sibling_time(struct perf_event *leader)
{
	struct perf_event *sibling;

	for_each_sibling_event(sibling, leader)
		perf_event_update_time(sibling);
}

static void
perf_event_set_state(struct perf_event *event, enum perf_event_state state)
{
	if (event->state == state)
		return;

	perf_event_update_time(event);
	/*
	 * If a group leader gets enabled/disabled all its siblings
	 * are affected too.
	 */
	if ((event->state < 0) ^ (state < 0))
		perf_event_update_sibling_time(event);

	WRITE_ONCE(event->state, state);
}

#ifdef CONFIG_CGROUP_PERF

static inline bool
perf_cgroup_match(struct perf_event *event)
{
	struct perf_event_context *ctx = event->ctx;
	struct perf_cpu_context *cpuctx = __get_cpu_context(ctx);

	/* @event doesn't care about cgroup */
	if (!event->cgrp)
		return true;

	/* wants specific cgroup scope but @cpuctx isn't associated with any */
	if (!cpuctx->cgrp)
		return false;

	/*
	 * Cgroup scoping is recursive.  An event enabled for a cgroup is
	 * also enabled for all its descendant cgroups.  If @cpuctx's
	 * cgroup is a descendant of @event's (the test covers identity
	 * case), it's a match.
	 */
	return cgroup_is_descendant(cpuctx->cgrp->css.cgroup,
				    event->cgrp->css.cgroup);
}

static inline void perf_detach_cgroup(struct perf_event *event)
{
	css_put(&event->cgrp->css);
	event->cgrp = NULL;
}

static inline int is_cgroup_event(struct perf_event *event)
{
	return event->cgrp != NULL;
}

static inline u64 perf_cgroup_event_time(struct perf_event *event)
{
	struct perf_cgroup_info *t;

	t = per_cpu_ptr(event->cgrp->info, event->cpu);
	return t->time;
}

static inline void __update_cgrp_time(struct perf_cgroup *cgrp)
{
	struct perf_cgroup_info *info;
	u64 now;

	now = perf_clock();

	info = this_cpu_ptr(cgrp->info);

	info->time += now - info->timestamp;
	info->timestamp = now;
}

static inline void update_cgrp_time_from_cpuctx(struct perf_cpu_context *cpuctx)
{
	struct perf_cgroup *cgrp = cpuctx->cgrp;
	struct cgroup_subsys_state *css;

	if (cgrp) {
		for (css = &cgrp->css; css; css = css->parent) {
			cgrp = container_of(css, struct perf_cgroup, css);
			__update_cgrp_time(cgrp);
		}
	}
}

static inline void update_cgrp_time_from_event(struct perf_event *event)
{
	struct perf_cgroup *cgrp;

	/*
	 * ensure we access cgroup data only when needed and
	 * when we know the cgroup is pinned (css_get)
	 */
	if (!is_cgroup_event(event))
		return;

	cgrp = perf_cgroup_from_task(current, event->ctx);
	/*
	 * Do not update time when cgroup is not active
	 */
       if (cgroup_is_descendant(cgrp->css.cgroup, event->cgrp->css.cgroup))
		__update_cgrp_time(event->cgrp);
}

static inline void
perf_cgroup_set_timestamp(struct task_struct *task,
			  struct perf_event_context *ctx)
{
	struct perf_cgroup *cgrp;
	struct perf_cgroup_info *info;
	struct cgroup_subsys_state *css;

	/*
	 * ctx->lock held by caller
	 * ensure we do not access cgroup data
	 * unless we have the cgroup pinned (css_get)
	 */
	if (!task || !ctx->nr_cgroups)
		return;

	cgrp = perf_cgroup_from_task(task, ctx);

	for (css = &cgrp->css; css; css = css->parent) {
		cgrp = container_of(css, struct perf_cgroup, css);
		info = this_cpu_ptr(cgrp->info);
		info->timestamp = ctx->timestamp;
	}
}

static DEFINE_PER_CPU(struct list_head, cgrp_cpuctx_list);

#define PERF_CGROUP_SWOUT	0x1 /* cgroup switch out every event */
#define PERF_CGROUP_SWIN	0x2 /* cgroup switch in events based on task */

/*
 * reschedule events based on the cgroup constraint of task.
 *
 * mode SWOUT : schedule out everything
 * mode SWIN : schedule in based on cgroup for next
 */
static void perf_cgroup_switch(struct task_struct *task, int mode)
{
	struct perf_cpu_context *cpuctx, *tmp;
	struct list_head *list;
	unsigned long flags;

	/*
	 * Disable interrupts and preemption to avoid this CPU's
	 * cgrp_cpuctx_entry to change under us.
	 */
	local_irq_save(flags);

	list = this_cpu_ptr(&cgrp_cpuctx_list);
	list_for_each_entry_safe(cpuctx, tmp, list, cgrp_cpuctx_entry) {
		WARN_ON_ONCE(cpuctx->ctx.nr_cgroups == 0);

		perf_ctx_lock(cpuctx, cpuctx->task_ctx);
		perf_pmu_disable(cpuctx->ctx.pmu);

		if (mode & PERF_CGROUP_SWOUT) {
			cpu_ctx_sched_out(cpuctx, EVENT_ALL);
			/*
			 * must not be done before ctxswout due
			 * to event_filter_match() in event_sched_out()
			 */
			cpuctx->cgrp = NULL;
		}

		if (mode & PERF_CGROUP_SWIN) {
			WARN_ON_ONCE(cpuctx->cgrp);
			/*
			 * set cgrp before ctxsw in to allow
			 * event_filter_match() to not have to pass
			 * task around
			 * we pass the cpuctx->ctx to perf_cgroup_from_task()
			 * because cgorup events are only per-cpu
			 */
			cpuctx->cgrp = perf_cgroup_from_task(task,
							     &cpuctx->ctx);
			cpu_ctx_sched_in(cpuctx, EVENT_ALL, task);
		}
		perf_pmu_enable(cpuctx->ctx.pmu);
		perf_ctx_unlock(cpuctx, cpuctx->task_ctx);
	}

	local_irq_restore(flags);
}

static inline void perf_cgroup_sched_out(struct task_struct *task,
					 struct task_struct *next)
{
	struct perf_cgroup *cgrp1;
	struct perf_cgroup *cgrp2 = NULL;

	rcu_read_lock();
	/*
	 * we come here when we know perf_cgroup_events > 0
	 * we do not need to pass the ctx here because we know
	 * we are holding the rcu lock
	 */
	cgrp1 = perf_cgroup_from_task(task, NULL);
	cgrp2 = perf_cgroup_from_task(next, NULL);

	/*
	 * only schedule out current cgroup events if we know
	 * that we are switching to a different cgroup. Otherwise,
	 * do no touch the cgroup events.
	 */
	if (cgrp1 != cgrp2)
		perf_cgroup_switch(task, PERF_CGROUP_SWOUT);

	rcu_read_unlock();
}

static inline void perf_cgroup_sched_in(struct task_struct *prev,
					struct task_struct *task)
{
	struct perf_cgroup *cgrp1;
	struct perf_cgroup *cgrp2 = NULL;

	rcu_read_lock();
	/*
	 * we come here when we know perf_cgroup_events > 0
	 * we do not need to pass the ctx here because we know
	 * we are holding the rcu lock
	 */
	cgrp1 = perf_cgroup_from_task(task, NULL);
	cgrp2 = perf_cgroup_from_task(prev, NULL);

	/*
	 * only need to schedule in cgroup events if we are changing
	 * cgroup during ctxsw. Cgroup events were not scheduled
	 * out of ctxsw out if that was not the case.
	 */
	if (cgrp1 != cgrp2)
		perf_cgroup_switch(task, PERF_CGROUP_SWIN);

	rcu_read_unlock();
}

static inline int perf_cgroup_connect(int fd, struct perf_event *event,
				      struct perf_event_attr *attr,
				      struct perf_event *group_leader)
{
	struct perf_cgroup *cgrp;
	struct cgroup_subsys_state *css;
	struct fd f = fdget(fd);
	int ret = 0;

	if (!f.file)
		return -EBADF;

	css = css_tryget_online_from_dir(f.file->f_path.dentry,
					 &perf_event_cgrp_subsys);
	if (IS_ERR(css)) {
		ret = PTR_ERR(css);
		goto out;
	}

	cgrp = container_of(css, struct perf_cgroup, css);
	event->cgrp = cgrp;

	/*
	 * all events in a group must monitor
	 * the same cgroup because a task belongs
	 * to only one perf cgroup at a time
	 */
	if (group_leader && group_leader->cgrp != cgrp) {
		perf_detach_cgroup(event);
		ret = -EINVAL;
	}
out:
	fdput(f);
	return ret;
}

static inline void
perf_cgroup_set_shadow_time(struct perf_event *event, u64 now)
{
	struct perf_cgroup_info *t;
	t = per_cpu_ptr(event->cgrp->info, event->cpu);
	event->shadow_ctx_time = now - t->timestamp;
}

/*
 * Update cpuctx->cgrp so that it is set when first cgroup event is added and
 * cleared when last cgroup event is removed.
 */
static inline void
list_update_cgroup_event(struct perf_event *event,
			 struct perf_event_context *ctx, bool add)
{
	struct perf_cpu_context *cpuctx;
	struct list_head *cpuctx_entry;

	if (!is_cgroup_event(event))
		return;

	/*
	 * Because cgroup events are always per-cpu events,
	 * this will always be called from the right CPU.
	 */
	cpuctx = __get_cpu_context(ctx);

	/*
	 * Since setting cpuctx->cgrp is conditional on the current @cgrp
	 * matching the event's cgroup, we must do this for every new event,
	 * because if the first would mismatch, the second would not try again
	 * and we would leave cpuctx->cgrp unset.
	 */
	if (add && !cpuctx->cgrp) {
		struct perf_cgroup *cgrp = perf_cgroup_from_task(current, ctx);

		if (cgroup_is_descendant(cgrp->css.cgroup, event->cgrp->css.cgroup))
			cpuctx->cgrp = cgrp;
	}

	if (add && ctx->nr_cgroups++)
		return;
	else if (!add && --ctx->nr_cgroups)
		return;

	/* no cgroup running */
	if (!add)
		cpuctx->cgrp = NULL;

	cpuctx_entry = &cpuctx->cgrp_cpuctx_entry;
	if (add)
		list_add(cpuctx_entry, this_cpu_ptr(&cgrp_cpuctx_list));
	else
		list_del(cpuctx_entry);
}

#else /* !CONFIG_CGROUP_PERF */

static inline bool
perf_cgroup_match(struct perf_event *event)
{
	return true;
}

static inline void perf_detach_cgroup(struct perf_event *event)
{}

static inline int is_cgroup_event(struct perf_event *event)
{
	return 0;
}

static inline void update_cgrp_time_from_event(struct perf_event *event)
{
}

static inline void update_cgrp_time_from_cpuctx(struct perf_cpu_context *cpuctx)
{
}

static inline void perf_cgroup_sched_out(struct task_struct *task,
					 struct task_struct *next)
{
}

static inline void perf_cgroup_sched_in(struct task_struct *prev,
					struct task_struct *task)
{
}

static inline int perf_cgroup_connect(pid_t pid, struct perf_event *event,
				      struct perf_event_attr *attr,
				      struct perf_event *group_leader)
{
	return -EINVAL;
}

static inline void
perf_cgroup_set_timestamp(struct task_struct *task,
			  struct perf_event_context *ctx)
{
}

void
perf_cgroup_switch(struct task_struct *task, struct task_struct *next)
{
}

static inline void
perf_cgroup_set_shadow_time(struct perf_event *event, u64 now)
{
}

static inline u64 perf_cgroup_event_time(struct perf_event *event)
{
	return 0;
}

static inline void
list_update_cgroup_event(struct perf_event *event,
			 struct perf_event_context *ctx, bool add)
{
}

#endif

/*
 * set default to be dependent on timer tick just
 * like original code
 */
#define PERF_CPU_HRTIMER (1000 / HZ)
/*
 * function must be called with interrupts disabled
 */
static enum hrtimer_restart perf_mux_hrtimer_handler(struct hrtimer *hr)
{
	struct perf_cpu_context *cpuctx;
	bool rotations;

	lockdep_assert_irqs_disabled();

	cpuctx = container_of(hr, struct perf_cpu_context, hrtimer);
	rotations = perf_rotate_context(cpuctx);

	raw_spin_lock(&cpuctx->hrtimer_lock);
	if (rotations)
		hrtimer_forward_now(hr, cpuctx->hrtimer_interval);
	else
		cpuctx->hrtimer_active = 0;
	raw_spin_unlock(&cpuctx->hrtimer_lock);

	return rotations ? HRTIMER_RESTART : HRTIMER_NORESTART;
}

static void __perf_mux_hrtimer_init(struct perf_cpu_context *cpuctx, int cpu)
{
	struct hrtimer *timer = &cpuctx->hrtimer;
	struct pmu *pmu = cpuctx->ctx.pmu;
	u64 interval;

	/* no multiplexing needed for SW PMU */
	if (pmu->task_ctx_nr == perf_sw_context)
		return;

	/*
	 * check default is sane, if not set then force to
	 * default interval (1/tick)
	 */
	interval = pmu->hrtimer_interval_ms;
	if (interval < 1)
		interval = pmu->hrtimer_interval_ms = PERF_CPU_HRTIMER;

	cpuctx->hrtimer_interval = ns_to_ktime(NSEC_PER_MSEC * interval);

	raw_spin_lock_init(&cpuctx->hrtimer_lock);
	hrtimer_init(timer, CLOCK_MONOTONIC, HRTIMER_MODE_ABS_PINNED);
	timer->function = perf_mux_hrtimer_handler;
}

static int perf_mux_hrtimer_restart(struct perf_cpu_context *cpuctx)
{
	struct hrtimer *timer = &cpuctx->hrtimer;
	struct pmu *pmu = cpuctx->ctx.pmu;
	unsigned long flags;

	/* not for SW PMU */
	if (pmu->task_ctx_nr == perf_sw_context)
		return 0;

	raw_spin_lock_irqsave(&cpuctx->hrtimer_lock, flags);
	if (!cpuctx->hrtimer_active) {
		cpuctx->hrtimer_active = 1;
		hrtimer_forward_now(timer, cpuctx->hrtimer_interval);
		hrtimer_start_expires(timer, HRTIMER_MODE_ABS_PINNED);
	}
	raw_spin_unlock_irqrestore(&cpuctx->hrtimer_lock, flags);

	return 0;
}

static int perf_mux_hrtimer_restart_ipi(void *arg)
{
	return perf_mux_hrtimer_restart(arg);
}

void perf_pmu_disable(struct pmu *pmu)
{
	int *count = this_cpu_ptr(pmu->pmu_disable_count);
	if (!(*count)++)
		pmu->pmu_disable(pmu);
}

void perf_pmu_enable(struct pmu *pmu)
{
	int *count = this_cpu_ptr(pmu->pmu_disable_count);
	if (!--(*count))
		pmu->pmu_enable(pmu);
}

static DEFINE_PER_CPU(struct list_head, active_ctx_list);

/*
 * perf_event_ctx_activate(), perf_event_ctx_deactivate(), and
 * perf_event_task_tick() are fully serialized because they're strictly cpu
 * affine and perf_event_ctx{activate,deactivate} are called with IRQs
 * disabled, while perf_event_task_tick is called from IRQ context.
 */
static void perf_event_ctx_activate(struct perf_event_context *ctx)
{
	struct list_head *head = this_cpu_ptr(&active_ctx_list);

	lockdep_assert_irqs_disabled();

	WARN_ON(!list_empty(&ctx->active_ctx_list));

	list_add(&ctx->active_ctx_list, head);
}

static void perf_event_ctx_deactivate(struct perf_event_context *ctx)
{
	lockdep_assert_irqs_disabled();

	WARN_ON(list_empty(&ctx->active_ctx_list));

	list_del_init(&ctx->active_ctx_list);
}

static void get_ctx(struct perf_event_context *ctx)
{
	WARN_ON(!atomic_inc_not_zero(&ctx->refcount));
}

static void free_ctx(struct rcu_head *head)
{
	struct perf_event_context *ctx;

	ctx = container_of(head, struct perf_event_context, rcu_head);
	kfree(ctx->task_ctx_data);
	kfree(ctx);
}

static void put_ctx(struct perf_event_context *ctx)
{
	if (atomic_dec_and_test(&ctx->refcount)) {
		if (ctx->parent_ctx)
			put_ctx(ctx->parent_ctx);
		if (ctx->task && ctx->task != TASK_TOMBSTONE)
			put_task_struct(ctx->task);
		call_rcu(&ctx->rcu_head, free_ctx);
	}
}

/*
 * Because of perf_event::ctx migration in sys_perf_event_open::move_group and
 * perf_pmu_migrate_context() we need some magic.
 *
 * Those places that change perf_event::ctx will hold both
 * perf_event_ctx::mutex of the 'old' and 'new' ctx value.
 *
 * Lock ordering is by mutex address. There are two other sites where
 * perf_event_context::mutex nests and those are:
 *
 *  - perf_event_exit_task_context()	[ child , 0 ]
 *      perf_event_exit_event()
 *        put_event()			[ parent, 1 ]
 *
 *  - perf_event_init_context()		[ parent, 0 ]
 *      inherit_task_group()
 *        inherit_group()
 *          inherit_event()
 *            perf_event_alloc()
 *              perf_init_event()
 *                perf_try_init_event()	[ child , 1 ]
 *
 * While it appears there is an obvious deadlock here -- the parent and child
 * nesting levels are inverted between the two. This is in fact safe because
 * life-time rules separate them. That is an exiting task cannot fork, and a
 * spawning task cannot (yet) exit.
 *
 * But remember that that these are parent<->child context relations, and
 * migration does not affect children, therefore these two orderings should not
 * interact.
 *
 * The change in perf_event::ctx does not affect children (as claimed above)
 * because the sys_perf_event_open() case will install a new event and break
 * the ctx parent<->child relation, and perf_pmu_migrate_context() is only
 * concerned with cpuctx and that doesn't have children.
 *
 * The places that change perf_event::ctx will issue:
 *
 *   perf_remove_from_context();
 *   synchronize_rcu();
 *   perf_install_in_context();
 *
 * to affect the change. The remove_from_context() + synchronize_rcu() should
 * quiesce the event, after which we can install it in the new location. This
 * means that only external vectors (perf_fops, prctl) can perturb the event
 * while in transit. Therefore all such accessors should also acquire
 * perf_event_context::mutex to serialize against this.
 *
 * However; because event->ctx can change while we're waiting to acquire
 * ctx->mutex we must be careful and use the below perf_event_ctx_lock()
 * function.
 *
 * Lock order:
 *    cred_guard_mutex
 *	task_struct::perf_event_mutex
 *	  perf_event_context::mutex
 *	    perf_event::child_mutex;
 *	      perf_event_context::lock
 *	    perf_event::mmap_mutex
 *	    mmap_sem
 *	      perf_addr_filters_head::lock
 *
 *    cpu_hotplug_lock
 *      pmus_lock
 *	  cpuctx->mutex / perf_event_context::mutex
 */
static struct perf_event_context *
perf_event_ctx_lock_nested(struct perf_event *event, int nesting)
{
	struct perf_event_context *ctx;

again:
	rcu_read_lock();
	ctx = READ_ONCE(event->ctx);
	if (!atomic_inc_not_zero(&ctx->refcount)) {
		rcu_read_unlock();
		goto again;
	}
	rcu_read_unlock();

	mutex_lock_nested(&ctx->mutex, nesting);
	if (event->ctx != ctx) {
		mutex_unlock(&ctx->mutex);
		put_ctx(ctx);
		goto again;
	}

	return ctx;
}

static inline struct perf_event_context *
perf_event_ctx_lock(struct perf_event *event)
{
	return perf_event_ctx_lock_nested(event, 0);
}

static void perf_event_ctx_unlock(struct perf_event *event,
				  struct perf_event_context *ctx)
{
	mutex_unlock(&ctx->mutex);
	put_ctx(ctx);
}

/*
 * This must be done under the ctx->lock, such as to serialize against
 * context_equiv(), therefore we cannot call put_ctx() since that might end up
 * calling scheduler related locks and ctx->lock nests inside those.
 */
static __must_check struct perf_event_context *
unclone_ctx(struct perf_event_context *ctx)
{
	struct perf_event_context *parent_ctx = ctx->parent_ctx;

	lockdep_assert_held(&ctx->lock);

	if (parent_ctx)
		ctx->parent_ctx = NULL;
	ctx->generation++;

	return parent_ctx;
}

static u32 perf_event_pid_type(struct perf_event *event, struct task_struct *p,
				enum pid_type type)
{
	u32 nr;
	/*
	 * only top level events have the pid namespace they were created in
	 */
	if (event->parent)
		event = event->parent;

	nr = __task_pid_nr_ns(p, type, event->ns);
	/* avoid -1 if it is idle thread or runs in another ns */
	if (!nr && !pid_alive(p))
		nr = -1;
	return nr;
}

static u32 perf_event_pid(struct perf_event *event, struct task_struct *p)
{
	return perf_event_pid_type(event, p, PIDTYPE_TGID);
}

static u32 perf_event_tid(struct perf_event *event, struct task_struct *p)
{
	return perf_event_pid_type(event, p, PIDTYPE_PID);
}

/*
 * If we inherit events we want to return the parent event id
 * to userspace.
 */
static u64 primary_event_id(struct perf_event *event)
{
	u64 id = event->id;

	if (event->parent)
		id = event->parent->id;

	return id;
}

/*
 * Get the perf_event_context for a task and lock it.
 *
 * This has to cope with with the fact that until it is locked,
 * the context could get moved to another task.
 */
static struct perf_event_context *
perf_lock_task_context(struct task_struct *task, int ctxn, unsigned long *flags)
{
	struct perf_event_context *ctx;

retry:
	/*
	 * One of the few rules of preemptible RCU is that one cannot do
	 * rcu_read_unlock() while holding a scheduler (or nested) lock when
	 * part of the read side critical section was irqs-enabled -- see
	 * rcu_read_unlock_special().
	 *
	 * Since ctx->lock nests under rq->lock we must ensure the entire read
	 * side critical section has interrupts disabled.
	 */
	local_irq_save(*flags);
	rcu_read_lock();
	ctx = rcu_dereference(task->perf_event_ctxp[ctxn]);
	if (ctx) {
		/*
		 * If this context is a clone of another, it might
		 * get swapped for another underneath us by
		 * perf_event_task_sched_out, though the
		 * rcu_read_lock() protects us from any context
		 * getting freed.  Lock the context and check if it
		 * got swapped before we could get the lock, and retry
		 * if so.  If we locked the right context, then it
		 * can't get swapped on us any more.
		 */
		raw_spin_lock(&ctx->lock);
		if (ctx != rcu_dereference(task->perf_event_ctxp[ctxn])) {
			raw_spin_unlock(&ctx->lock);
			rcu_read_unlock();
			local_irq_restore(*flags);
			goto retry;
		}

		if (ctx->task == TASK_TOMBSTONE ||
		    !atomic_inc_not_zero(&ctx->refcount)) {
			raw_spin_unlock(&ctx->lock);
			ctx = NULL;
		} else {
			WARN_ON_ONCE(ctx->task != task);
		}
	}
	rcu_read_unlock();
	if (!ctx)
		local_irq_restore(*flags);
	return ctx;
}

/*
 * Get the context for a task and increment its pin_count so it
 * can't get swapped to another task.  This also increments its
 * reference count so that the context can't get freed.
 */
static struct perf_event_context *
perf_pin_task_context(struct task_struct *task, int ctxn)
{
	struct perf_event_context *ctx;
	unsigned long flags;

	ctx = perf_lock_task_context(task, ctxn, &flags);
	if (ctx) {
		++ctx->pin_count;
		raw_spin_unlock_irqrestore(&ctx->lock, flags);
	}
	return ctx;
}

static void perf_unpin_context(struct perf_event_context *ctx)
{
	unsigned long flags;

	raw_spin_lock_irqsave(&ctx->lock, flags);
	--ctx->pin_count;
	raw_spin_unlock_irqrestore(&ctx->lock, flags);
}

/*
 * Update the record of the current time in a context.
 */
static void update_context_time(struct perf_event_context *ctx)
{
	u64 now = perf_clock();

	ctx->time += now - ctx->timestamp;
	ctx->timestamp = now;
}

static u64 perf_event_time(struct perf_event *event)
{
	struct perf_event_context *ctx = event->ctx;

	if (is_cgroup_event(event))
		return perf_cgroup_event_time(event);

	return ctx ? ctx->time : 0;
}

static enum event_type_t get_event_type(struct perf_event *event)
{
	struct perf_event_context *ctx = event->ctx;
	enum event_type_t event_type;

	lockdep_assert_held(&ctx->lock);

	/*
	 * It's 'group type', really, because if our group leader is
	 * pinned, so are we.
	 */
	if (event->group_leader != event)
		event = event->group_leader;

	event_type = event->attr.pinned ? EVENT_PINNED : EVENT_FLEXIBLE;
	if (!ctx->task)
		event_type |= EVENT_CPU;

	return event_type;
}

/*
 * Helper function to initialize event group nodes.
 */
static void init_event_group(struct perf_event *event)
{
	RB_CLEAR_NODE(&event->group_node);
	event->group_index = 0;
}

/*
 * Extract pinned or flexible groups from the context
 * based on event attrs bits.
 */
static struct perf_event_groups *
get_event_groups(struct perf_event *event, struct perf_event_context *ctx)
{
	if (event->attr.pinned)
		return &ctx->pinned_groups;
	else
		return &ctx->flexible_groups;
}

/*
 * Helper function to initializes perf_event_group trees.
 */
static void perf_event_groups_init(struct perf_event_groups *groups)
{
	groups->tree = RB_ROOT;
	groups->index = 0;
}

/*
 * Compare function for event groups;
 *
 * Implements complex key that first sorts by CPU and then by virtual index
 * which provides ordering when rotating groups for the same CPU.
 */
static bool
perf_event_groups_less(struct perf_event *left, struct perf_event *right)
{
	if (left->cpu < right->cpu)
		return true;
	if (left->cpu > right->cpu)
		return false;

	if (left->group_index < right->group_index)
		return true;
	if (left->group_index > right->group_index)
		return false;

	return false;
}

/*
 * Insert @event into @groups' tree; using {@event->cpu, ++@groups->index} for
 * key (see perf_event_groups_less). This places it last inside the CPU
 * subtree.
 */
static void
perf_event_groups_insert(struct perf_event_groups *groups,
			 struct perf_event *event)
{
	struct perf_event *node_event;
	struct rb_node *parent;
	struct rb_node **node;

	event->group_index = ++groups->index;

	node = &groups->tree.rb_node;
	parent = *node;

	while (*node) {
		parent = *node;
		node_event = container_of(*node, struct perf_event, group_node);

		if (perf_event_groups_less(event, node_event))
			node = &parent->rb_left;
		else
			node = &parent->rb_right;
	}

	rb_link_node(&event->group_node, parent, node);
	rb_insert_color(&event->group_node, &groups->tree);
}

/*
 * Helper function to insert event into the pinned or flexible groups.
 */
static void
add_event_to_groups(struct perf_event *event, struct perf_event_context *ctx)
{
	struct perf_event_groups *groups;

	groups = get_event_groups(event, ctx);
	perf_event_groups_insert(groups, event);
}

/*
 * Delete a group from a tree.
 */
static void
perf_event_groups_delete(struct perf_event_groups *groups,
			 struct perf_event *event)
{
	WARN_ON_ONCE(RB_EMPTY_NODE(&event->group_node) ||
		     RB_EMPTY_ROOT(&groups->tree));

	rb_erase(&event->group_node, &groups->tree);
	init_event_group(event);
}

/*
 * Helper function to delete event from its groups.
 */
static void
del_event_from_groups(struct perf_event *event, struct perf_event_context *ctx)
{
	struct perf_event_groups *groups;

	groups = get_event_groups(event, ctx);
	perf_event_groups_delete(groups, event);
}

/*
 * Get the leftmost event in the @cpu subtree.
 */
static struct perf_event *
perf_event_groups_first(struct perf_event_groups *groups, int cpu)
{
	struct perf_event *node_event = NULL, *match = NULL;
	struct rb_node *node = groups->tree.rb_node;

	while (node) {
		node_event = container_of(node, struct perf_event, group_node);

		if (cpu < node_event->cpu) {
			node = node->rb_left;
		} else if (cpu > node_event->cpu) {
			node = node->rb_right;
		} else {
			match = node_event;
			node = node->rb_left;
		}
	}

	return match;
}

/*
 * Like rb_entry_next_safe() for the @cpu subtree.
 */
static struct perf_event *
perf_event_groups_next(struct perf_event *event)
{
	struct perf_event *next;

	next = rb_entry_safe(rb_next(&event->group_node), typeof(*event), group_node);
	if (next && next->cpu == event->cpu)
		return next;

	return NULL;
}

/*
 * Iterate through the whole groups tree.
 */
#define perf_event_groups_for_each(event, groups)			\
	for (event = rb_entry_safe(rb_first(&((groups)->tree)),		\
				typeof(*event), group_node); event;	\
		event = rb_entry_safe(rb_next(&event->group_node),	\
				typeof(*event), group_node))

/*
 * Add an event from the lists for its context.
 * Must be called with ctx->mutex and ctx->lock held.
 */
static void
list_add_event(struct perf_event *event, struct perf_event_context *ctx)
{
	lockdep_assert_held(&ctx->lock);

	WARN_ON_ONCE(event->attach_state & PERF_ATTACH_CONTEXT);
	event->attach_state |= PERF_ATTACH_CONTEXT;

	event->tstamp = perf_event_time(event);

	/*
	 * If we're a stand alone event or group leader, we go to the context
	 * list, group events are kept attached to the group so that
	 * perf_group_detach can, at all times, locate all siblings.
	 */
	if (event->group_leader == event) {
		event->group_caps = event->event_caps;
		add_event_to_groups(event, ctx);
	}

	list_update_cgroup_event(event, ctx, true);

	list_add_rcu(&event->event_entry, &ctx->event_list);
	ctx->nr_events++;
	if (event->attr.inherit_stat)
		ctx->nr_stat++;

	ctx->generation++;
}

/*
 * Initialize event state based on the perf_event_attr::disabled.
 */
static inline void perf_event__state_init(struct perf_event *event)
{
	event->state = event->attr.disabled ? PERF_EVENT_STATE_OFF :
					      PERF_EVENT_STATE_INACTIVE;
}

static void __perf_event_read_size(struct perf_event *event, int nr_siblings)
{
	int entry = sizeof(u64); /* value */
	int size = 0;
	int nr = 1;

	if (event->attr.read_format & PERF_FORMAT_TOTAL_TIME_ENABLED)
		size += sizeof(u64);

	if (event->attr.read_format & PERF_FORMAT_TOTAL_TIME_RUNNING)
		size += sizeof(u64);

	if (event->attr.read_format & PERF_FORMAT_ID)
		entry += sizeof(u64);

	if (event->attr.read_format & PERF_FORMAT_GROUP) {
		nr += nr_siblings;
		size += sizeof(u64);
	}

	size += entry * nr;
	event->read_size = size;
}

static void __perf_event_header_size(struct perf_event *event, u64 sample_type)
{
	struct perf_sample_data *data;
	u16 size = 0;

	if (sample_type & PERF_SAMPLE_IP)
		size += sizeof(data->ip);

	if (sample_type & PERF_SAMPLE_ADDR)
		size += sizeof(data->addr);

	if (sample_type & PERF_SAMPLE_PERIOD)
		size += sizeof(data->period);

	if (sample_type & PERF_SAMPLE_WEIGHT)
		size += sizeof(data->weight);

	if (sample_type & PERF_SAMPLE_READ)
		size += event->read_size;

	if (sample_type & PERF_SAMPLE_DATA_SRC)
		size += sizeof(data->data_src.val);

	if (sample_type & PERF_SAMPLE_TRANSACTION)
		size += sizeof(data->txn);

	if (sample_type & PERF_SAMPLE_PHYS_ADDR)
		size += sizeof(data->phys_addr);

	event->header_size = size;
}

/*
 * Called at perf_event creation and when events are attached/detached from a
 * group.
 */
static void perf_event__header_size(struct perf_event *event)
{
	__perf_event_read_size(event,
			       event->group_leader->nr_siblings);
	__perf_event_header_size(event, event->attr.sample_type);
}

static void perf_event__id_header_size(struct perf_event *event)
{
	struct perf_sample_data *data;
	u64 sample_type = event->attr.sample_type;
	u16 size = 0;

	if (sample_type & PERF_SAMPLE_TID)
		size += sizeof(data->tid_entry);

	if (sample_type & PERF_SAMPLE_TIME)
		size += sizeof(data->time);

	if (sample_type & PERF_SAMPLE_IDENTIFIER)
		size += sizeof(data->id);

	if (sample_type & PERF_SAMPLE_ID)
		size += sizeof(data->id);

	if (sample_type & PERF_SAMPLE_STREAM_ID)
		size += sizeof(data->stream_id);

	if (sample_type & PERF_SAMPLE_CPU)
		size += sizeof(data->cpu_entry);

	event->id_header_size = size;
}

static bool perf_event_validate_size(struct perf_event *event)
{
	/*
	 * The values computed here will be over-written when we actually
	 * attach the event.
	 */
	__perf_event_read_size(event, event->group_leader->nr_siblings + 1);
	__perf_event_header_size(event, event->attr.sample_type & ~PERF_SAMPLE_READ);
	perf_event__id_header_size(event);

	/*
	 * Sum the lot; should not exceed the 64k limit we have on records.
	 * Conservative limit to allow for callchains and other variable fields.
	 */
	if (event->read_size + event->header_size +
	    event->id_header_size + sizeof(struct perf_event_header) >= 16*1024)
		return false;

	return true;
}

static void perf_group_attach(struct perf_event *event)
{
	struct perf_event *group_leader = event->group_leader, *pos;

	lockdep_assert_held(&event->ctx->lock);

	/*
	 * We can have double attach due to group movement in perf_event_open.
	 */
	if (event->attach_state & PERF_ATTACH_GROUP)
		return;

	event->attach_state |= PERF_ATTACH_GROUP;

	if (group_leader == event)
		return;

	WARN_ON_ONCE(group_leader->ctx != event->ctx);

	group_leader->group_caps &= event->event_caps;

	list_add_tail(&event->sibling_list, &group_leader->sibling_list);
	group_leader->nr_siblings++;
	group_leader->group_generation++;

	perf_event__header_size(group_leader);

	for_each_sibling_event(pos, group_leader)
		perf_event__header_size(pos);
}

/*
 * Remove an event from the lists for its context.
 * Must be called with ctx->mutex and ctx->lock held.
 */
static void
list_del_event(struct perf_event *event, struct perf_event_context *ctx)
{
	WARN_ON_ONCE(event->ctx != ctx);
	lockdep_assert_held(&ctx->lock);

	/*
	 * We can have double detach due to exit/hot-unplug + close.
	 */
	if (!(event->attach_state & PERF_ATTACH_CONTEXT))
		return;

	event->attach_state &= ~PERF_ATTACH_CONTEXT;

	list_update_cgroup_event(event, ctx, false);

	ctx->nr_events--;
	if (event->attr.inherit_stat)
		ctx->nr_stat--;

	list_del_rcu(&event->event_entry);

	if (event->group_leader == event)
		del_event_from_groups(event, ctx);

	/*
	 * If event was in error state, then keep it
	 * that way, otherwise bogus counts will be
	 * returned on read(). The only way to get out
	 * of error state is by explicit re-enabling
	 * of the event
	 */
	if (event->state > PERF_EVENT_STATE_OFF)
		perf_event_set_state(event, PERF_EVENT_STATE_OFF);

	ctx->generation++;
}

static void perf_group_detach(struct perf_event *event)
{
	struct perf_event *sibling, *tmp;
	struct perf_event_context *ctx = event->ctx;

	lockdep_assert_held(&ctx->lock);

	/*
	 * We can have double detach due to exit/hot-unplug + close.
	 */
	if (!(event->attach_state & PERF_ATTACH_GROUP))
		return;

	event->attach_state &= ~PERF_ATTACH_GROUP;

	/*
	 * If this is a sibling, remove it from its group.
	 */
	if (event->group_leader != event) {
		list_del_init(&event->sibling_list);
		event->group_leader->nr_siblings--;

		if (event->shared)
			event->group_leader = event;

		event->group_leader->group_generation++;
		goto out;
	}

	/*
	 * If this was a group event with sibling events then
	 * upgrade the siblings to singleton events by adding them
	 * to whatever list we are on.
	 */
	list_for_each_entry_safe(sibling, tmp, &event->sibling_list, sibling_list) {

		sibling->group_leader = sibling;
		list_del_init(&sibling->sibling_list);

		/* Inherit group flags from the previous leader */
		sibling->group_caps = event->group_caps;

		if (!RB_EMPTY_NODE(&event->group_node)) {
			add_event_to_groups(sibling, event->ctx);

			if (sibling->state == PERF_EVENT_STATE_ACTIVE) {
				struct list_head *list = sibling->attr.pinned ?
					&ctx->pinned_active : &ctx->flexible_active;

				list_add_tail(&sibling->active_list, list);
			}
		}

		WARN_ON_ONCE(sibling->ctx != event->ctx);
	}

out:
	perf_event__header_size(event->group_leader);

	for_each_sibling_event(tmp, event->group_leader)
		perf_event__header_size(tmp);
}

static bool is_orphaned_event(struct perf_event *event)
{
	return event->state == PERF_EVENT_STATE_DEAD;
}

static inline int __pmu_filter_match(struct perf_event *event)
{
	struct pmu *pmu = event->pmu;
	return pmu->filter_match ? pmu->filter_match(event) : 1;
}

/*
 * Check whether we should attempt to schedule an event group based on
 * PMU-specific filtering. An event group can consist of HW and SW events,
 * potentially with a SW leader, so we must check all the filters, to
 * determine whether a group is schedulable:
 */
static inline int pmu_filter_match(struct perf_event *event)
{
	struct perf_event *sibling;

	if (!__pmu_filter_match(event))
		return 0;

	for_each_sibling_event(sibling, event) {
		if (!__pmu_filter_match(sibling))
			return 0;
	}

	return 1;
}

static inline int
event_filter_match(struct perf_event *event)
{
	return (event->cpu == -1 || event->cpu == smp_processor_id()) &&
	       perf_cgroup_match(event) && pmu_filter_match(event);
}

static void
event_sched_out(struct perf_event *event,
		  struct perf_cpu_context *cpuctx,
		  struct perf_event_context *ctx)
{
	enum perf_event_state state = PERF_EVENT_STATE_INACTIVE;

	WARN_ON_ONCE(event->ctx != ctx);
	lockdep_assert_held(&ctx->lock);

	if (event->state != PERF_EVENT_STATE_ACTIVE)
		return;

	/*
	 * Asymmetry; we only schedule events _IN_ through ctx_sched_in(), but
	 * we can schedule events _OUT_ individually through things like
	 * __perf_remove_from_context().
	 */
	list_del_init(&event->active_list);

	perf_pmu_disable(event->pmu);

	event->pmu->del(event, 0);
	event->oncpu = -1;

	if (READ_ONCE(event->pending_disable) >= 0) {
		WRITE_ONCE(event->pending_disable, -1);
		state = PERF_EVENT_STATE_OFF;
	}
	perf_event_set_state(event, state);

	if (!is_software_event(event))
		cpuctx->active_oncpu--;
	if (!--ctx->nr_active)
		perf_event_ctx_deactivate(ctx);
	if (event->attr.freq && event->attr.sample_freq)
		ctx->nr_freq--;
	if (event->attr.exclusive || !cpuctx->active_oncpu)
		cpuctx->exclusive = 0;

	perf_pmu_enable(event->pmu);
}

static void
group_sched_out(struct perf_event *group_event,
		struct perf_cpu_context *cpuctx,
		struct perf_event_context *ctx)
{
	struct perf_event *event;

	if (group_event->state != PERF_EVENT_STATE_ACTIVE)
		return;

	perf_pmu_disable(ctx->pmu);

	event_sched_out(group_event, cpuctx, ctx);

	/*
	 * Schedule out siblings (if any):
	 */
	for_each_sibling_event(event, group_event)
		event_sched_out(event, cpuctx, ctx);

	perf_pmu_enable(ctx->pmu);

	if (group_event->attr.exclusive)
		cpuctx->exclusive = 0;
}

#define DETACH_GROUP	0x01UL

/*
 * Cross CPU call to remove a performance event
 *
 * We disable the event on the hardware level first. After that we
 * remove it from the context list.
 */
static void
__perf_remove_from_context(struct perf_event *event,
			   struct perf_cpu_context *cpuctx,
			   struct perf_event_context *ctx,
			   void *info)
{
	unsigned long flags = (unsigned long)info;

	if (ctx->is_active & EVENT_TIME) {
		update_context_time(ctx);
		update_cgrp_time_from_cpuctx(cpuctx);
	}

	event_sched_out(event, cpuctx, ctx);
	if (flags & DETACH_GROUP)
		perf_group_detach(event);
	list_del_event(event, ctx);

	if (!ctx->nr_events && ctx->is_active) {
		ctx->is_active = 0;
		if (ctx->task) {
			WARN_ON_ONCE(cpuctx->task_ctx != ctx);
			cpuctx->task_ctx = NULL;
		}
	}
}

/*
 * Remove the event from a task's (or a CPU's) list of events.
 *
 * If event->ctx is a cloned context, callers must make sure that
 * every task struct that event->ctx->task could possibly point to
 * remains valid.  This is OK when called from perf_release since
 * that only calls us on the top-level context, which can't be a clone.
 * When called from perf_event_exit_task, it's OK because the
 * context has been detached from its task.
 */
static void perf_remove_from_context(struct perf_event *event, unsigned long flags)
{
	struct perf_event_context *ctx = event->ctx;

	lockdep_assert_held(&ctx->mutex);

	event_function_call(event, __perf_remove_from_context, (void *)flags);

	/*
	 * The above event_function_call() can NO-OP when it hits
	 * TASK_TOMBSTONE. In that case we must already have been detached
	 * from the context (by perf_event_exit_event()) but the grouping
	 * might still be in-tact.
	 */
	WARN_ON_ONCE(event->attach_state & PERF_ATTACH_CONTEXT);
	if ((flags & DETACH_GROUP) &&
	    (event->attach_state & PERF_ATTACH_GROUP)) {
		/*
		 * Since in that case we cannot possibly be scheduled, simply
		 * detach now.
		 */
		raw_spin_lock_irq(&ctx->lock);
		perf_group_detach(event);
		raw_spin_unlock_irq(&ctx->lock);
	}
}

/*
 * Cross CPU call to disable a performance event
 */
static void __perf_event_disable(struct perf_event *event,
				 struct perf_cpu_context *cpuctx,
				 struct perf_event_context *ctx,
				 void *info)
{
	if (event->state < PERF_EVENT_STATE_INACTIVE)
		return;

	if (ctx->is_active & EVENT_TIME) {
		update_context_time(ctx);
		update_cgrp_time_from_event(event);
	}

	if (event == event->group_leader)
		group_sched_out(event, cpuctx, ctx);
	else
		event_sched_out(event, cpuctx, ctx);

	perf_event_set_state(event, PERF_EVENT_STATE_OFF);
}

/*
 * Disable an event.
 *
 * If event->ctx is a cloned context, callers must make sure that
 * every task struct that event->ctx->task could possibly point to
 * remains valid.  This condition is satisifed when called through
 * perf_event_for_each_child or perf_event_for_each because they
 * hold the top-level event's child_mutex, so any descendant that
 * goes to exit will block in perf_event_exit_event().
 *
 * When called from perf_pending_event it's OK because event->ctx
 * is the current context on this CPU and preemption is disabled,
 * hence we can't get into perf_event_task_sched_out for this context.
 */
static void _perf_event_disable(struct perf_event *event)
{
	struct perf_event_context *ctx = event->ctx;

	raw_spin_lock_irq(&ctx->lock);
	if (event->state <= PERF_EVENT_STATE_OFF) {
		raw_spin_unlock_irq(&ctx->lock);
		return;
	}
	raw_spin_unlock_irq(&ctx->lock);

	event_function_call(event, __perf_event_disable, NULL);
}

void perf_event_disable_local(struct perf_event *event)
{
	event_function_local(event, __perf_event_disable, NULL);
}

/*
 * Strictly speaking kernel users cannot create groups and therefore this
 * interface does not need the perf_event_ctx_lock() magic.
 */
void perf_event_disable(struct perf_event *event)
{
	struct perf_event_context *ctx;

	ctx = perf_event_ctx_lock(event);
	_perf_event_disable(event);
	perf_event_ctx_unlock(event, ctx);
}
EXPORT_SYMBOL_GPL(perf_event_disable);

void perf_event_disable_inatomic(struct perf_event *event)
{
	WRITE_ONCE(event->pending_disable, smp_processor_id());
	/* can fail, see perf_pending_event_disable() */
	irq_work_queue(&event->pending);
}

static void perf_set_shadow_time(struct perf_event *event,
				 struct perf_event_context *ctx)
{
	/*
	 * use the correct time source for the time snapshot
	 *
	 * We could get by without this by leveraging the
	 * fact that to get to this function, the caller
	 * has most likely already called update_context_time()
	 * and update_cgrp_time_xx() and thus both timestamp
	 * are identical (or very close). Given that tstamp is,
	 * already adjusted for cgroup, we could say that:
	 *    tstamp - ctx->timestamp
	 * is equivalent to
	 *    tstamp - cgrp->timestamp.
	 *
	 * Then, in perf_output_read(), the calculation would
	 * work with no changes because:
	 * - event is guaranteed scheduled in
	 * - no scheduled out in between
	 * - thus the timestamp would be the same
	 *
	 * But this is a bit hairy.
	 *
	 * So instead, we have an explicit cgroup call to remain
	 * within the time time source all along. We believe it
	 * is cleaner and simpler to understand.
	 */
	if (is_cgroup_event(event))
		perf_cgroup_set_shadow_time(event, event->tstamp);
	else
		event->shadow_ctx_time = event->tstamp - ctx->timestamp;
}

#define MAX_INTERRUPTS (~0ULL)

static void perf_log_throttle(struct perf_event *event, int enable);
static void perf_log_itrace_start(struct perf_event *event);

static int
event_sched_in(struct perf_event *event,
		 struct perf_cpu_context *cpuctx,
		 struct perf_event_context *ctx)
{
	int ret = 0;

	lockdep_assert_held(&ctx->lock);

	if (event->state <= PERF_EVENT_STATE_OFF)
		return 0;

	WRITE_ONCE(event->oncpu, smp_processor_id());
	/*
	 * Order event::oncpu write to happen before the ACTIVE state is
	 * visible. This allows perf_event_{stop,read}() to observe the correct
	 * ->oncpu if it sees ACTIVE.
	 */
	smp_wmb();
	perf_event_set_state(event, PERF_EVENT_STATE_ACTIVE);

	/*
	 * Unthrottle events, since we scheduled we might have missed several
	 * ticks already, also for a heavily scheduling task there is little
	 * guarantee it'll get a tick in a timely manner.
	 */
	if (unlikely(event->hw.interrupts == MAX_INTERRUPTS)) {
		perf_log_throttle(event, 1);
		event->hw.interrupts = 0;
	}

	perf_pmu_disable(event->pmu);

	perf_set_shadow_time(event, ctx);

	perf_log_itrace_start(event);

	if (event->pmu->add(event, PERF_EF_START)) {
		perf_event_set_state(event, PERF_EVENT_STATE_INACTIVE);
		event->oncpu = -1;
		ret = -EAGAIN;
		goto out;
	}

	if (!is_software_event(event))
		cpuctx->active_oncpu++;
	if (!ctx->nr_active++)
		perf_event_ctx_activate(ctx);
	if (event->attr.freq && event->attr.sample_freq)
		ctx->nr_freq++;

	if (event->attr.exclusive)
		cpuctx->exclusive = 1;

out:
	perf_pmu_enable(event->pmu);

	return ret;
}

static int
group_sched_in(struct perf_event *group_event,
	       struct perf_cpu_context *cpuctx,
	       struct perf_event_context *ctx)
{
	struct perf_event *event, *partial_group = NULL;
	struct pmu *pmu = ctx->pmu;

	if (group_event->state == PERF_EVENT_STATE_OFF)
		return 0;

	pmu->start_txn(pmu, PERF_PMU_TXN_ADD);

	if (event_sched_in(group_event, cpuctx, ctx)) {
		pmu->cancel_txn(pmu);
		perf_mux_hrtimer_restart(cpuctx);
		return -EAGAIN;
	}

	/*
	 * Schedule in siblings as one group (if any):
	 */
	for_each_sibling_event(event, group_event) {
		if (event_sched_in(event, cpuctx, ctx)) {
			partial_group = event;
			goto group_error;
		}
	}

	if (!pmu->commit_txn(pmu))
		return 0;

group_error:
	/*
	 * Groups can be scheduled in as one unit only, so undo any
	 * partial group before returning:
	 * The events up to the failed event are scheduled out normally.
	 */
	for_each_sibling_event(event, group_event) {
		if (event == partial_group)
			break;

		event_sched_out(event, cpuctx, ctx);
	}
	event_sched_out(group_event, cpuctx, ctx);

	pmu->cancel_txn(pmu);

	perf_mux_hrtimer_restart(cpuctx);

	return -EAGAIN;
}

/*
 * Work out whether we can put this event group on the CPU now.
 */
static int group_can_go_on(struct perf_event *event,
			   struct perf_cpu_context *cpuctx,
			   int can_add_hw)
{
	/*
	 * Groups consisting entirely of software events can always go on.
	 */
	if (event->group_caps & PERF_EV_CAP_SOFTWARE)
		return 1;
	/*
	 * If an exclusive group is already on, no other hardware
	 * events can go on.
	 */
	if (cpuctx->exclusive)
		return 0;
	/*
	 * If this group is exclusive and there are already
	 * events on the CPU, it can't go on.
	 */
	if (event->attr.exclusive && cpuctx->active_oncpu)
		return 0;
	/*
	 * Otherwise, try to add it if all previous groups were able
	 * to go on.
	 */
	return can_add_hw;
}

static void add_event_to_ctx(struct perf_event *event,
			       struct perf_event_context *ctx)
{
	list_add_event(event, ctx);
	perf_group_attach(event);
}

static void ctx_sched_out(struct perf_event_context *ctx,
			  struct perf_cpu_context *cpuctx,
			  enum event_type_t event_type);
static void
ctx_sched_in(struct perf_event_context *ctx,
	     struct perf_cpu_context *cpuctx,
	     enum event_type_t event_type,
	     struct task_struct *task);

static void task_ctx_sched_out(struct perf_cpu_context *cpuctx,
			       struct perf_event_context *ctx,
			       enum event_type_t event_type)
{
	if (!cpuctx->task_ctx)
		return;

	if (WARN_ON_ONCE(ctx != cpuctx->task_ctx))
		return;

	ctx_sched_out(ctx, cpuctx, event_type);
}

static void perf_event_sched_in(struct perf_cpu_context *cpuctx,
				struct perf_event_context *ctx,
				struct task_struct *task)
{
	cpu_ctx_sched_in(cpuctx, EVENT_PINNED, task);
	if (ctx)
		ctx_sched_in(ctx, cpuctx, EVENT_PINNED, task);
	cpu_ctx_sched_in(cpuctx, EVENT_FLEXIBLE, task);
	if (ctx)
		ctx_sched_in(ctx, cpuctx, EVENT_FLEXIBLE, task);
}

/*
 * We want to maintain the following priority of scheduling:
 *  - CPU pinned (EVENT_CPU | EVENT_PINNED)
 *  - task pinned (EVENT_PINNED)
 *  - CPU flexible (EVENT_CPU | EVENT_FLEXIBLE)
 *  - task flexible (EVENT_FLEXIBLE).
 *
 * In order to avoid unscheduling and scheduling back in everything every
 * time an event is added, only do it for the groups of equal priority and
 * below.
 *
 * This can be called after a batch operation on task events, in which case
 * event_type is a bit mask of the types of events involved. For CPU events,
 * event_type is only either EVENT_PINNED or EVENT_FLEXIBLE.
 */
static void ctx_resched(struct perf_cpu_context *cpuctx,
			struct perf_event_context *task_ctx,
			enum event_type_t event_type)
{
	enum event_type_t ctx_event_type;
	bool cpu_event = !!(event_type & EVENT_CPU);

	/*
	 * If pinned groups are involved, flexible groups also need to be
	 * scheduled out.
	 */
	if (event_type & EVENT_PINNED)
		event_type |= EVENT_FLEXIBLE;

	ctx_event_type = event_type & EVENT_ALL;

	perf_pmu_disable(cpuctx->ctx.pmu);
	if (task_ctx)
		task_ctx_sched_out(cpuctx, task_ctx, event_type);

	/*
	 * Decide which cpu ctx groups to schedule out based on the types
	 * of events that caused rescheduling:
	 *  - EVENT_CPU: schedule out corresponding groups;
	 *  - EVENT_PINNED task events: schedule out EVENT_FLEXIBLE groups;
	 *  - otherwise, do nothing more.
	 */
	if (cpu_event)
		cpu_ctx_sched_out(cpuctx, ctx_event_type);
	else if (ctx_event_type & EVENT_PINNED)
		cpu_ctx_sched_out(cpuctx, EVENT_FLEXIBLE);

	perf_event_sched_in(cpuctx, task_ctx, current);
	perf_pmu_enable(cpuctx->ctx.pmu);
}

#if defined CONFIG_HOTPLUG_CPU || defined CONFIG_KEXEC_CORE
static LIST_HEAD(dormant_event_list);
static DEFINE_SPINLOCK(dormant_event_list_lock);

static void perf_prepare_install_in_context(struct perf_event *event)
{
	spin_lock(&dormant_event_list_lock);
	if (event->state == PERF_EVENT_STATE_DORMANT)
		goto out;

	event->state = PERF_EVENT_STATE_DORMANT;
	list_add_tail(&event->dormant_event_entry, &dormant_event_list);
out:
	spin_unlock(&dormant_event_list_lock);
}
#endif

/*
 * Cross CPU call to install and enable a performance event
 *
 * Very similar to remote_function() + event_function() but cannot assume that
 * things like ctx->is_active and cpuctx->task_ctx are set.
 */
static int  __perf_install_in_context(void *info)
{
	struct perf_event *event = info;
	struct perf_event_context *ctx = event->ctx;
	struct perf_cpu_context *cpuctx = __get_cpu_context(ctx);
	struct perf_event_context *task_ctx = cpuctx->task_ctx;
	bool reprogram = true;
	int ret = 0;

	raw_spin_lock(&cpuctx->ctx.lock);
	if (ctx->task) {
		raw_spin_lock(&ctx->lock);
		task_ctx = ctx;

		reprogram = (ctx->task == current);

		/*
		 * If the task is running, it must be running on this CPU,
		 * otherwise we cannot reprogram things.
		 *
		 * If its not running, we don't care, ctx->lock will
		 * serialize against it becoming runnable.
		 */
		if (task_curr(ctx->task) && !reprogram) {
			ret = -ESRCH;
			goto unlock;
		}

		WARN_ON_ONCE(reprogram && cpuctx->task_ctx && cpuctx->task_ctx != ctx);
	} else if (task_ctx) {
		raw_spin_lock(&task_ctx->lock);
	}

#ifdef CONFIG_CGROUP_PERF
	if (is_cgroup_event(event)) {
		/*
		 * If the current cgroup doesn't match the event's
		 * cgroup, we should not try to schedule it.
		 */
		struct perf_cgroup *cgrp = perf_cgroup_from_task(current, ctx);
		reprogram = cgroup_is_descendant(cgrp->css.cgroup,
					event->cgrp->css.cgroup);
	}
#endif

	if (reprogram) {
		ctx_sched_out(ctx, cpuctx, EVENT_TIME);
		add_event_to_ctx(event, ctx);
		ctx_resched(cpuctx, task_ctx, get_event_type(event));
	} else {
		add_event_to_ctx(event, ctx);
	}

unlock:
	perf_ctx_unlock(cpuctx, task_ctx);

	return ret;
}

static bool exclusive_event_installable(struct perf_event *event,
					struct perf_event_context *ctx);

/*
 * Attach a performance event to a context.
 *
 * Very similar to event_function_call, see comment there.
 */
static void
perf_install_in_context(struct perf_event_context *ctx,
			struct perf_event *event,
			int cpu)
{
	struct task_struct *task = READ_ONCE(ctx->task);

	lockdep_assert_held(&ctx->mutex);

	WARN_ON_ONCE(!exclusive_event_installable(event, ctx));

	if (event->cpu != -1)
		event->cpu = cpu;

	/*
	 * Ensures that if we can observe event->ctx, both the event and ctx
	 * will be 'complete'. See perf_iterate_sb_cpu().
	 */
	smp_store_release(&event->ctx, ctx);

	if (!task) {
#if defined CONFIG_HOTPLUG_CPU || defined CONFIG_KEXEC_CORE
		if (per_cpu(is_hotplugging, cpu)) {
			perf_prepare_install_in_context(event);
			return;
		}
#endif
		cpu_function_call(cpu, __perf_install_in_context, event);
		return;
	}

	/*
	 * Should not happen, we validate the ctx is still alive before calling.
	 */
	if (WARN_ON_ONCE(task == TASK_TOMBSTONE))
		return;

	/*
	 * Installing events is tricky because we cannot rely on ctx->is_active
	 * to be set in case this is the nr_events 0 -> 1 transition.
	 *
	 * Instead we use task_curr(), which tells us if the task is running.
	 * However, since we use task_curr() outside of rq::lock, we can race
	 * against the actual state. This means the result can be wrong.
	 *
	 * If we get a false positive, we retry, this is harmless.
	 *
	 * If we get a false negative, things are complicated. If we are after
	 * perf_event_context_sched_in() ctx::lock will serialize us, and the
	 * value must be correct. If we're before, it doesn't matter since
	 * perf_event_context_sched_in() will program the counter.
	 *
	 * However, this hinges on the remote context switch having observed
	 * our task->perf_event_ctxp[] store, such that it will in fact take
	 * ctx::lock in perf_event_context_sched_in().
	 *
	 * We do this by task_function_call(), if the IPI fails to hit the task
	 * we know any future context switch of task must see the
	 * perf_event_ctpx[] store.
	 */

	/*
	 * This smp_mb() orders the task->perf_event_ctxp[] store with the
	 * task_cpu() load, such that if the IPI then does not find the task
	 * running, a future context switch of that task must observe the
	 * store.
	 */
	smp_mb();
again:
	if (!task_function_call(task, __perf_install_in_context, event))
		return;

	raw_spin_lock_irq(&ctx->lock);
	task = ctx->task;
	if (WARN_ON_ONCE(task == TASK_TOMBSTONE)) {
		/*
		 * Cannot happen because we already checked above (which also
		 * cannot happen), and we hold ctx->mutex, which serializes us
		 * against perf_event_exit_task_context().
		 */
		raw_spin_unlock_irq(&ctx->lock);
		return;
	}
	/*
	 * If the task is not running, ctx->lock will avoid it becoming so,
	 * thus we can safely install the event.
	 */
	if (task_curr(task)) {
		raw_spin_unlock_irq(&ctx->lock);
		goto again;
	}
	add_event_to_ctx(event, ctx);
	raw_spin_unlock_irq(&ctx->lock);
}

#if defined CONFIG_HOTPLUG_CPU || defined CONFIG_KEXEC_CORE
static void perf_deferred_install_in_context(int cpu)
{
	struct perf_event *event, *tmp;
	struct perf_event_context *ctx;

	spin_lock(&dormant_event_list_lock);
	list_for_each_entry_safe(event, tmp, &dormant_event_list,
						dormant_event_entry) {
		if (cpu != event->cpu)
			continue;

		list_del(&event->dormant_event_entry);
		event->state = PERF_EVENT_STATE_INACTIVE;
		spin_unlock(&dormant_event_list_lock);

		ctx = event->ctx;

		mutex_lock(&ctx->mutex);
		perf_install_in_context(ctx, event, cpu);
		mutex_unlock(&ctx->mutex);

		spin_lock(&dormant_event_list_lock);
	}
	spin_unlock(&dormant_event_list_lock);
}
#endif

/*
 * Cross CPU call to enable a performance event
 */
static void __perf_event_enable(struct perf_event *event,
				struct perf_cpu_context *cpuctx,
				struct perf_event_context *ctx,
				void *info)
{
	struct perf_event *leader = event->group_leader;
	struct perf_event_context *task_ctx;

	if (event->state >= PERF_EVENT_STATE_INACTIVE ||
	    event->state <= PERF_EVENT_STATE_ERROR)
		return;

	if (ctx->is_active)
		ctx_sched_out(ctx, cpuctx, EVENT_TIME);

	perf_event_set_state(event, PERF_EVENT_STATE_INACTIVE);

	if (!ctx->is_active)
		return;

	if (!event_filter_match(event)) {
		ctx_sched_in(ctx, cpuctx, EVENT_TIME, current);
		return;
	}

	/*
	 * If the event is in a group and isn't the group leader,
	 * then don't put it on unless the group is on.
	 */
	if (leader != event && leader->state != PERF_EVENT_STATE_ACTIVE) {
		ctx_sched_in(ctx, cpuctx, EVENT_TIME, current);
		return;
	}

	task_ctx = cpuctx->task_ctx;
	if (ctx->task)
		WARN_ON_ONCE(task_ctx != ctx);

	ctx_resched(cpuctx, task_ctx, get_event_type(event));
}

/*
 * Enable an event.
 *
 * If event->ctx is a cloned context, callers must make sure that
 * every task struct that event->ctx->task could possibly point to
 * remains valid.  This condition is satisfied when called through
 * perf_event_for_each_child or perf_event_for_each as described
 * for perf_event_disable.
 */
static void _perf_event_enable(struct perf_event *event)
{
	struct perf_event_context *ctx = event->ctx;

	raw_spin_lock_irq(&ctx->lock);
	if (event->state >= PERF_EVENT_STATE_INACTIVE ||
	    event->state <  PERF_EVENT_STATE_ERROR) {
		raw_spin_unlock_irq(&ctx->lock);
		return;
	}

	/*
	 * If the event is in error state, clear that first.
	 *
	 * That way, if we see the event in error state below, we know that it
	 * has gone back into error state, as distinct from the task having
	 * been scheduled away before the cross-call arrived.
	 */
	if (event->state == PERF_EVENT_STATE_ERROR)
		event->state = PERF_EVENT_STATE_OFF;
	raw_spin_unlock_irq(&ctx->lock);

	event_function_call(event, __perf_event_enable, NULL);
}

/*
 * See perf_event_disable();
 */
void perf_event_enable(struct perf_event *event)
{
	struct perf_event_context *ctx;

	ctx = perf_event_ctx_lock(event);
	_perf_event_enable(event);
	perf_event_ctx_unlock(event, ctx);
}
EXPORT_SYMBOL_GPL(perf_event_enable);

struct stop_event_data {
	struct perf_event	*event;
	unsigned int		restart;
};

static int __perf_event_stop(void *info)
{
	struct stop_event_data *sd = info;
	struct perf_event *event = sd->event;

	/* if it's already INACTIVE, do nothing */
	if (READ_ONCE(event->state) != PERF_EVENT_STATE_ACTIVE)
		return 0;

	/* matches smp_wmb() in event_sched_in() */
	smp_rmb();

	/*
	 * There is a window with interrupts enabled before we get here,
	 * so we need to check again lest we try to stop another CPU's event.
	 */
	if (READ_ONCE(event->oncpu) != smp_processor_id())
		return -EAGAIN;

	event->pmu->stop(event, PERF_EF_UPDATE);

	/*
	 * May race with the actual stop (through perf_pmu_output_stop()),
	 * but it is only used for events with AUX ring buffer, and such
	 * events will refuse to restart because of rb::aux_mmap_count==0,
	 * see comments in perf_aux_output_begin().
	 *
	 * Since this is happening on an event-local CPU, no trace is lost
	 * while restarting.
	 */
	if (sd->restart)
		event->pmu->start(event, 0);

	return 0;
}

static int perf_event_stop(struct perf_event *event, int restart)
{
	struct stop_event_data sd = {
		.event		= event,
		.restart	= restart,
	};
	int ret = 0;

	do {
		if (READ_ONCE(event->state) != PERF_EVENT_STATE_ACTIVE)
			return 0;

		/* matches smp_wmb() in event_sched_in() */
		smp_rmb();

		/*
		 * We only want to restart ACTIVE events, so if the event goes
		 * inactive here (event->oncpu==-1), there's nothing more to do;
		 * fall through with ret==-ENXIO.
		 */
		ret = cpu_function_call(READ_ONCE(event->oncpu),
					__perf_event_stop, &sd);
	} while (ret == -EAGAIN);

	return ret;
}

/*
 * In order to contain the amount of racy and tricky in the address filter
 * configuration management, it is a two part process:
 *
 * (p1) when userspace mappings change as a result of (1) or (2) or (3) below,
 *      we update the addresses of corresponding vmas in
 *	event::addr_filter_ranges array and bump the event::addr_filters_gen;
 * (p2) when an event is scheduled in (pmu::add), it calls
 *      perf_event_addr_filters_sync() which calls pmu::addr_filters_sync()
 *      if the generation has changed since the previous call.
 *
 * If (p1) happens while the event is active, we restart it to force (p2).
 *
 * (1) perf_addr_filters_apply(): adjusting filters' offsets based on
 *     pre-existing mappings, called once when new filters arrive via SET_FILTER
 *     ioctl;
 * (2) perf_addr_filters_adjust(): adjusting filters' offsets based on newly
 *     registered mapping, called for every new mmap(), with mm::mmap_sem down
 *     for reading;
 * (3) perf_event_addr_filters_exec(): clearing filters' offsets in the process
 *     of exec.
 */
void perf_event_addr_filters_sync(struct perf_event *event)
{
	struct perf_addr_filters_head *ifh = perf_event_addr_filters(event);

	if (!has_addr_filter(event))
		return;

	raw_spin_lock(&ifh->lock);
	if (event->addr_filters_gen != event->hw.addr_filters_gen) {
		event->pmu->addr_filters_sync(event);
		event->hw.addr_filters_gen = event->addr_filters_gen;
	}
	raw_spin_unlock(&ifh->lock);
}
EXPORT_SYMBOL_GPL(perf_event_addr_filters_sync);

static int _perf_event_refresh(struct perf_event *event, int refresh)
{
	/*
	 * not supported on inherited events
	 */
	if (event->attr.inherit || !is_sampling_event(event))
		return -EINVAL;

	atomic_add(refresh, &event->event_limit);
	_perf_event_enable(event);

	return 0;
}

/*
 * See perf_event_disable()
 */
int perf_event_refresh(struct perf_event *event, int refresh)
{
	struct perf_event_context *ctx;
	int ret;

	ctx = perf_event_ctx_lock(event);
	ret = _perf_event_refresh(event, refresh);
	perf_event_ctx_unlock(event, ctx);

	return ret;
}
EXPORT_SYMBOL_GPL(perf_event_refresh);

static int perf_event_modify_breakpoint(struct perf_event *bp,
					 struct perf_event_attr *attr)
{
	int err;

	_perf_event_disable(bp);

	err = modify_user_hw_breakpoint_check(bp, attr, true);

	if (!bp->attr.disabled)
		_perf_event_enable(bp);

	return err;
}

static int perf_event_modify_attr(struct perf_event *event,
				  struct perf_event_attr *attr)
{
	if (event->attr.type != attr->type)
		return -EINVAL;

	switch (event->attr.type) {
	case PERF_TYPE_BREAKPOINT:
		return perf_event_modify_breakpoint(event, attr);
	default:
		/* Place holder for future additions. */
		return -EOPNOTSUPP;
	}
}

static void ctx_sched_out(struct perf_event_context *ctx,
			  struct perf_cpu_context *cpuctx,
			  enum event_type_t event_type)
{
	struct perf_event *event, *tmp;
	int is_active = ctx->is_active;

	lockdep_assert_held(&ctx->lock);

	if (likely(!ctx->nr_events)) {
		/*
		 * See __perf_remove_from_context().
		 */
		WARN_ON_ONCE(ctx->is_active);
		if (ctx->task)
			WARN_ON_ONCE(cpuctx->task_ctx);
		return;
	}

	ctx->is_active &= ~event_type;
	if (!(ctx->is_active & EVENT_ALL))
		ctx->is_active = 0;

	if (ctx->task) {
		WARN_ON_ONCE(cpuctx->task_ctx != ctx);
		if (!ctx->is_active)
			cpuctx->task_ctx = NULL;
	}

	/*
	 * Always update time if it was set; not only when it changes.
	 * Otherwise we can 'forget' to update time for any but the last
	 * context we sched out. For example:
	 *
	 *   ctx_sched_out(.event_type = EVENT_FLEXIBLE)
	 *   ctx_sched_out(.event_type = EVENT_PINNED)
	 *
	 * would only update time for the pinned events.
	 */
	if (is_active & EVENT_TIME) {
		/* update (and stop) ctx time */
		update_context_time(ctx);
		update_cgrp_time_from_cpuctx(cpuctx);
	}

	is_active ^= ctx->is_active; /* changed bits */

	if (!ctx->nr_active || !(is_active & EVENT_ALL))
		return;

	perf_pmu_disable(ctx->pmu);
	if (is_active & EVENT_PINNED) {
		list_for_each_entry_safe(event, tmp, &ctx->pinned_active, active_list)
			group_sched_out(event, cpuctx, ctx);
	}

	if (is_active & EVENT_FLEXIBLE) {
		list_for_each_entry_safe(event, tmp, &ctx->flexible_active, active_list)
			group_sched_out(event, cpuctx, ctx);
	}
	perf_pmu_enable(ctx->pmu);
}

/*
 * Test whether two contexts are equivalent, i.e. whether they have both been
 * cloned from the same version of the same context.
 *
 * Equivalence is measured using a generation number in the context that is
 * incremented on each modification to it; see unclone_ctx(), list_add_event()
 * and list_del_event().
 */
static int context_equiv(struct perf_event_context *ctx1,
			 struct perf_event_context *ctx2)
{
	lockdep_assert_held(&ctx1->lock);
	lockdep_assert_held(&ctx2->lock);

	/* Pinning disables the swap optimization */
	if (ctx1->pin_count || ctx2->pin_count)
		return 0;

	/* If ctx1 is the parent of ctx2 */
	if (ctx1 == ctx2->parent_ctx && ctx1->generation == ctx2->parent_gen)
		return 1;

	/* If ctx2 is the parent of ctx1 */
	if (ctx1->parent_ctx == ctx2 && ctx1->parent_gen == ctx2->generation)
		return 1;

	/*
	 * If ctx1 and ctx2 have the same parent; we flatten the parent
	 * hierarchy, see perf_event_init_context().
	 */
	if (ctx1->parent_ctx && ctx1->parent_ctx == ctx2->parent_ctx &&
			ctx1->parent_gen == ctx2->parent_gen)
		return 1;

	/* Unmatched */
	return 0;
}

static void __perf_event_sync_stat(struct perf_event *event,
				     struct perf_event *next_event)
{
	u64 value;

	if (!event->attr.inherit_stat)
		return;

	/*
	 * Update the event value, we cannot use perf_event_read()
	 * because we're in the middle of a context switch and have IRQs
	 * disabled, which upsets smp_call_function_single(), however
	 * we know the event must be on the current CPU, therefore we
	 * don't need to use it.
	 */
	if (event->state == PERF_EVENT_STATE_ACTIVE)
		event->pmu->read(event);

	perf_event_update_time(event);

	/*
	 * In order to keep per-task stats reliable we need to flip the event
	 * values when we flip the contexts.
	 */
	value = local64_read(&next_event->count);
	value = local64_xchg(&event->count, value);
	local64_set(&next_event->count, value);

	swap(event->total_time_enabled, next_event->total_time_enabled);
	swap(event->total_time_running, next_event->total_time_running);

	/*
	 * Since we swizzled the values, update the user visible data too.
	 */
	perf_event_update_userpage(event);
	perf_event_update_userpage(next_event);
}

static void perf_event_sync_stat(struct perf_event_context *ctx,
				   struct perf_event_context *next_ctx)
{
	struct perf_event *event, *next_event;

	if (!ctx->nr_stat)
		return;

	update_context_time(ctx);

	event = list_first_entry(&ctx->event_list,
				   struct perf_event, event_entry);

	next_event = list_first_entry(&next_ctx->event_list,
					struct perf_event, event_entry);

	while (&event->event_entry != &ctx->event_list &&
	       &next_event->event_entry != &next_ctx->event_list) {

		__perf_event_sync_stat(event, next_event);

		event = list_next_entry(event, event_entry);
		next_event = list_next_entry(next_event, event_entry);
	}
}

static void perf_event_context_sched_out(struct task_struct *task, int ctxn,
					 struct task_struct *next)
{
	struct perf_event_context *ctx = task->perf_event_ctxp[ctxn];
	struct perf_event_context *next_ctx;
	struct perf_event_context *parent, *next_parent;
	struct perf_cpu_context *cpuctx;
	int do_switch = 1;

	if (likely(!ctx))
		return;

	cpuctx = __get_cpu_context(ctx);
	if (!cpuctx->task_ctx)
		return;

	rcu_read_lock();
	next_ctx = next->perf_event_ctxp[ctxn];
	if (!next_ctx)
		goto unlock;

	parent = rcu_dereference(ctx->parent_ctx);
	next_parent = rcu_dereference(next_ctx->parent_ctx);

	/* If neither context have a parent context; they cannot be clones. */
	if (!parent && !next_parent)
		goto unlock;

	if (next_parent == ctx || next_ctx == parent || next_parent == parent) {
		/*
		 * Looks like the two contexts are clones, so we might be
		 * able to optimize the context switch.  We lock both
		 * contexts and check that they are clones under the
		 * lock (including re-checking that neither has been
		 * uncloned in the meantime).  It doesn't matter which
		 * order we take the locks because no other cpu could
		 * be trying to lock both of these tasks.
		 */
		raw_spin_lock(&ctx->lock);
		raw_spin_lock_nested(&next_ctx->lock, SINGLE_DEPTH_NESTING);
		if (context_equiv(ctx, next_ctx)) {
			WRITE_ONCE(ctx->task, next);
			WRITE_ONCE(next_ctx->task, task);

			swap(ctx->task_ctx_data, next_ctx->task_ctx_data);

			/*
			 * RCU_INIT_POINTER here is safe because we've not
			 * modified the ctx and the above modification of
			 * ctx->task and ctx->task_ctx_data are immaterial
			 * since those values are always verified under
			 * ctx->lock which we're now holding.
			 */
			RCU_INIT_POINTER(task->perf_event_ctxp[ctxn], next_ctx);
			RCU_INIT_POINTER(next->perf_event_ctxp[ctxn], ctx);

			do_switch = 0;

			perf_event_sync_stat(ctx, next_ctx);
		}
		raw_spin_unlock(&next_ctx->lock);
		raw_spin_unlock(&ctx->lock);
	}
unlock:
	rcu_read_unlock();

	if (do_switch) {
		raw_spin_lock(&ctx->lock);
		task_ctx_sched_out(cpuctx, ctx, EVENT_ALL);
		raw_spin_unlock(&ctx->lock);
	}
}

static DEFINE_PER_CPU(struct list_head, sched_cb_list);

void perf_sched_cb_dec(struct pmu *pmu)
{
	struct perf_cpu_context *cpuctx = this_cpu_ptr(pmu->pmu_cpu_context);

	this_cpu_dec(perf_sched_cb_usages);

	if (!--cpuctx->sched_cb_usage)
		list_del(&cpuctx->sched_cb_entry);
}


void perf_sched_cb_inc(struct pmu *pmu)
{
	struct perf_cpu_context *cpuctx = this_cpu_ptr(pmu->pmu_cpu_context);

	if (!cpuctx->sched_cb_usage++)
		list_add(&cpuctx->sched_cb_entry, this_cpu_ptr(&sched_cb_list));

	this_cpu_inc(perf_sched_cb_usages);
}

/*
 * This function provides the context switch callback to the lower code
 * layer. It is invoked ONLY when the context switch callback is enabled.
 *
 * This callback is relevant even to per-cpu events; for example multi event
 * PEBS requires this to provide PID/TID information. This requires we flush
 * all queued PEBS records before we context switch to a new task.
 */
static void perf_pmu_sched_task(struct task_struct *prev,
				struct task_struct *next,
				bool sched_in)
{
	struct perf_cpu_context *cpuctx;
	struct pmu *pmu;

	if (prev == next)
		return;

	list_for_each_entry(cpuctx, this_cpu_ptr(&sched_cb_list), sched_cb_entry) {
		pmu = cpuctx->ctx.pmu; /* software PMUs will not have sched_task */

		if (WARN_ON_ONCE(!pmu->sched_task))
			continue;

		perf_ctx_lock(cpuctx, cpuctx->task_ctx);
		perf_pmu_disable(pmu);

		pmu->sched_task(cpuctx->task_ctx, sched_in);

		perf_pmu_enable(pmu);
		perf_ctx_unlock(cpuctx, cpuctx->task_ctx);
	}
}

static void perf_event_switch(struct task_struct *task,
			      struct task_struct *next_prev, bool sched_in);

#define for_each_task_context_nr(ctxn)					\
	for ((ctxn) = 0; (ctxn) < perf_nr_task_contexts; (ctxn)++)

/*
 * Called from scheduler to remove the events of the current task,
 * with interrupts disabled.
 *
 * We stop each event and update the event value in event->count.
 *
 * This does not protect us against NMI, but disable()
 * sets the disabled bit in the control field of event _before_
 * accessing the event control register. If a NMI hits, then it will
 * not restart the event.
 */
void __perf_event_task_sched_out(struct task_struct *task,
				 struct task_struct *next)
{
	int ctxn;

	if (__this_cpu_read(perf_sched_cb_usages))
		perf_pmu_sched_task(task, next, false);

	if (atomic_read(&nr_switch_events))
		perf_event_switch(task, next, false);

	for_each_task_context_nr(ctxn)
		perf_event_context_sched_out(task, ctxn, next);

	/*
	 * if cgroup events exist on this CPU, then we need
	 * to check if we have to switch out PMU state.
	 * cgroup event are system-wide mode only
	 */
	if (atomic_read(this_cpu_ptr(&perf_cgroup_events)))
		perf_cgroup_sched_out(task, next);
}

/*
 * Called with IRQs disabled
 */
static void cpu_ctx_sched_out(struct perf_cpu_context *cpuctx,
			      enum event_type_t event_type)
{
	ctx_sched_out(&cpuctx->ctx, cpuctx, event_type);
}

static int visit_groups_merge(struct perf_event_groups *groups, int cpu,
			      int (*func)(struct perf_event *, void *), void *data)
{
	struct perf_event **evt, *evt1, *evt2;
	int ret;

	evt1 = perf_event_groups_first(groups, -1);
	evt2 = perf_event_groups_first(groups, cpu);

	while (evt1 || evt2) {
		if (evt1 && evt2) {
			if (evt1->group_index < evt2->group_index)
				evt = &evt1;
			else
				evt = &evt2;
		} else if (evt1) {
			evt = &evt1;
		} else {
			evt = &evt2;
		}

		ret = func(*evt, data);
		if (ret)
			return ret;

		*evt = perf_event_groups_next(*evt);
	}

	return 0;
}

struct sched_in_data {
	struct perf_event_context *ctx;
	struct perf_cpu_context *cpuctx;
	int can_add_hw;
};

static int pinned_sched_in(struct perf_event *event, void *data)
{
	struct sched_in_data *sid = data;

	if (event->state <= PERF_EVENT_STATE_OFF)
		return 0;

	if (!event_filter_match(event))
		return 0;

	if (group_can_go_on(event, sid->cpuctx, sid->can_add_hw)) {
		if (!group_sched_in(event, sid->cpuctx, sid->ctx))
			list_add_tail(&event->active_list, &sid->ctx->pinned_active);
	}

	/*
	 * If this pinned group hasn't been scheduled,
	 * put it in error state.
	 */
	if (event->state == PERF_EVENT_STATE_INACTIVE)
		perf_event_set_state(event, PERF_EVENT_STATE_ERROR);

	return 0;
}

static int flexible_sched_in(struct perf_event *event, void *data)
{
	struct sched_in_data *sid = data;

	if (event->state <= PERF_EVENT_STATE_OFF)
		return 0;

	if (!event_filter_match(event))
		return 0;

	if (group_can_go_on(event, sid->cpuctx, sid->can_add_hw)) {
		if (!group_sched_in(event, sid->cpuctx, sid->ctx))
			list_add_tail(&event->active_list, &sid->ctx->flexible_active);
		else
			sid->can_add_hw = 0;
	}

	return 0;
}

static void
ctx_pinned_sched_in(struct perf_event_context *ctx,
		    struct perf_cpu_context *cpuctx)
{
	struct sched_in_data sid = {
		.ctx = ctx,
		.cpuctx = cpuctx,
		.can_add_hw = 1,
	};

	visit_groups_merge(&ctx->pinned_groups,
			   smp_processor_id(),
			   pinned_sched_in, &sid);
}

static void
ctx_flexible_sched_in(struct perf_event_context *ctx,
		      struct perf_cpu_context *cpuctx)
{
	struct sched_in_data sid = {
		.ctx = ctx,
		.cpuctx = cpuctx,
		.can_add_hw = 1,
	};

	visit_groups_merge(&ctx->flexible_groups,
			   smp_processor_id(),
			   flexible_sched_in, &sid);
}

static void
ctx_sched_in(struct perf_event_context *ctx,
	     struct perf_cpu_context *cpuctx,
	     enum event_type_t event_type,
	     struct task_struct *task)
{
	int is_active = ctx->is_active;
	u64 now;

	lockdep_assert_held(&ctx->lock);

	if (likely(!ctx->nr_events))
		return;

	ctx->is_active |= (event_type | EVENT_TIME);
	if (ctx->task) {
		if (!is_active)
			cpuctx->task_ctx = ctx;
		else
			WARN_ON_ONCE(cpuctx->task_ctx != ctx);
	}

	is_active ^= ctx->is_active; /* changed bits */

	if (is_active & EVENT_TIME) {
		/* start ctx time */
		now = perf_clock();
		ctx->timestamp = now;
		perf_cgroup_set_timestamp(task, ctx);
	}

	/*
	 * First go through the list and put on any pinned groups
	 * in order to give them the best chance of going on.
	 */
	if (is_active & EVENT_PINNED)
		ctx_pinned_sched_in(ctx, cpuctx);

	/* Then walk through the lower prio flexible groups */
	if (is_active & EVENT_FLEXIBLE)
		ctx_flexible_sched_in(ctx, cpuctx);
}

static void cpu_ctx_sched_in(struct perf_cpu_context *cpuctx,
			     enum event_type_t event_type,
			     struct task_struct *task)
{
	struct perf_event_context *ctx = &cpuctx->ctx;

	ctx_sched_in(ctx, cpuctx, event_type, task);
}

static void perf_event_context_sched_in(struct perf_event_context *ctx,
					struct task_struct *task)
{
	struct perf_cpu_context *cpuctx;

	cpuctx = __get_cpu_context(ctx);
	if (cpuctx->task_ctx == ctx)
		return;

	perf_ctx_lock(cpuctx, ctx);
	/*
	 * We must check ctx->nr_events while holding ctx->lock, such
	 * that we serialize against perf_install_in_context().
	 */
	if (!ctx->nr_events)
		goto unlock;

	perf_pmu_disable(ctx->pmu);
	/*
	 * We want to keep the following priority order:
	 * cpu pinned (that don't need to move), task pinned,
	 * cpu flexible, task flexible.
	 *
	 * However, if task's ctx is not carrying any pinned
	 * events, no need to flip the cpuctx's events around.
	 */
	if (!RB_EMPTY_ROOT(&ctx->pinned_groups.tree))
		cpu_ctx_sched_out(cpuctx, EVENT_FLEXIBLE);
	perf_event_sched_in(cpuctx, ctx, task);
	perf_pmu_enable(ctx->pmu);

unlock:
	perf_ctx_unlock(cpuctx, ctx);
}

/*
 * Called from scheduler to add the events of the current task
 * with interrupts disabled.
 *
 * We restore the event value and then enable it.
 *
 * This does not protect us against NMI, but enable()
 * sets the enabled bit in the control field of event _before_
 * accessing the event control register. If a NMI hits, then it will
 * keep the event running.
 */
void __perf_event_task_sched_in(struct task_struct *prev,
				struct task_struct *task)
{
	struct perf_event_context *ctx;
	int ctxn;

	/*
	 * If cgroup events exist on this CPU, then we need to check if we have
	 * to switch in PMU state; cgroup event are system-wide mode only.
	 *
	 * Since cgroup events are CPU events, we must schedule these in before
	 * we schedule in the task events.
	 */
	if (atomic_read(this_cpu_ptr(&perf_cgroup_events)))
		perf_cgroup_sched_in(prev, task);

	for_each_task_context_nr(ctxn) {
		ctx = task->perf_event_ctxp[ctxn];
		if (likely(!ctx))
			continue;

		perf_event_context_sched_in(ctx, task);
	}

	if (atomic_read(&nr_switch_events))
		perf_event_switch(task, prev, true);

	if (__this_cpu_read(perf_sched_cb_usages))
		perf_pmu_sched_task(prev, task, true);
}

static u64 perf_calculate_period(struct perf_event *event, u64 nsec, u64 count)
{
	u64 frequency = event->attr.sample_freq;
	u64 sec = NSEC_PER_SEC;
	u64 divisor, dividend;

	int count_fls, nsec_fls, frequency_fls, sec_fls;

	count_fls = fls64(count);
	nsec_fls = fls64(nsec);
	frequency_fls = fls64(frequency);
	sec_fls = 30;

	/*
	 * We got @count in @nsec, with a target of sample_freq HZ
	 * the target period becomes:
	 *
	 *             @count * 10^9
	 * period = -------------------
	 *          @nsec * sample_freq
	 *
	 */

	/*
	 * Reduce accuracy by one bit such that @a and @b converge
	 * to a similar magnitude.
	 */
#define REDUCE_FLS(a, b)		\
do {					\
	if (a##_fls > b##_fls) {	\
		a >>= 1;		\
		a##_fls--;		\
	} else {			\
		b >>= 1;		\
		b##_fls--;		\
	}				\
} while (0)

	/*
	 * Reduce accuracy until either term fits in a u64, then proceed with
	 * the other, so that finally we can do a u64/u64 division.
	 */
	while (count_fls + sec_fls > 64 && nsec_fls + frequency_fls > 64) {
		REDUCE_FLS(nsec, frequency);
		REDUCE_FLS(sec, count);
	}

	if (count_fls + sec_fls > 64) {
		divisor = nsec * frequency;

		while (count_fls + sec_fls > 64) {
			REDUCE_FLS(count, sec);
			divisor >>= 1;
		}

		dividend = count * sec;
	} else {
		dividend = count * sec;

		while (nsec_fls + frequency_fls > 64) {
			REDUCE_FLS(nsec, frequency);
			dividend >>= 1;
		}

		divisor = nsec * frequency;
	}

	if (!divisor)
		return dividend;

	return div64_u64(dividend, divisor);
}

static DEFINE_PER_CPU(int, perf_throttled_count);
static DEFINE_PER_CPU(u64, perf_throttled_seq);

static void perf_adjust_period(struct perf_event *event, u64 nsec, u64 count, bool disable)
{
	struct hw_perf_event *hwc = &event->hw;
	s64 period, sample_period;
	s64 delta;

	period = perf_calculate_period(event, nsec, count);

	delta = (s64)(period - hwc->sample_period);
	delta = (delta + 7) / 8; /* low pass filter */

	sample_period = hwc->sample_period + delta;

	if (!sample_period)
		sample_period = 1;

	hwc->sample_period = sample_period;

	if (local64_read(&hwc->period_left) > 8*sample_period) {
		if (disable)
			event->pmu->stop(event, PERF_EF_UPDATE);

		local64_set(&hwc->period_left, 0);

		if (disable)
			event->pmu->start(event, PERF_EF_RELOAD);
	}
}

/*
 * combine freq adjustment with unthrottling to avoid two passes over the
 * events. At the same time, make sure, having freq events does not change
 * the rate of unthrottling as that would introduce bias.
 */
static void perf_adjust_freq_unthr_context(struct perf_event_context *ctx,
					   int needs_unthr)
{
	struct perf_event *event;
	struct hw_perf_event *hwc;
	u64 now, period = TICK_NSEC;
	s64 delta;

	/*
	 * only need to iterate over all events iff:
	 * - context have events in frequency mode (needs freq adjust)
	 * - there are events to unthrottle on this cpu
	 */
	if (!(ctx->nr_freq || needs_unthr))
		return;

	raw_spin_lock(&ctx->lock);
	perf_pmu_disable(ctx->pmu);

	list_for_each_entry_rcu(event, &ctx->event_list, event_entry) {
		if (event->state != PERF_EVENT_STATE_ACTIVE)
			continue;

		if (!event_filter_match(event))
			continue;

		perf_pmu_disable(event->pmu);

		hwc = &event->hw;

		if (hwc->interrupts == MAX_INTERRUPTS) {
			hwc->interrupts = 0;
			perf_log_throttle(event, 1);
			event->pmu->start(event, 0);
		}

		if (!event->attr.freq || !event->attr.sample_freq)
			goto next;

		/*
		 * stop the event and update event->count
		 */
		event->pmu->stop(event, PERF_EF_UPDATE);

		now = local64_read(&event->count);
		delta = now - hwc->freq_count_stamp;
		hwc->freq_count_stamp = now;

		/*
		 * restart the event
		 * reload only if value has changed
		 * we have stopped the event so tell that
		 * to perf_adjust_period() to avoid stopping it
		 * twice.
		 */
		if (delta > 0)
			perf_adjust_period(event, period, delta, false);

		event->pmu->start(event, delta > 0 ? PERF_EF_RELOAD : 0);
	next:
		perf_pmu_enable(event->pmu);
	}

	perf_pmu_enable(ctx->pmu);
	raw_spin_unlock(&ctx->lock);
}

/*
 * Move @event to the tail of the @ctx's elegible events.
 */
static void rotate_ctx(struct perf_event_context *ctx, struct perf_event *event)
{
	/*
	 * Rotate the first entry last of non-pinned groups. Rotation might be
	 * disabled by the inheritance code.
	 */
	if (ctx->rotate_disable)
		return;

	perf_event_groups_delete(&ctx->flexible_groups, event);
	perf_event_groups_insert(&ctx->flexible_groups, event);
}

static inline struct perf_event *
ctx_first_active(struct perf_event_context *ctx)
{
	return list_first_entry_or_null(&ctx->flexible_active,
					struct perf_event, active_list);
}

static bool perf_rotate_context(struct perf_cpu_context *cpuctx)
{
	struct perf_event *cpu_event = NULL, *task_event = NULL;
	bool cpu_rotate = false, task_rotate = false;
	struct perf_event_context *ctx = NULL;

	/*
	 * Since we run this from IRQ context, nobody can install new
	 * events, thus the event count values are stable.
	 */

	if (cpuctx->ctx.nr_events) {
		if (cpuctx->ctx.nr_events != cpuctx->ctx.nr_active)
			cpu_rotate = true;
	}

	ctx = cpuctx->task_ctx;
	if (ctx && ctx->nr_events) {
		if (ctx->nr_events != ctx->nr_active)
			task_rotate = true;
	}

	if (!(cpu_rotate || task_rotate))
		return false;

	perf_ctx_lock(cpuctx, cpuctx->task_ctx);
	perf_pmu_disable(cpuctx->ctx.pmu);

	if (task_rotate)
		task_event = ctx_first_active(ctx);
	if (cpu_rotate)
		cpu_event = ctx_first_active(&cpuctx->ctx);

	/*
	 * As per the order given at ctx_resched() first 'pop' task flexible
	 * and then, if needed CPU flexible.
	 */
	if (task_event || (ctx && cpu_event))
		ctx_sched_out(ctx, cpuctx, EVENT_FLEXIBLE);
	if (cpu_event)
		cpu_ctx_sched_out(cpuctx, EVENT_FLEXIBLE);

	if (task_event)
		rotate_ctx(ctx, task_event);
	if (cpu_event)
		rotate_ctx(&cpuctx->ctx, cpu_event);

	perf_event_sched_in(cpuctx, ctx, current);

	perf_pmu_enable(cpuctx->ctx.pmu);
	perf_ctx_unlock(cpuctx, cpuctx->task_ctx);

	return true;
}

void perf_event_task_tick(void)
{
	struct list_head *head = this_cpu_ptr(&active_ctx_list);
	struct perf_event_context *ctx, *tmp;
	int throttled;

	lockdep_assert_irqs_disabled();

	__this_cpu_inc(perf_throttled_seq);
	throttled = __this_cpu_xchg(perf_throttled_count, 0);
	tick_dep_clear_cpu(smp_processor_id(), TICK_DEP_BIT_PERF_EVENTS);

	list_for_each_entry_safe(ctx, tmp, head, active_ctx_list)
		perf_adjust_freq_unthr_context(ctx, throttled);
}

static int event_enable_on_exec(struct perf_event *event,
				struct perf_event_context *ctx)
{
	if (!event->attr.enable_on_exec)
		return 0;

	event->attr.enable_on_exec = 0;
	if (event->state >= PERF_EVENT_STATE_INACTIVE)
		return 0;

	perf_event_set_state(event, PERF_EVENT_STATE_INACTIVE);

	return 1;
}

/*
 * Enable all of a task's events that have been marked enable-on-exec.
 * This expects task == current.
 */
static void perf_event_enable_on_exec(int ctxn)
{
	struct perf_event_context *ctx, *clone_ctx = NULL;
	enum event_type_t event_type = 0;
	struct perf_cpu_context *cpuctx;
	struct perf_event *event;
	unsigned long flags;
	int enabled = 0;

	local_irq_save(flags);
	ctx = current->perf_event_ctxp[ctxn];
	if (!ctx || !ctx->nr_events)
		goto out;

	cpuctx = __get_cpu_context(ctx);
	perf_ctx_lock(cpuctx, ctx);
	ctx_sched_out(ctx, cpuctx, EVENT_TIME);
	list_for_each_entry(event, &ctx->event_list, event_entry) {
		enabled |= event_enable_on_exec(event, ctx);
		event_type |= get_event_type(event);
	}

	/*
	 * Unclone and reschedule this context if we enabled any event.
	 */
	if (enabled) {
		clone_ctx = unclone_ctx(ctx);
		ctx_resched(cpuctx, ctx, event_type);
	} else {
		ctx_sched_in(ctx, cpuctx, EVENT_TIME, current);
	}
	perf_ctx_unlock(cpuctx, ctx);

out:
	local_irq_restore(flags);

	if (clone_ctx)
		put_ctx(clone_ctx);
}

struct perf_read_data {
	struct perf_event *event;
	bool group;
	int ret;
};

static int __perf_event_read_cpu(struct perf_event *event, int event_cpu)
{
	u16 local_pkg, event_pkg;
	int local_cpu = smp_processor_id();

	if (cpumask_test_cpu(local_cpu, &event->readable_on_cpus))
		return local_cpu;

	if (event->group_caps & PERF_EV_CAP_READ_ACTIVE_PKG) {
		event_pkg = topology_physical_package_id(event_cpu);
		local_pkg = topology_physical_package_id(local_cpu);

		if (event_pkg == local_pkg)
			return local_cpu;
	}

	return event_cpu;
}

/*
 * Cross CPU call to read the hardware event
 */
static void __perf_event_read(void *info)
{
	struct perf_read_data *data = info;
	struct perf_event *sub, *event = data->event;
	struct perf_event_context *ctx = event->ctx;
	struct perf_cpu_context *cpuctx = __get_cpu_context(ctx);
	struct pmu *pmu = event->pmu;

	if (__this_cpu_read(is_hotplugging))
		return;

	/*
	 * If this is a task context, we need to check whether it is
	 * the current task context of this cpu.  If not it has been
	 * scheduled out before the smp call arrived.  In that case
	 * event->count would have been updated to a recent sample
	 * when the event was scheduled out.
	 */
	if (ctx->task && cpuctx->task_ctx != ctx)
		return;

	raw_spin_lock(&ctx->lock);
	if (ctx->is_active & EVENT_TIME) {
		update_context_time(ctx);
		update_cgrp_time_from_event(event);
	}

	perf_event_update_time(event);
	if (data->group)
		perf_event_update_sibling_time(event);

	if (event->state != PERF_EVENT_STATE_ACTIVE)
		goto unlock;

	if (!data->group) {
		pmu->read(event);
		data->ret = 0;
		goto unlock;
	}

	pmu->start_txn(pmu, PERF_PMU_TXN_READ);

	pmu->read(event);

	for_each_sibling_event(sub, event) {
		if (sub->state == PERF_EVENT_STATE_ACTIVE) {
			/*
			 * Use sibling's PMU rather than @event's since
			 * sibling could be on different (eg: software) PMU.
			 */
			sub->pmu->read(sub);
		}
	}

	data->ret = pmu->commit_txn(pmu);

unlock:
	raw_spin_unlock(&ctx->lock);
}

static inline u64 perf_event_count(struct perf_event *event)
{
	return local64_read(&event->count) + atomic64_read(&event->child_count);
}

/*
 * NMI-safe method to read a local event, that is an event that
 * is:
 *   - either for the current task, or for this CPU
 *   - does not have inherit set, for inherited task events
 *     will not be local and we cannot read them atomically
 *   - must not have a pmu::count method
 */
int perf_event_read_local(struct perf_event *event, u64 *value,
			  u64 *enabled, u64 *running)
{
	unsigned long flags;
	int ret = 0;
	int local_cpu = smp_processor_id();
	bool readable = cpumask_test_cpu(local_cpu, &event->readable_on_cpus);
	/*
	 * Disabling interrupts avoids all counter scheduling (context
	 * switches, timer based rotation and IPIs).
	 */
	local_irq_save(flags);

	/*
	 * It must not be an event with inherit set, we cannot read
	 * all child counters from atomic context.
	 */
	if (event->attr.inherit) {
		ret = -EOPNOTSUPP;
		goto out;
	}

	/* If this is a per-task event, it must be for current */
	if ((event->attach_state & PERF_ATTACH_TASK) &&
	    event->hw.target != current) {
		ret = -EINVAL;
		goto out;
	}

	/* If this is a per-CPU event, it must be for this CPU */
	if (!(event->attach_state & PERF_ATTACH_TASK) &&
	    event->cpu != local_cpu &&
	    !readable) {
		ret = -EINVAL;
		goto out;
	}

	/* If this is a pinned event it must be running on this CPU */
	if (event->attr.pinned && event->oncpu != smp_processor_id()) {
		ret = -EBUSY;
		goto out;
	}

	/*
	 * If the event is currently on this CPU, its either a per-task event,
	 * or local to this CPU. Furthermore it means its ACTIVE (otherwise
	 * oncpu == -1).
	 */
	if (event->oncpu == smp_processor_id() || readable)
		event->pmu->read(event);

	*value = local64_read(&event->count);
	if (enabled || running) {
		u64 now = event->shadow_ctx_time + perf_clock();
		u64 __enabled, __running;

		__perf_update_times(event, now, &__enabled, &__running);
		if (enabled)
			*enabled = __enabled;
		if (running)
			*running = __running;
	}
out:
	local_irq_restore(flags);

	return ret;
}

static int perf_event_read(struct perf_event *event, bool group)
{
	enum perf_event_state state = READ_ONCE(event->state);
	int event_cpu, ret = 0;
	bool active_event_skip_read = false;
	bool readable;

	/*
	 * If event is enabled and currently active on a CPU, update the
	 * value in the event structure:
	 */
	preempt_disable();

	if (state == PERF_EVENT_STATE_ACTIVE) {

		/*
		 * Orders the ->state and ->oncpu loads such that if we see
		 * ACTIVE we must also see the right ->oncpu.
		 *
		 * Matches the smp_wmb() from event_sched_in().
		 */
		smp_rmb();
		event_cpu = READ_ONCE(event->oncpu);
		readable = cpumask_test_cpu(smp_processor_id(),
				    &event->readable_on_cpus);
		if ((unsigned int)event_cpu >= nr_cpu_ids) {
			preempt_enable();
			return 0;
		}
		if (cpu_isolated(event_cpu) ||
			(event->attr.exclude_idle &&
				per_cpu(is_idle, event_cpu) && !readable) ||
				per_cpu(is_hotplugging, event_cpu))
			active_event_skip_read = true;
	}
	if (state == PERF_EVENT_STATE_ACTIVE &&
		!active_event_skip_read) {
		struct perf_read_data data = {
			.event = event,
			.group = group,
			.ret = 0,
		};

		event_cpu = __perf_event_read_cpu(event, event_cpu);

		/*
		 * Purposely ignore the smp_call_function_single() return
		 * value.
		 *
		 * If event_cpu isn't a valid CPU it means the event got
		 * scheduled out and that will have updated the event count.
		 *
		 * Therefore, either way, we'll have an up-to-date event count
		 * after this.
		 */
		(void)smp_call_function_single(event_cpu,
				__perf_event_read, &data, 1);
		ret = data.ret;
	} else if (state == PERF_EVENT_STATE_INACTIVE ||
			(active_event_skip_read &&
			!per_cpu(is_hotplugging, event_cpu))) {
		struct perf_event_context *ctx = event->ctx;
		unsigned long flags;

		raw_spin_lock_irqsave(&ctx->lock, flags);
		/*
		 * May read while context is not active (e.g., thread is
		 * blocked), in that case we cannot update context time
		 */
		if (ctx->is_active & EVENT_TIME) {
			update_context_time(ctx);
			update_cgrp_time_from_event(event);
		}

		perf_event_update_time(event);
		if (group)
			perf_event_update_sibling_time(event);
		raw_spin_unlock_irqrestore(&ctx->lock, flags);
	}

	preempt_enable();

	return ret;
}

/*
 * Initialize the perf_event context in a task_struct:
 */
static void __perf_event_init_context(struct perf_event_context *ctx)
{
	raw_spin_lock_init(&ctx->lock);
	mutex_init(&ctx->mutex);
	INIT_LIST_HEAD(&ctx->active_ctx_list);
	perf_event_groups_init(&ctx->pinned_groups);
	perf_event_groups_init(&ctx->flexible_groups);
	INIT_LIST_HEAD(&ctx->event_list);
	INIT_LIST_HEAD(&ctx->pinned_active);
	INIT_LIST_HEAD(&ctx->flexible_active);
	atomic_set(&ctx->refcount, 1);
}

static struct perf_event_context *
alloc_perf_context(struct pmu *pmu, struct task_struct *task)
{
	struct perf_event_context *ctx;

	ctx = kzalloc(sizeof(struct perf_event_context), GFP_KERNEL);
	if (!ctx)
		return NULL;

	__perf_event_init_context(ctx);
	if (task) {
		ctx->task = task;
		get_task_struct(task);
	}
	ctx->pmu = pmu;

	return ctx;
}

static struct task_struct *
find_lively_task_by_vpid(pid_t vpid)
{
	struct task_struct *task;

	rcu_read_lock();
	if (!vpid)
		task = current;
	else
		task = find_task_by_vpid(vpid);
	if (task)
		get_task_struct(task);
	rcu_read_unlock();

	if (!task)
		return ERR_PTR(-ESRCH);

	return task;
}

/*
 * Returns a matching context with refcount and pincount.
 */
static struct perf_event_context *
find_get_context(struct pmu *pmu, struct task_struct *task,
		struct perf_event *event)
{
	struct perf_event_context *ctx, *clone_ctx = NULL;
	struct perf_cpu_context *cpuctx;
	void *task_ctx_data = NULL;
	unsigned long flags;
	int ctxn, err;
	int cpu = event->cpu;

	if (!task) {
		/* Must be root to operate on a CPU event: */
		err = perf_allow_cpu(&event->attr);
		if (err)
			return ERR_PTR(err);

		cpuctx = per_cpu_ptr(pmu->pmu_cpu_context, cpu);
		ctx = &cpuctx->ctx;
		get_ctx(ctx);
		raw_spin_lock_irqsave(&ctx->lock, flags);
		++ctx->pin_count;
		raw_spin_unlock_irqrestore(&ctx->lock, flags);

		return ctx;
	}

	err = -EINVAL;
	ctxn = pmu->task_ctx_nr;
	if (ctxn < 0)
		goto errout;

	if (event->attach_state & PERF_ATTACH_TASK_DATA) {
		task_ctx_data = kzalloc(pmu->task_ctx_size, GFP_KERNEL);
		if (!task_ctx_data) {
			err = -ENOMEM;
			goto errout;
		}
	}

retry:
	ctx = perf_lock_task_context(task, ctxn, &flags);
	if (ctx) {
		clone_ctx = unclone_ctx(ctx);
		++ctx->pin_count;

		if (task_ctx_data && !ctx->task_ctx_data) {
			ctx->task_ctx_data = task_ctx_data;
			task_ctx_data = NULL;
		}
		raw_spin_unlock_irqrestore(&ctx->lock, flags);

		if (clone_ctx)
			put_ctx(clone_ctx);
	} else {
		ctx = alloc_perf_context(pmu, task);
		err = -ENOMEM;
		if (!ctx)
			goto errout;

		if (task_ctx_data) {
			ctx->task_ctx_data = task_ctx_data;
			task_ctx_data = NULL;
		}

		err = 0;
		mutex_lock(&task->perf_event_mutex);
		/*
		 * If it has already passed perf_event_exit_task().
		 * we must see PF_EXITING, it takes this mutex too.
		 */
		if (task->flags & PF_EXITING)
			err = -ESRCH;
		else if (task->perf_event_ctxp[ctxn])
			err = -EAGAIN;
		else {
			get_ctx(ctx);
			++ctx->pin_count;
			rcu_assign_pointer(task->perf_event_ctxp[ctxn], ctx);
		}
		mutex_unlock(&task->perf_event_mutex);

		if (unlikely(err)) {
			put_ctx(ctx);

			if (err == -EAGAIN)
				goto retry;
			goto errout;
		}
	}

	kfree(task_ctx_data);
	return ctx;

errout:
	kfree(task_ctx_data);
	return ERR_PTR(err);
}

static void perf_event_free_filter(struct perf_event *event);
static void perf_event_free_bpf_prog(struct perf_event *event);

static void free_event_rcu(struct rcu_head *head)
{
	struct perf_event *event;

	event = container_of(head, struct perf_event, rcu_head);
	if (event->ns)
		put_pid_ns(event->ns);
	perf_event_free_filter(event);
	kfree(event);
}

static void ring_buffer_attach(struct perf_event *event,
			       struct ring_buffer *rb);

static void detach_sb_event(struct perf_event *event)
{
	struct pmu_event_list *pel = per_cpu_ptr(&pmu_sb_events, event->cpu);

	raw_spin_lock(&pel->lock);
	list_del_rcu(&event->sb_list);
	raw_spin_unlock(&pel->lock);
}

static bool is_sb_event(struct perf_event *event)
{
	struct perf_event_attr *attr = &event->attr;

	if (event->parent)
		return false;

	if (event->attach_state & PERF_ATTACH_TASK)
		return false;

	if (attr->mmap || attr->mmap_data || attr->mmap2 ||
	    attr->comm || attr->comm_exec ||
	    attr->task ||
	    attr->context_switch)
		return true;
	return false;
}

static void unaccount_pmu_sb_event(struct perf_event *event)
{
	if (is_sb_event(event))
		detach_sb_event(event);
}

static void unaccount_event_cpu(struct perf_event *event, int cpu)
{
	if (event->parent)
		return;

	if (is_cgroup_event(event))
		atomic_dec(&per_cpu(perf_cgroup_events, cpu));
}

#ifdef CONFIG_NO_HZ_FULL
static DEFINE_SPINLOCK(nr_freq_lock);
#endif

static void unaccount_freq_event_nohz(void)
{
#ifdef CONFIG_NO_HZ_FULL
	spin_lock(&nr_freq_lock);
	if (atomic_dec_and_test(&nr_freq_events))
		tick_nohz_dep_clear(TICK_DEP_BIT_PERF_EVENTS);
	spin_unlock(&nr_freq_lock);
#endif
}

static void unaccount_freq_event(void)
{
	if (tick_nohz_full_enabled())
		unaccount_freq_event_nohz();
	else
		atomic_dec(&nr_freq_events);
}

static void unaccount_event(struct perf_event *event)
{
	bool dec = false;

	if (event->parent)
		return;

	if (event->attach_state & PERF_ATTACH_TASK)
		dec = true;
	if (event->attr.mmap || event->attr.mmap_data)
		atomic_dec(&nr_mmap_events);
	if (event->attr.comm)
		atomic_dec(&nr_comm_events);
	if (event->attr.namespaces)
		atomic_dec(&nr_namespaces_events);
	if (event->attr.task)
		atomic_dec(&nr_task_events);
	if (event->attr.freq)
		unaccount_freq_event();
	if (event->attr.context_switch) {
		dec = true;
		atomic_dec(&nr_switch_events);
	}
	if (is_cgroup_event(event))
		dec = true;
	if (has_branch_stack(event))
		dec = true;

	if (dec) {
		if (!atomic_add_unless(&perf_sched_count, -1, 1))
			schedule_delayed_work(&perf_sched_work, HZ);
	}

	unaccount_event_cpu(event, event->cpu);

	unaccount_pmu_sb_event(event);
}

static void perf_sched_delayed(struct work_struct *work)
{
	mutex_lock(&perf_sched_mutex);
	if (atomic_dec_and_test(&perf_sched_count))
		static_branch_disable(&perf_sched_events);
	mutex_unlock(&perf_sched_mutex);
}

/*
 * The following implement mutual exclusion of events on "exclusive" pmus
 * (PERF_PMU_CAP_EXCLUSIVE). Such pmus can only have one event scheduled
 * at a time, so we disallow creating events that might conflict, namely:
 *
 *  1) cpu-wide events in the presence of per-task events,
 *  2) per-task events in the presence of cpu-wide events,
 *  3) two matching events on the same context.
 *
 * The former two cases are handled in the allocation path (perf_event_alloc(),
 * _free_event()), the latter -- before the first perf_install_in_context().
 */
static int exclusive_event_init(struct perf_event *event)
{
	struct pmu *pmu = event->pmu;

	if (!is_exclusive_pmu(pmu))
		return 0;

	/*
	 * Prevent co-existence of per-task and cpu-wide events on the
	 * same exclusive pmu.
	 *
	 * Negative pmu::exclusive_cnt means there are cpu-wide
	 * events on this "exclusive" pmu, positive means there are
	 * per-task events.
	 *
	 * Since this is called in perf_event_alloc() path, event::ctx
	 * doesn't exist yet; it is, however, safe to use PERF_ATTACH_TASK
	 * to mean "per-task event", because unlike other attach states it
	 * never gets cleared.
	 */
	if (event->attach_state & PERF_ATTACH_TASK) {
		if (!atomic_inc_unless_negative(&pmu->exclusive_cnt))
			return -EBUSY;
	} else {
		if (!atomic_dec_unless_positive(&pmu->exclusive_cnt))
			return -EBUSY;
	}

	return 0;
}

static void exclusive_event_destroy(struct perf_event *event)
{
	struct pmu *pmu = event->pmu;

	if (!is_exclusive_pmu(pmu))
		return;

	/* see comment in exclusive_event_init() */
	if (event->attach_state & PERF_ATTACH_TASK)
		atomic_dec(&pmu->exclusive_cnt);
	else
		atomic_inc(&pmu->exclusive_cnt);
}

static bool exclusive_event_match(struct perf_event *e1, struct perf_event *e2)
{
	if ((e1->pmu == e2->pmu) &&
	    (e1->cpu == e2->cpu ||
	     e1->cpu == -1 ||
	     e2->cpu == -1))
		return true;
	return false;
}

static bool exclusive_event_installable(struct perf_event *event,
					struct perf_event_context *ctx)
{
	struct perf_event *iter_event;
	struct pmu *pmu = event->pmu;

	lockdep_assert_held(&ctx->mutex);

	if (!is_exclusive_pmu(pmu))
		return true;

	list_for_each_entry(iter_event, &ctx->event_list, event_entry) {
		if (exclusive_event_match(iter_event, event))
			return false;
	}

	return true;
}

static void perf_addr_filters_splice(struct perf_event *event,
				       struct list_head *head);

static int
perf_event_delete_kernel_shared(struct perf_event *event)
{
	int rc = -1, cpu = event->cpu;
	struct shared_events_str *shrd_events;
	unsigned long idx;

	if (!shared_events || (u32)cpu >= nr_cpu_ids)
		return 0;

	shrd_events = per_cpu_ptr(shared_events, cpu);

	mutex_lock(&shrd_events->list_mutex);

	for_each_set_bit(idx, shrd_events->used_mask, SHARED_EVENTS_MAX) {
		if (shrd_events->events[idx] == event) {
			if (atomic_dec_and_test(&shrd_events->refcount[idx])) {
				clear_bit(idx, shrd_events->used_mask);
				shrd_events->events[idx] = NULL;
			}
			rc = (int)atomic_read(&shrd_events->refcount[idx]);
			break;
		}
	}

	mutex_unlock(&shrd_events->list_mutex);
	return rc;
}

static void _free_event(struct perf_event *event)
{
	irq_work_sync(&event->pending);

	unaccount_event(event);

	security_perf_event_free(event);

	if (event->rb) {
		/*
		 * Can happen when we close an event with re-directed output.
		 *
		 * Since we have a 0 refcount, perf_mmap_close() will skip
		 * over us; possibly making our ring_buffer_put() the last.
		 */
		mutex_lock(&event->mmap_mutex);
		ring_buffer_attach(event, NULL);
		mutex_unlock(&event->mmap_mutex);
	}

	if (is_cgroup_event(event))
		perf_detach_cgroup(event);

	if (!event->parent) {
		if (event->attr.sample_type & PERF_SAMPLE_CALLCHAIN)
			put_callchain_buffers();
	}

	perf_event_free_bpf_prog(event);
	perf_addr_filters_splice(event, NULL);
	kfree(event->addr_filter_ranges);

	if (event->destroy)
		event->destroy(event);

	/*
	 * Must be after ->destroy(), due to uprobe_perf_close() using
	 * hw.target.
	 */
	if (event->hw.target)
		put_task_struct(event->hw.target);

	/*
	 * perf_event_free_task() relies on put_ctx() being 'last', in particular
	 * all task references must be cleaned up.
	 */
	if (event->ctx)
		put_ctx(event->ctx);

	exclusive_event_destroy(event);
	module_put(event->pmu->module);

	call_rcu(&event->rcu_head, free_event_rcu);
}

/*
 * Used to free events which have a known refcount of 1, such as in error paths
 * where the event isn't exposed yet and inherited events.
 */
static void free_event(struct perf_event *event)
{
	if (WARN(atomic_long_cmpxchg(&event->refcount, 1, 0) != 1,
				"unexpected event refcount: %ld; ptr=%p\n",
				atomic_long_read(&event->refcount), event)) {
		/* leak to avoid use-after-free */
		return;
	}

	_free_event(event);
}

/*
 * Remove user event from the owner task.
 */
static void perf_remove_from_owner(struct perf_event *event)
{
	struct task_struct *owner;

	rcu_read_lock();
	/*
	 * Matches the smp_store_release() in perf_event_exit_task(). If we
	 * observe !owner it means the list deletion is complete and we can
	 * indeed free this event, otherwise we need to serialize on
	 * owner->perf_event_mutex.
	 */
	owner = READ_ONCE(event->owner);
	if (owner) {
		/*
		 * Since delayed_put_task_struct() also drops the last
		 * task reference we can safely take a new reference
		 * while holding the rcu_read_lock().
		 */
		get_task_struct(owner);
	}
	rcu_read_unlock();

	if (owner) {
		/*
		 * If we're here through perf_event_exit_task() we're already
		 * holding ctx->mutex which would be an inversion wrt. the
		 * normal lock order.
		 *
		 * However we can safely take this lock because its the child
		 * ctx->mutex.
		 */
		mutex_lock_nested(&owner->perf_event_mutex, SINGLE_DEPTH_NESTING);

		/*
		 * We have to re-check the event->owner field, if it is cleared
		 * we raced with perf_event_exit_task(), acquiring the mutex
		 * ensured they're done, and we can proceed with freeing the
		 * event.
		 */
		if (event->owner) {
			list_del_init(&event->owner_entry);
			smp_store_release(&event->owner, NULL);
		}
		mutex_unlock(&owner->perf_event_mutex);
		put_task_struct(owner);
	}
}

static void put_event(struct perf_event *event)
{
	if (!atomic_long_dec_and_test(&event->refcount))
		return;

	_free_event(event);
}

/*
 * Kill an event dead; while event:refcount will preserve the event
 * object, it will not preserve its functionality. Once the last 'user'
 * gives up the object, we'll destroy the thing.
 */
static int __perf_event_release_kernel(struct perf_event *event)
{
	struct perf_event_context *ctx = event->ctx;
	struct perf_event *child, *tmp;
	LIST_HEAD(free_list);

#if defined CONFIG_HOTPLUG_CPU || defined CONFIG_KEXEC_CORE
	if (event->cpu != -1) {
		spin_lock(&dormant_event_list_lock);
		if (event->state == PERF_EVENT_STATE_DORMANT)
			list_del(&event->dormant_event_entry);
		spin_unlock(&dormant_event_list_lock);
	}
#endif

	/*
	 * If we got here through err_file: fput(event_file); we will not have
	 * attached to a context yet.
	 */
	if (!ctx) {
		WARN_ON_ONCE(event->attach_state &
				(PERF_ATTACH_CONTEXT|PERF_ATTACH_GROUP));
		goto no_ctx;
	}

	if (!is_kernel_event(event))
		perf_remove_from_owner(event);

	ctx = perf_event_ctx_lock(event);
	WARN_ON_ONCE(ctx->parent_ctx);
	perf_remove_from_context(event, DETACH_GROUP);

	if (perf_event_delete_kernel_shared(event) > 0) {
		perf_event__state_init(event);
		perf_install_in_context(ctx, event, event->cpu);

		perf_event_ctx_unlock(event, ctx);

		perf_event_enable(event);

		return 0;
	}

	raw_spin_lock_irq(&ctx->lock);
	/*
	 * Mark this event as STATE_DEAD, there is no external reference to it
	 * anymore.
	 *
	 * Anybody acquiring event->child_mutex after the below loop _must_
	 * also see this, most importantly inherit_event() which will avoid
	 * placing more children on the list.
	 *
	 * Thus this guarantees that we will in fact observe and kill _ALL_
	 * child events.
	 */
	event->state = PERF_EVENT_STATE_DEAD;
	raw_spin_unlock_irq(&ctx->lock);

	perf_event_ctx_unlock(event, ctx);

again:
	mutex_lock(&event->child_mutex);
	list_for_each_entry(child, &event->child_list, child_list) {

		/*
		 * Cannot change, child events are not migrated, see the
		 * comment with perf_event_ctx_lock_nested().
		 */
		ctx = READ_ONCE(child->ctx);
		/*
		 * Since child_mutex nests inside ctx::mutex, we must jump
		 * through hoops. We start by grabbing a reference on the ctx.
		 *
		 * Since the event cannot get freed while we hold the
		 * child_mutex, the context must also exist and have a !0
		 * reference count.
		 */
		get_ctx(ctx);

		/*
		 * Now that we have a ctx ref, we can drop child_mutex, and
		 * acquire ctx::mutex without fear of it going away. Then we
		 * can re-acquire child_mutex.
		 */
		mutex_unlock(&event->child_mutex);
		mutex_lock(&ctx->mutex);
		mutex_lock(&event->child_mutex);

		/*
		 * Now that we hold ctx::mutex and child_mutex, revalidate our
		 * state, if child is still the first entry, it didn't get freed
		 * and we can continue doing so.
		 */
		tmp = list_first_entry_or_null(&event->child_list,
					       struct perf_event, child_list);
		if (tmp == child) {
			perf_remove_from_context(child, DETACH_GROUP);
			list_move(&child->child_list, &free_list);
			/*
			 * This matches the refcount bump in inherit_event();
			 * this can't be the last reference.
			 */
			put_event(event);
		}

		mutex_unlock(&event->child_mutex);
		mutex_unlock(&ctx->mutex);
		put_ctx(ctx);
		goto again;
	}
	mutex_unlock(&event->child_mutex);

	list_for_each_entry_safe(child, tmp, &free_list, child_list) {
		void *var = &child->ctx->refcount;

		list_del(&child->child_list);
		free_event(child);

		/*
		 * Wake any perf_event_free_task() waiting for this event to be
		 * freed.
		 */
		smp_mb(); /* pairs with wait_var_event() */
		wake_up_var(var);
	}

no_ctx:
	put_event(event); /* Must be the 'last' reference */
	return 0;
}

int perf_event_release_kernel(struct perf_event *event)
{
	int ret;

	mutex_lock(&pmus_lock);
	ret = __perf_event_release_kernel(event);
	mutex_unlock(&pmus_lock);

	return ret;
}
EXPORT_SYMBOL_GPL(perf_event_release_kernel);

/*
 * Called when the last reference to the file is gone.
 */
static int perf_release(struct inode *inode, struct file *file)
{
	perf_event_release_kernel(file->private_data);
	return 0;
}

static u64 __perf_event_read_value(struct perf_event *event, u64 *enabled, u64 *running)
{
	struct perf_event *child;
	u64 total = 0;

	*enabled = 0;
	*running = 0;

	mutex_lock(&event->child_mutex);

	(void)perf_event_read(event, false);
	total += perf_event_count(event);

	*enabled += event->total_time_enabled +
			atomic64_read(&event->child_total_time_enabled);
	*running += event->total_time_running +
			atomic64_read(&event->child_total_time_running);

	list_for_each_entry(child, &event->child_list, child_list) {
		(void)perf_event_read(child, false);
		total += perf_event_count(child);
		*enabled += child->total_time_enabled;
		*running += child->total_time_running;
	}
	mutex_unlock(&event->child_mutex);

	return total;
}

u64 perf_event_read_value(struct perf_event *event, u64 *enabled, u64 *running)
{
	struct perf_event_context *ctx;
	u64 count;

	ctx = perf_event_ctx_lock(event);
	count = __perf_event_read_value(event, enabled, running);
	perf_event_ctx_unlock(event, ctx);

	return count;
}
EXPORT_SYMBOL_GPL(perf_event_read_value);

static int __perf_read_group_add(struct perf_event *leader,
					u64 read_format, u64 *values)
{
	struct perf_event_context *ctx = leader->ctx;
	struct perf_event *sub, *parent;
	unsigned long flags;
	int n = 1; /* skip @nr */
	int ret;

	ret = perf_event_read(leader, true);
	if (ret)
		return ret;

	raw_spin_lock_irqsave(&ctx->lock, flags);
	/*
	 * Verify the grouping between the parent and child (inherited)
	 * events is still in tact.
	 *
	 * Specifically:
	 *  - leader->ctx->lock pins leader->sibling_list
	 *  - parent->child_mutex pins parent->child_list
	 *  - parent->ctx->mutex pins parent->sibling_list
	 *
	 * Because parent->ctx != leader->ctx (and child_list nests inside
	 * ctx->mutex), group destruction is not atomic between children, also
	 * see perf_event_release_kernel(). Additionally, parent can grow the
	 * group.
	 *
	 * Therefore it is possible to have parent and child groups in a
	 * different configuration and summing over such a beast makes no sense
	 * what so ever.
	 *
	 * Reject this.
	 */
	parent = leader->parent;
	if (parent &&
	    (parent->group_generation != leader->group_generation ||
	     parent->nr_siblings != leader->nr_siblings)) {
		ret = -ECHILD;
		goto unlock;
	}

	/*
	 * Since we co-schedule groups, {enabled,running} times of siblings
	 * will be identical to those of the leader, so we only publish one
	 * set.
	 */
	if (read_format & PERF_FORMAT_TOTAL_TIME_ENABLED) {
		values[n++] += leader->total_time_enabled +
			atomic64_read(&leader->child_total_time_enabled);
	}

	if (read_format & PERF_FORMAT_TOTAL_TIME_RUNNING) {
		values[n++] += leader->total_time_running +
			atomic64_read(&leader->child_total_time_running);
	}

	/*
	 * Write {count,id} tuples for every sibling.
	 */
	values[n++] += perf_event_count(leader);
	if (read_format & PERF_FORMAT_ID)
		values[n++] = primary_event_id(leader);

	for_each_sibling_event(sub, leader) {
		values[n++] += perf_event_count(sub);
		if (read_format & PERF_FORMAT_ID)
			values[n++] = primary_event_id(sub);
	}

unlock:
	raw_spin_unlock_irqrestore(&ctx->lock, flags);
	return ret;
}

static int perf_read_group(struct perf_event *event,
				   u64 read_format, char __user *buf)
{
	struct perf_event *leader = event->group_leader, *child;
	struct perf_event_context *ctx = leader->ctx;
	int ret;
	u64 *values;

	lockdep_assert_held(&ctx->mutex);

	values = kzalloc(event->read_size, GFP_KERNEL);
	if (!values)
		return -ENOMEM;

	values[0] = 1 + leader->nr_siblings;

	mutex_lock(&leader->child_mutex);

	ret = __perf_read_group_add(leader, read_format, values);
	if (ret)
		goto unlock;

	list_for_each_entry(child, &leader->child_list, child_list) {
		ret = __perf_read_group_add(child, read_format, values);
		if (ret)
			goto unlock;
	}

	mutex_unlock(&leader->child_mutex);

	ret = event->read_size;
	if (copy_to_user(buf, values, event->read_size))
		ret = -EFAULT;
	goto out;

unlock:
	mutex_unlock(&leader->child_mutex);
out:
	kfree(values);
	return ret;
}

static int perf_read_one(struct perf_event *event,
				 u64 read_format, char __user *buf)
{
	u64 enabled, running;
	u64 values[4];
	int n = 0;

	values[n++] = __perf_event_read_value(event, &enabled, &running);
	if (read_format & PERF_FORMAT_TOTAL_TIME_ENABLED)
		values[n++] = enabled;
	if (read_format & PERF_FORMAT_TOTAL_TIME_RUNNING)
		values[n++] = running;
	if (read_format & PERF_FORMAT_ID)
		values[n++] = primary_event_id(event);

	if (copy_to_user(buf, values, n * sizeof(u64)))
		return -EFAULT;

	return n * sizeof(u64);
}

static bool is_event_hup(struct perf_event *event)
{
	bool no_children;

	if (event->state > PERF_EVENT_STATE_EXIT)
		return false;

	mutex_lock(&event->child_mutex);
	no_children = list_empty(&event->child_list);
	mutex_unlock(&event->child_mutex);
	return no_children;
}

/*
 * Read the performance event - simple non blocking version for now
 */
static ssize_t
__perf_read(struct perf_event *event, char __user *buf, size_t count)
{
	u64 read_format = event->attr.read_format;
	int ret;

	/*
	 * Return end-of-file for a read on an event that is in
	 * error state (i.e. because it was pinned but it couldn't be
	 * scheduled on to the CPU at some point).
	 */
	if (event->state == PERF_EVENT_STATE_ERROR)
		return 0;

	if (count < event->read_size)
		return -ENOSPC;

	WARN_ON_ONCE(event->ctx->parent_ctx);
	if (read_format & PERF_FORMAT_GROUP)
		ret = perf_read_group(event, read_format, buf);
	else
		ret = perf_read_one(event, read_format, buf);

	return ret;
}

static ssize_t
perf_read(struct file *file, char __user *buf, size_t count, loff_t *ppos)
{
	struct perf_event *event = file->private_data;
	struct perf_event_context *ctx;
	int ret;

<<<<<<< HEAD
#if defined CONFIG_HOTPLUG_CPU || defined CONFIG_KEXEC_CORE
	spin_lock(&dormant_event_list_lock);
	if (event->state == PERF_EVENT_STATE_DORMANT) {
		spin_unlock(&dormant_event_list_lock);
		return 0;
	}
	spin_unlock(&dormant_event_list_lock);
#endif

=======
>>>>>>> 782f2a2a
	ret = security_perf_event_read(event);
	if (ret)
		return ret;

	ctx = perf_event_ctx_lock(event);
	ret = __perf_read(event, buf, count);
	perf_event_ctx_unlock(event, ctx);

	return ret;
}

static __poll_t perf_poll(struct file *file, poll_table *wait)
{
	struct perf_event *event = file->private_data;
	struct ring_buffer *rb;
	__poll_t events = EPOLLHUP;

	poll_wait(file, &event->waitq, wait);

	if (is_event_hup(event))
		return events;

	/*
	 * Pin the event->rb by taking event->mmap_mutex; otherwise
	 * perf_event_set_output() can swizzle our rb and make us miss wakeups.
	 */
	mutex_lock(&event->mmap_mutex);
	rb = event->rb;
	if (rb)
		events = atomic_xchg(&rb->poll, 0);
	mutex_unlock(&event->mmap_mutex);
	return events;
}

static void _perf_event_reset(struct perf_event *event)
{
	(void)perf_event_read(event, false);
	local64_set(&event->count, 0);
	perf_event_update_userpage(event);
}

/*
 * Holding the top-level event's child_mutex means that any
 * descendant process that has inherited this event will block
 * in perf_event_exit_event() if it goes to exit, thus satisfying the
 * task existence requirements of perf_event_enable/disable.
 */
static void perf_event_for_each_child(struct perf_event *event,
					void (*func)(struct perf_event *))
{
	struct perf_event *child;

	WARN_ON_ONCE(event->ctx->parent_ctx);

	mutex_lock(&event->child_mutex);
	func(event);
	list_for_each_entry(child, &event->child_list, child_list)
		func(child);
	mutex_unlock(&event->child_mutex);
}

static void perf_event_for_each(struct perf_event *event,
				  void (*func)(struct perf_event *))
{
	struct perf_event_context *ctx = event->ctx;
	struct perf_event *sibling;

	lockdep_assert_held(&ctx->mutex);

	event = event->group_leader;

	perf_event_for_each_child(event, func);
	for_each_sibling_event(sibling, event)
		perf_event_for_each_child(sibling, func);
}

static void __perf_event_period(struct perf_event *event,
				struct perf_cpu_context *cpuctx,
				struct perf_event_context *ctx,
				void *info)
{
	u64 value = *((u64 *)info);
	bool active;

	if (event->attr.freq) {
		event->attr.sample_freq = value;
	} else {
		event->attr.sample_period = value;
		event->hw.sample_period = value;
	}

	active = (event->state == PERF_EVENT_STATE_ACTIVE);
	if (active) {
		perf_pmu_disable(ctx->pmu);
		/*
		 * We could be throttled; unthrottle now to avoid the tick
		 * trying to unthrottle while we already re-started the event.
		 */
		if (event->hw.interrupts == MAX_INTERRUPTS) {
			event->hw.interrupts = 0;
			perf_log_throttle(event, 1);
		}
		event->pmu->stop(event, PERF_EF_UPDATE);
	}

	local64_set(&event->hw.period_left, 0);

	if (active) {
		event->pmu->start(event, PERF_EF_RELOAD);
		perf_pmu_enable(ctx->pmu);
	}
}

static int perf_event_check_period(struct perf_event *event, u64 value)
{
	return event->pmu->check_period(event, value);
}

static int perf_event_period(struct perf_event *event, u64 __user *arg)
{
	u64 value;

	if (!is_sampling_event(event))
		return -EINVAL;

	if (copy_from_user(&value, arg, sizeof(value)))
		return -EFAULT;

	if (!value)
		return -EINVAL;

	if (event->attr.freq && value > sysctl_perf_event_sample_rate)
		return -EINVAL;

	if (perf_event_check_period(event, value))
		return -EINVAL;

	if (!event->attr.freq && (value & (1ULL << 63)))
		return -EINVAL;

	event_function_call(event, __perf_event_period, &value);

	return 0;
}

static const struct file_operations perf_fops;

static inline int perf_fget_light(int fd, struct fd *p)
{
	struct fd f = fdget(fd);
	if (!f.file)
		return -EBADF;

	if (f.file->f_op != &perf_fops) {
		fdput(f);
		return -EBADF;
	}
	*p = f;
	return 0;
}

static int perf_event_set_output(struct perf_event *event,
				 struct perf_event *output_event);
static int perf_event_set_filter(struct perf_event *event, void __user *arg);
static int perf_event_set_bpf_prog(struct perf_event *event, u32 prog_fd);
static int perf_copy_attr(struct perf_event_attr __user *uattr,
			  struct perf_event_attr *attr);

static long _perf_ioctl(struct perf_event *event, unsigned int cmd, unsigned long arg)
{
	void (*func)(struct perf_event *);
	u32 flags = arg;

	switch (cmd) {
	case PERF_EVENT_IOC_ENABLE:
		func = _perf_event_enable;
		break;
	case PERF_EVENT_IOC_DISABLE:
		func = _perf_event_disable;
		break;
	case PERF_EVENT_IOC_RESET:
		func = _perf_event_reset;
		break;

	case PERF_EVENT_IOC_REFRESH:
		return _perf_event_refresh(event, arg);

	case PERF_EVENT_IOC_PERIOD:
		return perf_event_period(event, (u64 __user *)arg);

	case PERF_EVENT_IOC_ID:
	{
		u64 id = primary_event_id(event);

		if (copy_to_user((void __user *)arg, &id, sizeof(id)))
			return -EFAULT;
		return 0;
	}

	case PERF_EVENT_IOC_SET_OUTPUT:
	{
		int ret;
		if (arg != -1) {
			struct perf_event *output_event;
			struct fd output;
			ret = perf_fget_light(arg, &output);
			if (ret)
				return ret;
			output_event = output.file->private_data;
			ret = perf_event_set_output(event, output_event);
			fdput(output);
		} else {
			ret = perf_event_set_output(event, NULL);
		}
		return ret;
	}

	case PERF_EVENT_IOC_SET_FILTER:
		return perf_event_set_filter(event, (void __user *)arg);

	case PERF_EVENT_IOC_SET_BPF:
		return perf_event_set_bpf_prog(event, arg);

	case PERF_EVENT_IOC_PAUSE_OUTPUT: {
		struct ring_buffer *rb;

		rcu_read_lock();
		rb = rcu_dereference(event->rb);
		if (!rb || !rb->nr_pages) {
			rcu_read_unlock();
			return -EINVAL;
		}
		rb_toggle_paused(rb, !!arg);
		rcu_read_unlock();
		return 0;
	}

	case PERF_EVENT_IOC_QUERY_BPF:
		return perf_event_query_prog_array(event, (void __user *)arg);

	case PERF_EVENT_IOC_MODIFY_ATTRIBUTES: {
		struct perf_event_attr new_attr;
		int err = perf_copy_attr((struct perf_event_attr __user *)arg,
					 &new_attr);

		if (err)
			return err;

		return perf_event_modify_attr(event,  &new_attr);
	}
	default:
		return -ENOTTY;
	}

	if (flags & PERF_IOC_FLAG_GROUP)
		perf_event_for_each(event, func);
	else
		perf_event_for_each_child(event, func);

	return 0;
}

static long perf_ioctl(struct file *file, unsigned int cmd, unsigned long arg)
{
	struct perf_event *event = file->private_data;
	struct perf_event_context *ctx;
	long ret;

	/* Treat ioctl like writes as it is likely a mutating operation. */
	ret = security_perf_event_write(event);
	if (ret)
		return ret;

	ctx = perf_event_ctx_lock(event);
	ret = _perf_ioctl(event, cmd, arg);
	perf_event_ctx_unlock(event, ctx);

	return ret;
}

#ifdef CONFIG_COMPAT
static long perf_compat_ioctl(struct file *file, unsigned int cmd,
				unsigned long arg)
{
	switch (_IOC_NR(cmd)) {
	case _IOC_NR(PERF_EVENT_IOC_SET_FILTER):
	case _IOC_NR(PERF_EVENT_IOC_ID):
	case _IOC_NR(PERF_EVENT_IOC_QUERY_BPF):
	case _IOC_NR(PERF_EVENT_IOC_MODIFY_ATTRIBUTES):
		/* Fix up pointer size (usually 4 -> 8 in 32-on-64-bit case */
		if (_IOC_SIZE(cmd) == sizeof(compat_uptr_t)) {
			cmd &= ~IOCSIZE_MASK;
			cmd |= sizeof(void *) << IOCSIZE_SHIFT;
		}
		break;
	}
	return perf_ioctl(file, cmd, arg);
}
#else
# define perf_compat_ioctl NULL
#endif

int perf_event_task_enable(void)
{
	struct perf_event_context *ctx;
	struct perf_event *event;

	mutex_lock(&current->perf_event_mutex);
	list_for_each_entry(event, &current->perf_event_list, owner_entry) {
		ctx = perf_event_ctx_lock(event);
		perf_event_for_each_child(event, _perf_event_enable);
		perf_event_ctx_unlock(event, ctx);
	}
	mutex_unlock(&current->perf_event_mutex);

	return 0;
}

int perf_event_task_disable(void)
{
	struct perf_event_context *ctx;
	struct perf_event *event;

	mutex_lock(&current->perf_event_mutex);
	list_for_each_entry(event, &current->perf_event_list, owner_entry) {
		ctx = perf_event_ctx_lock(event);
		perf_event_for_each_child(event, _perf_event_disable);
		perf_event_ctx_unlock(event, ctx);
	}
	mutex_unlock(&current->perf_event_mutex);

	return 0;
}

static int perf_event_index(struct perf_event *event)
{
	if (event->hw.state & PERF_HES_STOPPED)
		return 0;

	if (event->state != PERF_EVENT_STATE_ACTIVE)
		return 0;

	return event->pmu->event_idx(event);
}

static void calc_timer_values(struct perf_event *event,
				u64 *now,
				u64 *enabled,
				u64 *running)
{
	u64 ctx_time;

	*now = perf_clock();
	ctx_time = event->shadow_ctx_time + *now;
	__perf_update_times(event, ctx_time, enabled, running);
}

static void perf_event_init_userpage(struct perf_event *event)
{
	struct perf_event_mmap_page *userpg;
	struct ring_buffer *rb;

	rcu_read_lock();
	rb = rcu_dereference(event->rb);
	if (!rb)
		goto unlock;

	userpg = rb->user_page;

	/* Allow new userspace to detect that bit 0 is deprecated */
	userpg->cap_bit0_is_deprecated = 1;
	userpg->size = offsetof(struct perf_event_mmap_page, __reserved);
	userpg->data_offset = PAGE_SIZE;
	userpg->data_size = perf_data_size(rb);

unlock:
	rcu_read_unlock();
}

void __weak arch_perf_update_userpage(
	struct perf_event *event, struct perf_event_mmap_page *userpg, u64 now)
{
}

/*
 * Callers need to ensure there can be no nesting of this function, otherwise
 * the seqlock logic goes bad. We can not serialize this because the arch
 * code calls this from NMI context.
 */
void perf_event_update_userpage(struct perf_event *event)
{
	struct perf_event_mmap_page *userpg;
	struct ring_buffer *rb;
	u64 enabled, running, now;

	rcu_read_lock();
	rb = rcu_dereference(event->rb);
	if (!rb)
		goto unlock;

	/*
	 * compute total_time_enabled, total_time_running
	 * based on snapshot values taken when the event
	 * was last scheduled in.
	 *
	 * we cannot simply called update_context_time()
	 * because of locking issue as we can be called in
	 * NMI context
	 */
	calc_timer_values(event, &now, &enabled, &running);

	userpg = rb->user_page;
	/*
	 * Disable preemption to guarantee consistent time stamps are stored to
	 * the user page.
	 */
	preempt_disable();
	++userpg->lock;
	barrier();
	userpg->index = perf_event_index(event);
	userpg->offset = perf_event_count(event);
	if (userpg->index)
		userpg->offset -= local64_read(&event->hw.prev_count);

	userpg->time_enabled = enabled +
			atomic64_read(&event->child_total_time_enabled);

	userpg->time_running = running +
			atomic64_read(&event->child_total_time_running);

	arch_perf_update_userpage(event, userpg, now);

	barrier();
	++userpg->lock;
	preempt_enable();
unlock:
	rcu_read_unlock();
}
EXPORT_SYMBOL_GPL(perf_event_update_userpage);

static vm_fault_t perf_mmap_fault(struct vm_fault *vmf)
{
	struct perf_event *event = vmf->vma->vm_file->private_data;
	struct ring_buffer *rb;
	vm_fault_t ret = VM_FAULT_SIGBUS;

	if (vmf->flags & FAULT_FLAG_MKWRITE) {
		if (vmf->pgoff == 0)
			ret = 0;
		return ret;
	}

	rcu_read_lock();
	rb = rcu_dereference(event->rb);
	if (!rb)
		goto unlock;

	if (vmf->pgoff && (vmf->flags & FAULT_FLAG_WRITE))
		goto unlock;

	vmf->page = perf_mmap_to_page(rb, vmf->pgoff);
	if (!vmf->page)
		goto unlock;

	get_page(vmf->page);
	vmf->page->mapping = vmf->vma->vm_file->f_mapping;
	vmf->page->index   = vmf->pgoff;

	ret = 0;
unlock:
	rcu_read_unlock();

	return ret;
}

static void ring_buffer_attach(struct perf_event *event,
			       struct ring_buffer *rb)
{
	struct ring_buffer *old_rb = NULL;
	unsigned long flags;

	if (event->rb) {
		/*
		 * Should be impossible, we set this when removing
		 * event->rb_entry and wait/clear when adding event->rb_entry.
		 */
		WARN_ON_ONCE(event->rcu_pending);

		old_rb = event->rb;
		spin_lock_irqsave(&old_rb->event_lock, flags);
		list_del_rcu(&event->rb_entry);
		spin_unlock_irqrestore(&old_rb->event_lock, flags);

		event->rcu_batches = get_state_synchronize_rcu();
		event->rcu_pending = 1;
	}

	if (rb) {
		if (event->rcu_pending) {
			cond_synchronize_rcu(event->rcu_batches);
			event->rcu_pending = 0;
		}

		spin_lock_irqsave(&rb->event_lock, flags);
		list_add_rcu(&event->rb_entry, &rb->event_list);
		spin_unlock_irqrestore(&rb->event_lock, flags);
	}

	/*
	 * Avoid racing with perf_mmap_close(AUX): stop the event
	 * before swizzling the event::rb pointer; if it's getting
	 * unmapped, its aux_mmap_count will be 0 and it won't
	 * restart. See the comment in __perf_pmu_output_stop().
	 *
	 * Data will inevitably be lost when set_output is done in
	 * mid-air, but then again, whoever does it like this is
	 * not in for the data anyway.
	 */
	if (has_aux(event))
		perf_event_stop(event, 0);

	rcu_assign_pointer(event->rb, rb);

	if (old_rb) {
		ring_buffer_put(old_rb);
		/*
		 * Since we detached before setting the new rb, so that we
		 * could attach the new rb, we could have missed a wakeup.
		 * Provide it now.
		 */
		wake_up_all(&event->waitq);
	}
}

static void ring_buffer_wakeup(struct perf_event *event)
{
	struct ring_buffer *rb;

	rcu_read_lock();
	rb = rcu_dereference(event->rb);
	if (rb) {
		list_for_each_entry_rcu(event, &rb->event_list, rb_entry)
			wake_up_all(&event->waitq);
	}
	rcu_read_unlock();
}

struct ring_buffer *ring_buffer_get(struct perf_event *event)
{
	struct ring_buffer *rb;

	rcu_read_lock();
	rb = rcu_dereference(event->rb);
	if (rb) {
		if (!atomic_inc_not_zero(&rb->refcount))
			rb = NULL;
	}
	rcu_read_unlock();

	return rb;
}

void ring_buffer_put(struct ring_buffer *rb)
{
	if (!atomic_dec_and_test(&rb->refcount))
		return;

	WARN_ON_ONCE(!list_empty(&rb->event_list));

	call_rcu(&rb->rcu_head, rb_free_rcu);
}

static void perf_mmap_open(struct vm_area_struct *vma)
{
	struct perf_event *event = vma->vm_file->private_data;

	atomic_inc(&event->mmap_count);
	atomic_inc(&event->rb->mmap_count);

	if (vma->vm_pgoff)
		atomic_inc(&event->rb->aux_mmap_count);

	if (event->pmu->event_mapped)
		event->pmu->event_mapped(event, vma->vm_mm);
}

static void perf_pmu_output_stop(struct perf_event *event);

/*
 * A buffer can be mmap()ed multiple times; either directly through the same
 * event, or through other events by use of perf_event_set_output().
 *
 * In order to undo the VM accounting done by perf_mmap() we need to destroy
 * the buffer here, where we still have a VM context. This means we need
 * to detach all events redirecting to us.
 */
static void perf_mmap_close(struct vm_area_struct *vma)
{
	struct perf_event *event = vma->vm_file->private_data;
	struct ring_buffer *rb = ring_buffer_get(event);
	struct user_struct *mmap_user = rb->mmap_user;
	int mmap_locked = rb->mmap_locked;
	unsigned long size = perf_data_size(rb);
	bool detach_rest = false;

	if (event->pmu->event_unmapped)
		event->pmu->event_unmapped(event, vma->vm_mm);

	/*
	 * rb->aux_mmap_count will always drop before rb->mmap_count and
	 * event->mmap_count, so it is ok to use event->mmap_mutex to
	 * serialize with perf_mmap here.
	 */
	if (rb_has_aux(rb) && vma->vm_pgoff == rb->aux_pgoff &&
	    atomic_dec_and_mutex_lock(&rb->aux_mmap_count, &event->mmap_mutex)) {
		/*
		 * Stop all AUX events that are writing to this buffer,
		 * so that we can free its AUX pages and corresponding PMU
		 * data. Note that after rb::aux_mmap_count dropped to zero,
		 * they won't start any more (see perf_aux_output_begin()).
		 */
		perf_pmu_output_stop(event);

		/* now it's safe to free the pages */
		atomic_long_sub(rb->aux_nr_pages, &mmap_user->locked_vm);
		vma->vm_mm->pinned_vm -= rb->aux_mmap_locked;

		/* this has to be the last one */
		rb_free_aux(rb);
		WARN_ON_ONCE(atomic_read(&rb->aux_refcount));

		mutex_unlock(&event->mmap_mutex);
	}

	if (atomic_dec_and_test(&rb->mmap_count))
		detach_rest = true;

	if (!atomic_dec_and_mutex_lock(&event->mmap_count, &event->mmap_mutex))
		goto out_put;

	ring_buffer_attach(event, NULL);
	mutex_unlock(&event->mmap_mutex);

	/* If there's still other mmap()s of this buffer, we're done. */
	if (!detach_rest)
		goto out_put;

	/*
	 * No other mmap()s, detach from all other events that might redirect
	 * into the now unreachable buffer. Somewhat complicated by the
	 * fact that rb::event_lock otherwise nests inside mmap_mutex.
	 */
again:
	rcu_read_lock();
	list_for_each_entry_rcu(event, &rb->event_list, rb_entry) {
		if (!atomic_long_inc_not_zero(&event->refcount)) {
			/*
			 * This event is en-route to free_event() which will
			 * detach it and remove it from the list.
			 */
			continue;
		}
		rcu_read_unlock();

		mutex_lock(&event->mmap_mutex);
		/*
		 * Check we didn't race with perf_event_set_output() which can
		 * swizzle the rb from under us while we were waiting to
		 * acquire mmap_mutex.
		 *
		 * If we find a different rb; ignore this event, a next
		 * iteration will no longer find it on the list. We have to
		 * still restart the iteration to make sure we're not now
		 * iterating the wrong list.
		 */
		if (event->rb == rb)
			ring_buffer_attach(event, NULL);

		mutex_unlock(&event->mmap_mutex);
		put_event(event);

		/*
		 * Restart the iteration; either we're on the wrong list or
		 * destroyed its integrity by doing a deletion.
		 */
		goto again;
	}
	rcu_read_unlock();

	/*
	 * It could be there's still a few 0-ref events on the list; they'll
	 * get cleaned up by free_event() -- they'll also still have their
	 * ref on the rb and will free it whenever they are done with it.
	 *
	 * Aside from that, this buffer is 'fully' detached and unmapped,
	 * undo the VM accounting.
	 */

	atomic_long_sub((size >> PAGE_SHIFT) + 1, &mmap_user->locked_vm);
	vma->vm_mm->pinned_vm -= mmap_locked;
	free_uid(mmap_user);

out_put:
	ring_buffer_put(rb); /* could be last */
}

static const struct vm_operations_struct perf_mmap_vmops = {
	.open		= perf_mmap_open,
	.close		= perf_mmap_close, /* non mergable */
	.fault		= perf_mmap_fault,
	.page_mkwrite	= perf_mmap_fault,
};

static int perf_mmap(struct file *file, struct vm_area_struct *vma)
{
	struct perf_event *event = file->private_data;
	unsigned long user_locked, user_lock_limit;
	struct user_struct *user = current_user();
	unsigned long locked, lock_limit;
	struct ring_buffer *rb = NULL;
	unsigned long vma_size;
	unsigned long nr_pages;
	long user_extra = 0, extra = 0;
	int ret = 0, flags = 0;

	/*
	 * Don't allow mmap() of inherited per-task counters. This would
	 * create a performance issue due to all children writing to the
	 * same rb.
	 */
	if (event->cpu == -1 && event->attr.inherit)
		return -EINVAL;

	if (!(vma->vm_flags & VM_SHARED))
		return -EINVAL;

	ret = security_perf_event_read(event);
	if (ret)
		return ret;

	vma_size = vma->vm_end - vma->vm_start;

	if (vma->vm_pgoff == 0) {
		nr_pages = (vma_size / PAGE_SIZE) - 1;
	} else {
		/*
		 * AUX area mapping: if rb->aux_nr_pages != 0, it's already
		 * mapped, all subsequent mappings should have the same size
		 * and offset. Must be above the normal perf buffer.
		 */
		u64 aux_offset, aux_size;

		if (!event->rb)
			return -EINVAL;

		nr_pages = vma_size / PAGE_SIZE;

		mutex_lock(&event->mmap_mutex);
		ret = -EINVAL;

		rb = event->rb;
		if (!rb)
			goto aux_unlock;

		aux_offset = READ_ONCE(rb->user_page->aux_offset);
		aux_size = READ_ONCE(rb->user_page->aux_size);

		if (aux_offset < perf_data_size(rb) + PAGE_SIZE)
			goto aux_unlock;

		if (aux_offset != vma->vm_pgoff << PAGE_SHIFT)
			goto aux_unlock;

		/* already mapped with a different offset */
		if (rb_has_aux(rb) && rb->aux_pgoff != vma->vm_pgoff)
			goto aux_unlock;

		if (aux_size != vma_size || aux_size != nr_pages * PAGE_SIZE)
			goto aux_unlock;

		/* already mapped with a different size */
		if (rb_has_aux(rb) && rb->aux_nr_pages != nr_pages)
			goto aux_unlock;

		if (!is_power_of_2(nr_pages))
			goto aux_unlock;

		if (!atomic_inc_not_zero(&rb->mmap_count))
			goto aux_unlock;

		if (rb_has_aux(rb)) {
			atomic_inc(&rb->aux_mmap_count);
			ret = 0;
			goto unlock;
		}

		atomic_set(&rb->aux_mmap_count, 1);
		user_extra = nr_pages;

		goto accounting;
	}

	/*
	 * If we have rb pages ensure they're a power-of-two number, so we
	 * can do bitmasks instead of modulo.
	 */
	if (nr_pages != 0 && !is_power_of_2(nr_pages))
		return -EINVAL;

	if (vma_size != PAGE_SIZE * (1 + nr_pages))
		return -EINVAL;

	WARN_ON_ONCE(event->ctx->parent_ctx);
again:
	mutex_lock(&event->mmap_mutex);
	if (event->rb) {
		if (event->rb->nr_pages != nr_pages) {
			ret = -EINVAL;
			goto unlock;
		}

		if (!atomic_inc_not_zero(&event->rb->mmap_count)) {
			/*
			 * Raced against perf_mmap_close(); remove the
			 * event and try again.
			 */
			ring_buffer_attach(event, NULL);
			mutex_unlock(&event->mmap_mutex);
			goto again;
		}

		goto unlock;
	}

	user_extra = nr_pages + 1;

accounting:
	user_lock_limit = sysctl_perf_event_mlock >> (PAGE_SHIFT - 10);

	/*
	 * Increase the limit linearly with more CPUs:
	 */
	user_lock_limit *= num_online_cpus();

	user_locked = atomic_long_read(&user->locked_vm);

	/*
	 * sysctl_perf_event_mlock may have changed, so that
	 *     user->locked_vm > user_lock_limit
	 */
	if (user_locked > user_lock_limit)
		user_locked = user_lock_limit;
	user_locked += user_extra;

	if (user_locked > user_lock_limit)
		extra = user_locked - user_lock_limit;

	lock_limit = rlimit(RLIMIT_MEMLOCK);
	lock_limit >>= PAGE_SHIFT;
	locked = vma->vm_mm->pinned_vm + extra;

	if ((locked > lock_limit) && perf_is_paranoid() &&
		!capable(CAP_IPC_LOCK)) {
		ret = -EPERM;
		goto unlock;
	}

	WARN_ON(!rb && event->rb);

	if (vma->vm_flags & VM_WRITE)
		flags |= RING_BUFFER_WRITABLE;

	if (!rb) {
		rb = rb_alloc(nr_pages,
			      event->attr.watermark ? event->attr.wakeup_watermark : 0,
			      event->cpu, flags);

		if (!rb) {
			ret = -ENOMEM;
			goto unlock;
		}

		atomic_set(&rb->mmap_count, 1);
		rb->mmap_user = get_current_user();
		rb->mmap_locked = extra;

		ring_buffer_attach(event, rb);

		perf_event_init_userpage(event);
		perf_event_update_userpage(event);
	} else {
		ret = rb_alloc_aux(rb, event, vma->vm_pgoff, nr_pages,
				   event->attr.aux_watermark, flags);
		if (!ret)
			rb->aux_mmap_locked = extra;
	}

unlock:
	if (!ret) {
		atomic_long_add(user_extra, &user->locked_vm);
		vma->vm_mm->pinned_vm += extra;

		atomic_inc(&event->mmap_count);
	} else if (rb) {
		atomic_dec(&rb->mmap_count);
	}
aux_unlock:
	mutex_unlock(&event->mmap_mutex);

	/*
	 * Since pinned accounting is per vm we cannot allow fork() to copy our
	 * vma.
	 */
	vma->vm_flags |= VM_DONTCOPY | VM_DONTEXPAND | VM_DONTDUMP;
	vma->vm_ops = &perf_mmap_vmops;

	if (event->pmu->event_mapped)
		event->pmu->event_mapped(event, vma->vm_mm);

	return ret;
}

static int perf_fasync(int fd, struct file *filp, int on)
{
	struct inode *inode = file_inode(filp);
	struct perf_event *event = filp->private_data;
	int retval;

	inode_lock(inode);
	retval = fasync_helper(fd, filp, on, &event->fasync);
	inode_unlock(inode);

	if (retval < 0)
		return retval;

	return 0;
}

static const struct file_operations perf_fops = {
	.llseek			= no_llseek,
	.release		= perf_release,
	.read			= perf_read,
	.poll			= perf_poll,
	.unlocked_ioctl		= perf_ioctl,
	.compat_ioctl		= perf_compat_ioctl,
	.mmap			= perf_mmap,
	.fasync			= perf_fasync,
};

/*
 * Perf event wakeup
 *
 * If there's data, ensure we set the poll() state and publish everything
 * to user-space before waking everybody up.
 */

static inline struct fasync_struct **perf_event_fasync(struct perf_event *event)
{
	/* only the parent has fasync state */
	if (event->parent)
		event = event->parent;
	return &event->fasync;
}

void perf_event_wakeup(struct perf_event *event)
{
	ring_buffer_wakeup(event);

	if (event->pending_kill) {
		kill_fasync(perf_event_fasync(event), SIGIO, event->pending_kill);
		event->pending_kill = 0;
	}
}

static void perf_pending_event_disable(struct perf_event *event)
{
	int cpu = READ_ONCE(event->pending_disable);

	if (cpu < 0)
		return;

	if (cpu == smp_processor_id()) {
		WRITE_ONCE(event->pending_disable, -1);
		perf_event_disable_local(event);
		return;
	}

	/*
	 *  CPU-A			CPU-B
	 *
	 *  perf_event_disable_inatomic()
	 *    @pending_disable = CPU-A;
	 *    irq_work_queue();
	 *
	 *  sched-out
	 *    @pending_disable = -1;
	 *
	 *				sched-in
	 *				perf_event_disable_inatomic()
	 *				  @pending_disable = CPU-B;
	 *				  irq_work_queue(); // FAILS
	 *
	 *  irq_work_run()
	 *    perf_pending_event()
	 *
	 * But the event runs on CPU-B and wants disabling there.
	 */
	irq_work_queue_on(&event->pending, cpu);
}

static void perf_pending_event(struct irq_work *entry)
{
	struct perf_event *event = container_of(entry, struct perf_event, pending);
	int rctx;

	rctx = perf_swevent_get_recursion_context();
	/*
	 * If we 'fail' here, that's OK, it means recursion is already disabled
	 * and we won't recurse 'further'.
	 */

	perf_pending_event_disable(event);

	if (event->pending_wakeup) {
		event->pending_wakeup = 0;
		perf_event_wakeup(event);
	}

	if (rctx >= 0)
		perf_swevent_put_recursion_context(rctx);
}

/*
 * We assume there is only KVM supporting the callbacks.
 * Later on, we might change it to a list if there is
 * another virtualization implementation supporting the callbacks.
 */
struct perf_guest_info_callbacks *perf_guest_cbs;

int perf_register_guest_info_callbacks(struct perf_guest_info_callbacks *cbs)
{
	perf_guest_cbs = cbs;
	return 0;
}
EXPORT_SYMBOL_GPL(perf_register_guest_info_callbacks);

int perf_unregister_guest_info_callbacks(struct perf_guest_info_callbacks *cbs)
{
	perf_guest_cbs = NULL;
	return 0;
}
EXPORT_SYMBOL_GPL(perf_unregister_guest_info_callbacks);

static void
perf_output_sample_regs(struct perf_output_handle *handle,
			struct pt_regs *regs, u64 mask)
{
	int bit;
	DECLARE_BITMAP(_mask, 64);

	bitmap_from_u64(_mask, mask);
	for_each_set_bit(bit, _mask, sizeof(mask) * BITS_PER_BYTE) {
		u64 val;

		val = perf_reg_value(regs, bit);
		perf_output_put(handle, val);
	}
}

static void perf_sample_regs_user(struct perf_regs *regs_user,
				  struct pt_regs *regs,
				  struct pt_regs *regs_user_copy)
{
	if (user_mode(regs)) {
		regs_user->abi = perf_reg_abi(current);
		regs_user->regs = regs;
	} else if (!(current->flags & PF_KTHREAD)) {
		perf_get_regs_user(regs_user, regs, regs_user_copy);
	} else {
		regs_user->abi = PERF_SAMPLE_REGS_ABI_NONE;
		regs_user->regs = NULL;
	}
}

static void perf_sample_regs_intr(struct perf_regs *regs_intr,
				  struct pt_regs *regs)
{
	regs_intr->regs = regs;
	regs_intr->abi  = perf_reg_abi(current);
}


/*
 * Get remaining task size from user stack pointer.
 *
 * It'd be better to take stack vma map and limit this more
 * precisly, but there's no way to get it safely under interrupt,
 * so using TASK_SIZE as limit.
 */
static u64 perf_ustack_task_size(struct pt_regs *regs)
{
	unsigned long addr = perf_user_stack_pointer(regs);

	if (!addr || addr >= TASK_SIZE)
		return 0;

	return TASK_SIZE - addr;
}

static u16
perf_sample_ustack_size(u16 stack_size, u16 header_size,
			struct pt_regs *regs)
{
	u64 task_size;

	/* No regs, no stack pointer, no dump. */
	if (!regs)
		return 0;

	/*
	 * Check if we fit in with the requested stack size into the:
	 * - TASK_SIZE
	 *   If we don't, we limit the size to the TASK_SIZE.
	 *
	 * - remaining sample size
	 *   If we don't, we customize the stack size to
	 *   fit in to the remaining sample size.
	 */

	task_size  = min((u64) USHRT_MAX, perf_ustack_task_size(regs));
	stack_size = min(stack_size, (u16) task_size);

	/* Current header size plus static size and dynamic size. */
	header_size += 2 * sizeof(u64);

	/* Do we fit in with the current stack dump size? */
	if ((u16) (header_size + stack_size) < header_size) {
		/*
		 * If we overflow the maximum size for the sample,
		 * we customize the stack dump size to fit in.
		 */
		stack_size = USHRT_MAX - header_size - sizeof(u64);
		stack_size = round_up(stack_size, sizeof(u64));
	}

	return stack_size;
}

static void
perf_output_sample_ustack(struct perf_output_handle *handle, u64 dump_size,
			  struct pt_regs *regs)
{
	/* Case of a kernel thread, nothing to dump */
	if (!regs) {
		u64 size = 0;
		perf_output_put(handle, size);
	} else {
		unsigned long sp;
		unsigned int rem;
		u64 dyn_size;
		mm_segment_t fs;

		/*
		 * We dump:
		 * static size
		 *   - the size requested by user or the best one we can fit
		 *     in to the sample max size
		 * data
		 *   - user stack dump data
		 * dynamic size
		 *   - the actual dumped size
		 */

		/* Static size. */
		perf_output_put(handle, dump_size);

		/* Data. */
		sp = perf_user_stack_pointer(regs);
		fs = get_fs();
		set_fs(USER_DS);
		rem = __output_copy_user(handle, (void *) sp, dump_size);
		set_fs(fs);
		dyn_size = dump_size - rem;

		perf_output_skip(handle, rem);

		/* Dynamic size. */
		perf_output_put(handle, dyn_size);
	}
}

static void __perf_event_header__init_id(struct perf_event_header *header,
					 struct perf_sample_data *data,
					 struct perf_event *event)
{
	u64 sample_type = event->attr.sample_type;

	data->type = sample_type;
	header->size += event->id_header_size;

	if (sample_type & PERF_SAMPLE_TID) {
		/* namespace issues */
		data->tid_entry.pid = perf_event_pid(event, current);
		data->tid_entry.tid = perf_event_tid(event, current);
	}

	if (sample_type & PERF_SAMPLE_TIME)
		data->time = perf_event_clock(event);

	if (sample_type & (PERF_SAMPLE_ID | PERF_SAMPLE_IDENTIFIER))
		data->id = primary_event_id(event);

	if (sample_type & PERF_SAMPLE_STREAM_ID)
		data->stream_id = event->id;

	if (sample_type & PERF_SAMPLE_CPU) {
		data->cpu_entry.cpu	 = raw_smp_processor_id();
		data->cpu_entry.reserved = 0;
	}
}

void perf_event_header__init_id(struct perf_event_header *header,
				struct perf_sample_data *data,
				struct perf_event *event)
{
	if (event->attr.sample_id_all)
		__perf_event_header__init_id(header, data, event);
}

static void __perf_event__output_id_sample(struct perf_output_handle *handle,
					   struct perf_sample_data *data)
{
	u64 sample_type = data->type;

	if (sample_type & PERF_SAMPLE_TID)
		perf_output_put(handle, data->tid_entry);

	if (sample_type & PERF_SAMPLE_TIME)
		perf_output_put(handle, data->time);

	if (sample_type & PERF_SAMPLE_ID)
		perf_output_put(handle, data->id);

	if (sample_type & PERF_SAMPLE_STREAM_ID)
		perf_output_put(handle, data->stream_id);

	if (sample_type & PERF_SAMPLE_CPU)
		perf_output_put(handle, data->cpu_entry);

	if (sample_type & PERF_SAMPLE_IDENTIFIER)
		perf_output_put(handle, data->id);
}

void perf_event__output_id_sample(struct perf_event *event,
				  struct perf_output_handle *handle,
				  struct perf_sample_data *sample)
{
	if (event->attr.sample_id_all)
		__perf_event__output_id_sample(handle, sample);
}

static void perf_output_read_one(struct perf_output_handle *handle,
				 struct perf_event *event,
				 u64 enabled, u64 running)
{
	u64 read_format = event->attr.read_format;
	u64 values[4];
	int n = 0;

	values[n++] = perf_event_count(event);
	if (read_format & PERF_FORMAT_TOTAL_TIME_ENABLED) {
		values[n++] = enabled +
			atomic64_read(&event->child_total_time_enabled);
	}
	if (read_format & PERF_FORMAT_TOTAL_TIME_RUNNING) {
		values[n++] = running +
			atomic64_read(&event->child_total_time_running);
	}
	if (read_format & PERF_FORMAT_ID)
		values[n++] = primary_event_id(event);

	__output_copy(handle, values, n * sizeof(u64));
}

static void perf_output_read_group(struct perf_output_handle *handle,
			    struct perf_event *event,
			    u64 enabled, u64 running)
{
	struct perf_event *leader = event->group_leader, *sub;
	u64 read_format = event->attr.read_format;
	u64 values[5];
	int n = 0;

	values[n++] = 1 + leader->nr_siblings;

	if (read_format & PERF_FORMAT_TOTAL_TIME_ENABLED)
		values[n++] = enabled;

	if (read_format & PERF_FORMAT_TOTAL_TIME_RUNNING)
		values[n++] = running;

	if ((leader != event) &&
	    (leader->state == PERF_EVENT_STATE_ACTIVE))
		leader->pmu->read(leader);

	values[n++] = perf_event_count(leader);
	if (read_format & PERF_FORMAT_ID)
		values[n++] = primary_event_id(leader);

	__output_copy(handle, values, n * sizeof(u64));

	for_each_sibling_event(sub, leader) {
		n = 0;

		if ((sub != event) &&
		    (sub->state == PERF_EVENT_STATE_ACTIVE))
			sub->pmu->read(sub);

		values[n++] = perf_event_count(sub);
		if (read_format & PERF_FORMAT_ID)
			values[n++] = primary_event_id(sub);

		__output_copy(handle, values, n * sizeof(u64));
	}
}

#define PERF_FORMAT_TOTAL_TIMES (PERF_FORMAT_TOTAL_TIME_ENABLED|\
				 PERF_FORMAT_TOTAL_TIME_RUNNING)

/*
 * XXX PERF_SAMPLE_READ vs inherited events seems difficult.
 *
 * The problem is that its both hard and excessively expensive to iterate the
 * child list, not to mention that its impossible to IPI the children running
 * on another CPU, from interrupt/NMI context.
 */
static void perf_output_read(struct perf_output_handle *handle,
			     struct perf_event *event)
{
	u64 enabled = 0, running = 0, now;
	u64 read_format = event->attr.read_format;

	/*
	 * compute total_time_enabled, total_time_running
	 * based on snapshot values taken when the event
	 * was last scheduled in.
	 *
	 * we cannot simply called update_context_time()
	 * because of locking issue as we are called in
	 * NMI context
	 */
	if (read_format & PERF_FORMAT_TOTAL_TIMES)
		calc_timer_values(event, &now, &enabled, &running);

	if (event->attr.read_format & PERF_FORMAT_GROUP)
		perf_output_read_group(handle, event, enabled, running);
	else
		perf_output_read_one(handle, event, enabled, running);
}

void perf_output_sample(struct perf_output_handle *handle,
			struct perf_event_header *header,
			struct perf_sample_data *data,
			struct perf_event *event)
{
	u64 sample_type = data->type;

	perf_output_put(handle, *header);

	if (sample_type & PERF_SAMPLE_IDENTIFIER)
		perf_output_put(handle, data->id);

	if (sample_type & PERF_SAMPLE_IP)
		perf_output_put(handle, data->ip);

	if (sample_type & PERF_SAMPLE_TID)
		perf_output_put(handle, data->tid_entry);

	if (sample_type & PERF_SAMPLE_TIME)
		perf_output_put(handle, data->time);

	if (sample_type & PERF_SAMPLE_ADDR)
		perf_output_put(handle, data->addr);

	if (sample_type & PERF_SAMPLE_ID)
		perf_output_put(handle, data->id);

	if (sample_type & PERF_SAMPLE_STREAM_ID)
		perf_output_put(handle, data->stream_id);

	if (sample_type & PERF_SAMPLE_CPU)
		perf_output_put(handle, data->cpu_entry);

	if (sample_type & PERF_SAMPLE_PERIOD)
		perf_output_put(handle, data->period);

	if (sample_type & PERF_SAMPLE_READ)
		perf_output_read(handle, event);

	if (sample_type & PERF_SAMPLE_CALLCHAIN) {
		int size = 1;

		size += data->callchain->nr;
		size *= sizeof(u64);
		__output_copy(handle, data->callchain, size);
	}

	if (sample_type & PERF_SAMPLE_RAW) {
		struct perf_raw_record *raw = data->raw;

		if (raw) {
			struct perf_raw_frag *frag = &raw->frag;

			perf_output_put(handle, raw->size);
			do {
				if (frag->copy) {
					__output_custom(handle, frag->copy,
							frag->data, frag->size);
				} else {
					__output_copy(handle, frag->data,
						      frag->size);
				}
				if (perf_raw_frag_last(frag))
					break;
				frag = frag->next;
			} while (1);
			if (frag->pad)
				__output_skip(handle, NULL, frag->pad);
		} else {
			struct {
				u32	size;
				u32	data;
			} raw = {
				.size = sizeof(u32),
				.data = 0,
			};
			perf_output_put(handle, raw);
		}
	}

	if (sample_type & PERF_SAMPLE_BRANCH_STACK) {
		if (data->br_stack) {
			size_t size;

			size = data->br_stack->nr
			     * sizeof(struct perf_branch_entry);

			perf_output_put(handle, data->br_stack->nr);
			perf_output_copy(handle, data->br_stack->entries, size);
		} else {
			/*
			 * we always store at least the value of nr
			 */
			u64 nr = 0;
			perf_output_put(handle, nr);
		}
	}

	if (sample_type & PERF_SAMPLE_REGS_USER) {
		u64 abi = data->regs_user.abi;

		/*
		 * If there are no regs to dump, notice it through
		 * first u64 being zero (PERF_SAMPLE_REGS_ABI_NONE).
		 */
		perf_output_put(handle, abi);

		if (abi) {
			u64 mask = event->attr.sample_regs_user;
			perf_output_sample_regs(handle,
						data->regs_user.regs,
						mask);
		}
	}

	if (sample_type & PERF_SAMPLE_STACK_USER) {
		perf_output_sample_ustack(handle,
					  data->stack_user_size,
					  data->regs_user.regs);
	}

	if (sample_type & PERF_SAMPLE_WEIGHT)
		perf_output_put(handle, data->weight);

	if (sample_type & PERF_SAMPLE_DATA_SRC)
		perf_output_put(handle, data->data_src.val);

	if (sample_type & PERF_SAMPLE_TRANSACTION)
		perf_output_put(handle, data->txn);

	if (sample_type & PERF_SAMPLE_REGS_INTR) {
		u64 abi = data->regs_intr.abi;
		/*
		 * If there are no regs to dump, notice it through
		 * first u64 being zero (PERF_SAMPLE_REGS_ABI_NONE).
		 */
		perf_output_put(handle, abi);

		if (abi) {
			u64 mask = event->attr.sample_regs_intr;

			perf_output_sample_regs(handle,
						data->regs_intr.regs,
						mask);
		}
	}

	if (sample_type & PERF_SAMPLE_PHYS_ADDR)
		perf_output_put(handle, data->phys_addr);

	if (!event->attr.watermark) {
		int wakeup_events = event->attr.wakeup_events;

		if (wakeup_events) {
			struct ring_buffer *rb = handle->rb;
			int events = local_inc_return(&rb->events);

			if (events >= wakeup_events) {
				local_sub(wakeup_events, &rb->events);
				local_inc(&rb->wakeup);
			}
		}
	}
}

static u64 perf_virt_to_phys(u64 virt)
{
	u64 phys_addr = 0;

	if (!virt)
		return 0;

	if (virt >= TASK_SIZE) {
		/* If it's vmalloc()d memory, leave phys_addr as 0 */
		if (virt_addr_valid((void *)(uintptr_t)virt) &&
		    !(virt >= VMALLOC_START && virt < VMALLOC_END))
			phys_addr = (u64)virt_to_phys((void *)(uintptr_t)virt);
	} else {
		/*
		 * Walking the pages tables for user address.
		 * Interrupts are disabled, so it prevents any tear down
		 * of the page tables.
		 * Try IRQ-safe __get_user_pages_fast first.
		 * If failed, leave phys_addr as 0.
		 */
		if (current->mm != NULL) {
			struct page *p;

			pagefault_disable();
			if (__get_user_pages_fast(virt, 1, 0, &p) == 1) {
				phys_addr = page_to_phys(p) + virt % PAGE_SIZE;
				put_page(p);
			}
			pagefault_enable();
		}
	}

	return phys_addr;
}

static struct perf_callchain_entry __empty_callchain = { .nr = 0, };

struct perf_callchain_entry *
perf_callchain(struct perf_event *event, struct pt_regs *regs)
{
	bool kernel = !event->attr.exclude_callchain_kernel;
	bool user   = !event->attr.exclude_callchain_user;
	/* Disallow cross-task user callchains. */
	bool crosstask = event->ctx->task && event->ctx->task != current;
	const u32 max_stack = event->attr.sample_max_stack;
	struct perf_callchain_entry *callchain;

	if (!kernel && !user)
		return &__empty_callchain;

	callchain = get_perf_callchain(regs, 0, kernel, user,
				       max_stack, crosstask, true);
	return callchain ?: &__empty_callchain;
}

void perf_prepare_sample(struct perf_event_header *header,
			 struct perf_sample_data *data,
			 struct perf_event *event,
			 struct pt_regs *regs)
{
	u64 sample_type = event->attr.sample_type;

	header->type = PERF_RECORD_SAMPLE;
	header->size = sizeof(*header) + event->header_size;

	header->misc = 0;
	header->misc |= perf_misc_flags(regs);

	__perf_event_header__init_id(header, data, event);

	if (sample_type & PERF_SAMPLE_IP)
		data->ip = perf_instruction_pointer(regs);

	if (sample_type & PERF_SAMPLE_CALLCHAIN) {
		int size = 1;

		if (!(sample_type & __PERF_SAMPLE_CALLCHAIN_EARLY))
			data->callchain = perf_callchain(event, regs);

		size += data->callchain->nr;

		header->size += size * sizeof(u64);
	}

	if (sample_type & PERF_SAMPLE_RAW) {
		struct perf_raw_record *raw = data->raw;
		int size;

		if (raw) {
			struct perf_raw_frag *frag = &raw->frag;
			u32 sum = 0;

			do {
				sum += frag->size;
				if (perf_raw_frag_last(frag))
					break;
				frag = frag->next;
			} while (1);

			size = round_up(sum + sizeof(u32), sizeof(u64));
			raw->size = size - sizeof(u32);
			frag->pad = raw->size - sum;
		} else {
			size = sizeof(u64);
		}

		header->size += size;
	}

	if (sample_type & PERF_SAMPLE_BRANCH_STACK) {
		int size = sizeof(u64); /* nr */
		if (data->br_stack) {
			size += data->br_stack->nr
			      * sizeof(struct perf_branch_entry);
		}
		header->size += size;
	}

	if (sample_type & (PERF_SAMPLE_REGS_USER | PERF_SAMPLE_STACK_USER))
		perf_sample_regs_user(&data->regs_user, regs,
				      &data->regs_user_copy);

	if (sample_type & PERF_SAMPLE_REGS_USER) {
		/* regs dump ABI info */
		int size = sizeof(u64);

		if (data->regs_user.regs) {
			u64 mask = event->attr.sample_regs_user;
			size += hweight64(mask) * sizeof(u64);
		}

		header->size += size;
	}

	if (sample_type & PERF_SAMPLE_STACK_USER) {
		/*
		 * Either we need PERF_SAMPLE_STACK_USER bit to be allways
		 * processed as the last one or have additional check added
		 * in case new sample type is added, because we could eat
		 * up the rest of the sample size.
		 */
		u16 stack_size = event->attr.sample_stack_user;
		u16 size = sizeof(u64);

		stack_size = perf_sample_ustack_size(stack_size, header->size,
						     data->regs_user.regs);

		/*
		 * If there is something to dump, add space for the dump
		 * itself and for the field that tells the dynamic size,
		 * which is how many have been actually dumped.
		 */
		if (stack_size)
			size += sizeof(u64) + stack_size;

		data->stack_user_size = stack_size;
		header->size += size;
	}

	if (sample_type & PERF_SAMPLE_REGS_INTR) {
		/* regs dump ABI info */
		int size = sizeof(u64);

		perf_sample_regs_intr(&data->regs_intr, regs);

		if (data->regs_intr.regs) {
			u64 mask = event->attr.sample_regs_intr;

			size += hweight64(mask) * sizeof(u64);
		}

		header->size += size;
	}

	if (sample_type & PERF_SAMPLE_PHYS_ADDR)
		data->phys_addr = perf_virt_to_phys(data->addr);
}

static __always_inline void
__perf_event_output(struct perf_event *event,
		    struct perf_sample_data *data,
		    struct pt_regs *regs,
		    int (*output_begin)(struct perf_output_handle *,
					struct perf_event *,
					unsigned int))
{
	struct perf_output_handle handle;
	struct perf_event_header header;

	/* protect the callchain buffers */
	rcu_read_lock();

	perf_prepare_sample(&header, data, event, regs);

	if (output_begin(&handle, event, header.size))
		goto exit;

	perf_output_sample(&handle, &header, data, event);

	perf_output_end(&handle);

exit:
	rcu_read_unlock();
}

void
perf_event_output_forward(struct perf_event *event,
			 struct perf_sample_data *data,
			 struct pt_regs *regs)
{
	__perf_event_output(event, data, regs, perf_output_begin_forward);
}

void
perf_event_output_backward(struct perf_event *event,
			   struct perf_sample_data *data,
			   struct pt_regs *regs)
{
	__perf_event_output(event, data, regs, perf_output_begin_backward);
}

void
perf_event_output(struct perf_event *event,
		  struct perf_sample_data *data,
		  struct pt_regs *regs)
{
	__perf_event_output(event, data, regs, perf_output_begin);
}

/*
 * read event_id
 */

struct perf_read_event {
	struct perf_event_header	header;

	u32				pid;
	u32				tid;
};

static void
perf_event_read_event(struct perf_event *event,
			struct task_struct *task)
{
	struct perf_output_handle handle;
	struct perf_sample_data sample;
	struct perf_read_event read_event = {
		.header = {
			.type = PERF_RECORD_READ,
			.misc = 0,
			.size = sizeof(read_event) + event->read_size,
		},
		.pid = perf_event_pid(event, task),
		.tid = perf_event_tid(event, task),
	};
	int ret;

	perf_event_header__init_id(&read_event.header, &sample, event);
	ret = perf_output_begin(&handle, event, read_event.header.size);
	if (ret)
		return;

	perf_output_put(&handle, read_event);
	perf_output_read(&handle, event);
	perf_event__output_id_sample(event, &handle, &sample);

	perf_output_end(&handle);
}

typedef void (perf_iterate_f)(struct perf_event *event, void *data);

static void
perf_iterate_ctx(struct perf_event_context *ctx,
		   perf_iterate_f output,
		   void *data, bool all)
{
	struct perf_event *event;

	list_for_each_entry_rcu(event, &ctx->event_list, event_entry) {
		if (!all) {
			if (event->state < PERF_EVENT_STATE_INACTIVE)
				continue;
			if (!event_filter_match(event))
				continue;
		}

		output(event, data);
	}
}

static void perf_iterate_sb_cpu(perf_iterate_f output, void *data)
{
	struct pmu_event_list *pel = this_cpu_ptr(&pmu_sb_events);
	struct perf_event *event;

	list_for_each_entry_rcu(event, &pel->list, sb_list) {
		/*
		 * Skip events that are not fully formed yet; ensure that
		 * if we observe event->ctx, both event and ctx will be
		 * complete enough. See perf_install_in_context().
		 */
		if (!smp_load_acquire(&event->ctx))
			continue;

		if (event->state < PERF_EVENT_STATE_INACTIVE)
			continue;
		if (!event_filter_match(event))
			continue;
		output(event, data);
	}
}

/*
 * Iterate all events that need to receive side-band events.
 *
 * For new callers; ensure that account_pmu_sb_event() includes
 * your event, otherwise it might not get delivered.
 */
static void
perf_iterate_sb(perf_iterate_f output, void *data,
	       struct perf_event_context *task_ctx)
{
	struct perf_event_context *ctx;
	int ctxn;

	rcu_read_lock();
	preempt_disable();

	/*
	 * If we have task_ctx != NULL we only notify the task context itself.
	 * The task_ctx is set only for EXIT events before releasing task
	 * context.
	 */
	if (task_ctx) {
		perf_iterate_ctx(task_ctx, output, data, false);
		goto done;
	}

	perf_iterate_sb_cpu(output, data);

	for_each_task_context_nr(ctxn) {
		ctx = rcu_dereference(current->perf_event_ctxp[ctxn]);
		if (ctx)
			perf_iterate_ctx(ctx, output, data, false);
	}
done:
	preempt_enable();
	rcu_read_unlock();
}

/*
 * Clear all file-based filters at exec, they'll have to be
 * re-instated when/if these objects are mmapped again.
 */
static void perf_event_addr_filters_exec(struct perf_event *event, void *data)
{
	struct perf_addr_filters_head *ifh = perf_event_addr_filters(event);
	struct perf_addr_filter *filter;
	unsigned int restart = 0, count = 0;
	unsigned long flags;

	if (!has_addr_filter(event))
		return;

	raw_spin_lock_irqsave(&ifh->lock, flags);
	list_for_each_entry(filter, &ifh->list, entry) {
		if (filter->path.dentry) {
			event->addr_filter_ranges[count].start = 0;
			event->addr_filter_ranges[count].size = 0;
			restart++;
		}

		count++;
	}

	if (restart)
		event->addr_filters_gen++;
	raw_spin_unlock_irqrestore(&ifh->lock, flags);

	if (restart)
		perf_event_stop(event, 1);
}

void perf_event_exec(void)
{
	struct perf_event_context *ctx;
	int ctxn;

	rcu_read_lock();
	for_each_task_context_nr(ctxn) {
		ctx = current->perf_event_ctxp[ctxn];
		if (!ctx)
			continue;

		perf_event_enable_on_exec(ctxn);

		perf_iterate_ctx(ctx, perf_event_addr_filters_exec, NULL,
				   true);
	}
	rcu_read_unlock();
}

struct remote_output {
	struct ring_buffer	*rb;
	int			err;
};

static void __perf_event_output_stop(struct perf_event *event, void *data)
{
	struct perf_event *parent = event->parent;
	struct remote_output *ro = data;
	struct ring_buffer *rb = ro->rb;
	struct stop_event_data sd = {
		.event	= event,
	};

	if (!has_aux(event))
		return;

	if (!parent)
		parent = event;

	/*
	 * In case of inheritance, it will be the parent that links to the
	 * ring-buffer, but it will be the child that's actually using it.
	 *
	 * We are using event::rb to determine if the event should be stopped,
	 * however this may race with ring_buffer_attach() (through set_output),
	 * which will make us skip the event that actually needs to be stopped.
	 * So ring_buffer_attach() has to stop an aux event before re-assigning
	 * its rb pointer.
	 */
	if (rcu_dereference(parent->rb) == rb)
		ro->err = __perf_event_stop(&sd);
}

static int __perf_pmu_output_stop(void *info)
{
	struct perf_event *event = info;
	struct pmu *pmu = event->ctx->pmu;
	struct perf_cpu_context *cpuctx = this_cpu_ptr(pmu->pmu_cpu_context);
	struct remote_output ro = {
		.rb	= event->rb,
	};

	rcu_read_lock();
	perf_iterate_ctx(&cpuctx->ctx, __perf_event_output_stop, &ro, false);
	if (cpuctx->task_ctx)
		perf_iterate_ctx(cpuctx->task_ctx, __perf_event_output_stop,
				   &ro, false);
	rcu_read_unlock();

	return ro.err;
}

static void perf_pmu_output_stop(struct perf_event *event)
{
	struct perf_event *iter;
	int err, cpu;

restart:
	rcu_read_lock();
	list_for_each_entry_rcu(iter, &event->rb->event_list, rb_entry) {
		/*
		 * For per-CPU events, we need to make sure that neither they
		 * nor their children are running; for cpu==-1 events it's
		 * sufficient to stop the event itself if it's active, since
		 * it can't have children.
		 */
		cpu = iter->cpu;
		if (cpu == -1)
			cpu = READ_ONCE(iter->oncpu);

		if (cpu == -1)
			continue;

		err = cpu_function_call(cpu, __perf_pmu_output_stop, event);
		if (err == -EAGAIN) {
			rcu_read_unlock();
			goto restart;
		}
	}
	rcu_read_unlock();
}

/*
 * task tracking -- fork/exit
 *
 * enabled by: attr.comm | attr.mmap | attr.mmap2 | attr.mmap_data | attr.task
 */

struct perf_task_event {
	struct task_struct		*task;
	struct perf_event_context	*task_ctx;

	struct {
		struct perf_event_header	header;

		u32				pid;
		u32				ppid;
		u32				tid;
		u32				ptid;
		u64				time;
	} event_id;
};

static int perf_event_task_match(struct perf_event *event)
{
	return event->attr.comm  || event->attr.mmap ||
	       event->attr.mmap2 || event->attr.mmap_data ||
	       event->attr.task;
}

static void perf_event_task_output(struct perf_event *event,
				   void *data)
{
	struct perf_task_event *task_event = data;
	struct perf_output_handle handle;
	struct perf_sample_data	sample;
	struct task_struct *task = task_event->task;
	int ret, size = task_event->event_id.header.size;

	if (!perf_event_task_match(event))
		return;

	perf_event_header__init_id(&task_event->event_id.header, &sample, event);

	ret = perf_output_begin(&handle, event,
				task_event->event_id.header.size);
	if (ret)
		goto out;

	task_event->event_id.pid = perf_event_pid(event, task);
	task_event->event_id.tid = perf_event_tid(event, task);

	if (task_event->event_id.header.type == PERF_RECORD_EXIT) {
		task_event->event_id.ppid = perf_event_pid(event,
							task->real_parent);
		task_event->event_id.ptid = perf_event_pid(event,
							task->real_parent);
	} else {  /* PERF_RECORD_FORK */
		task_event->event_id.ppid = perf_event_pid(event, current);
		task_event->event_id.ptid = perf_event_tid(event, current);
	}

	task_event->event_id.time = perf_event_clock(event);

	perf_output_put(&handle, task_event->event_id);

	perf_event__output_id_sample(event, &handle, &sample);

	perf_output_end(&handle);
out:
	task_event->event_id.header.size = size;
}

static void perf_event_task(struct task_struct *task,
			      struct perf_event_context *task_ctx,
			      int new)
{
	struct perf_task_event task_event;

	if (!atomic_read(&nr_comm_events) &&
	    !atomic_read(&nr_mmap_events) &&
	    !atomic_read(&nr_task_events))
		return;

	task_event = (struct perf_task_event){
		.task	  = task,
		.task_ctx = task_ctx,
		.event_id    = {
			.header = {
				.type = new ? PERF_RECORD_FORK : PERF_RECORD_EXIT,
				.misc = 0,
				.size = sizeof(task_event.event_id),
			},
			/* .pid  */
			/* .ppid */
			/* .tid  */
			/* .ptid */
			/* .time */
		},
	};

	perf_iterate_sb(perf_event_task_output,
		       &task_event,
		       task_ctx);
}

void perf_event_fork(struct task_struct *task)
{
	perf_event_task(task, NULL, 1);
	perf_event_namespaces(task);
}

/*
 * comm tracking
 */

struct perf_comm_event {
	struct task_struct	*task;
	char			*comm;
	int			comm_size;

	struct {
		struct perf_event_header	header;

		u32				pid;
		u32				tid;
	} event_id;
};

static int perf_event_comm_match(struct perf_event *event)
{
	return event->attr.comm;
}

static void perf_event_comm_output(struct perf_event *event,
				   void *data)
{
	struct perf_comm_event *comm_event = data;
	struct perf_output_handle handle;
	struct perf_sample_data sample;
	int size = comm_event->event_id.header.size;
	int ret;

	if (!perf_event_comm_match(event))
		return;

	perf_event_header__init_id(&comm_event->event_id.header, &sample, event);
	ret = perf_output_begin(&handle, event,
				comm_event->event_id.header.size);

	if (ret)
		goto out;

	comm_event->event_id.pid = perf_event_pid(event, comm_event->task);
	comm_event->event_id.tid = perf_event_tid(event, comm_event->task);

	perf_output_put(&handle, comm_event->event_id);
	__output_copy(&handle, comm_event->comm,
				   comm_event->comm_size);

	perf_event__output_id_sample(event, &handle, &sample);

	perf_output_end(&handle);
out:
	comm_event->event_id.header.size = size;
}

static void perf_event_comm_event(struct perf_comm_event *comm_event)
{
	char comm[TASK_COMM_LEN];
	unsigned int size;

	memset(comm, 0, sizeof(comm));
	strlcpy(comm, comm_event->task->comm, sizeof(comm));
	size = ALIGN(strlen(comm)+1, sizeof(u64));

	comm_event->comm = comm;
	comm_event->comm_size = size;

	comm_event->event_id.header.size = sizeof(comm_event->event_id) + size;

	perf_iterate_sb(perf_event_comm_output,
		       comm_event,
		       NULL);
}

void perf_event_comm(struct task_struct *task, bool exec)
{
	struct perf_comm_event comm_event;

	if (!atomic_read(&nr_comm_events))
		return;

	comm_event = (struct perf_comm_event){
		.task	= task,
		/* .comm      */
		/* .comm_size */
		.event_id  = {
			.header = {
				.type = PERF_RECORD_COMM,
				.misc = exec ? PERF_RECORD_MISC_COMM_EXEC : 0,
				/* .size */
			},
			/* .pid */
			/* .tid */
		},
	};

	perf_event_comm_event(&comm_event);
}

/*
 * namespaces tracking
 */

struct perf_namespaces_event {
	struct task_struct		*task;

	struct {
		struct perf_event_header	header;

		u32				pid;
		u32				tid;
		u64				nr_namespaces;
		struct perf_ns_link_info	link_info[NR_NAMESPACES];
	} event_id;
};

static int perf_event_namespaces_match(struct perf_event *event)
{
	return event->attr.namespaces;
}

static void perf_event_namespaces_output(struct perf_event *event,
					 void *data)
{
	struct perf_namespaces_event *namespaces_event = data;
	struct perf_output_handle handle;
	struct perf_sample_data sample;
	u16 header_size = namespaces_event->event_id.header.size;
	int ret;

	if (!perf_event_namespaces_match(event))
		return;

	perf_event_header__init_id(&namespaces_event->event_id.header,
				   &sample, event);
	ret = perf_output_begin(&handle, event,
				namespaces_event->event_id.header.size);
	if (ret)
		goto out;

	namespaces_event->event_id.pid = perf_event_pid(event,
							namespaces_event->task);
	namespaces_event->event_id.tid = perf_event_tid(event,
							namespaces_event->task);

	perf_output_put(&handle, namespaces_event->event_id);

	perf_event__output_id_sample(event, &handle, &sample);

	perf_output_end(&handle);
out:
	namespaces_event->event_id.header.size = header_size;
}

static void perf_fill_ns_link_info(struct perf_ns_link_info *ns_link_info,
				   struct task_struct *task,
				   const struct proc_ns_operations *ns_ops)
{
	struct path ns_path;
	struct inode *ns_inode;
	void *error;

	error = ns_get_path(&ns_path, task, ns_ops);
	if (!error) {
		ns_inode = ns_path.dentry->d_inode;
		ns_link_info->dev = new_encode_dev(ns_inode->i_sb->s_dev);
		ns_link_info->ino = ns_inode->i_ino;
		path_put(&ns_path);
	}
}

void perf_event_namespaces(struct task_struct *task)
{
	struct perf_namespaces_event namespaces_event;
	struct perf_ns_link_info *ns_link_info;

	if (!atomic_read(&nr_namespaces_events))
		return;

	namespaces_event = (struct perf_namespaces_event){
		.task	= task,
		.event_id  = {
			.header = {
				.type = PERF_RECORD_NAMESPACES,
				.misc = 0,
				.size = sizeof(namespaces_event.event_id),
			},
			/* .pid */
			/* .tid */
			.nr_namespaces = NR_NAMESPACES,
			/* .link_info[NR_NAMESPACES] */
		},
	};

	ns_link_info = namespaces_event.event_id.link_info;

	perf_fill_ns_link_info(&ns_link_info[MNT_NS_INDEX],
			       task, &mntns_operations);

#ifdef CONFIG_USER_NS
	perf_fill_ns_link_info(&ns_link_info[USER_NS_INDEX],
			       task, &userns_operations);
#endif
#ifdef CONFIG_NET_NS
	perf_fill_ns_link_info(&ns_link_info[NET_NS_INDEX],
			       task, &netns_operations);
#endif
#ifdef CONFIG_UTS_NS
	perf_fill_ns_link_info(&ns_link_info[UTS_NS_INDEX],
			       task, &utsns_operations);
#endif
#ifdef CONFIG_IPC_NS
	perf_fill_ns_link_info(&ns_link_info[IPC_NS_INDEX],
			       task, &ipcns_operations);
#endif
#ifdef CONFIG_PID_NS
	perf_fill_ns_link_info(&ns_link_info[PID_NS_INDEX],
			       task, &pidns_operations);
#endif
#ifdef CONFIG_CGROUPS
	perf_fill_ns_link_info(&ns_link_info[CGROUP_NS_INDEX],
			       task, &cgroupns_operations);
#endif

	perf_iterate_sb(perf_event_namespaces_output,
			&namespaces_event,
			NULL);
}

/*
 * mmap tracking
 */

struct perf_mmap_event {
	struct vm_area_struct	*vma;

	const char		*file_name;
	int			file_size;
	int			maj, min;
	u64			ino;
	u64			ino_generation;
	u32			prot, flags;

	struct {
		struct perf_event_header	header;

		u32				pid;
		u32				tid;
		u64				start;
		u64				len;
		u64				pgoff;
	} event_id;
};

static int perf_event_mmap_match(struct perf_event *event,
				 void *data)
{
	struct perf_mmap_event *mmap_event = data;
	struct vm_area_struct *vma = mmap_event->vma;
	int executable = vma->vm_flags & VM_EXEC;

	return (!executable && event->attr.mmap_data) ||
	       (executable && (event->attr.mmap || event->attr.mmap2));
}

static void perf_event_mmap_output(struct perf_event *event,
				   void *data)
{
	struct perf_mmap_event *mmap_event = data;
	struct perf_output_handle handle;
	struct perf_sample_data sample;
	int size = mmap_event->event_id.header.size;
	u32 type = mmap_event->event_id.header.type;
	int ret;

	if (!perf_event_mmap_match(event, data))
		return;

	if (event->attr.mmap2) {
		mmap_event->event_id.header.type = PERF_RECORD_MMAP2;
		mmap_event->event_id.header.size += sizeof(mmap_event->maj);
		mmap_event->event_id.header.size += sizeof(mmap_event->min);
		mmap_event->event_id.header.size += sizeof(mmap_event->ino);
		mmap_event->event_id.header.size += sizeof(mmap_event->ino_generation);
		mmap_event->event_id.header.size += sizeof(mmap_event->prot);
		mmap_event->event_id.header.size += sizeof(mmap_event->flags);
	}

	perf_event_header__init_id(&mmap_event->event_id.header, &sample, event);
	ret = perf_output_begin(&handle, event,
				mmap_event->event_id.header.size);
	if (ret)
		goto out;

	mmap_event->event_id.pid = perf_event_pid(event, current);
	mmap_event->event_id.tid = perf_event_tid(event, current);

	perf_output_put(&handle, mmap_event->event_id);

	if (event->attr.mmap2) {
		perf_output_put(&handle, mmap_event->maj);
		perf_output_put(&handle, mmap_event->min);
		perf_output_put(&handle, mmap_event->ino);
		perf_output_put(&handle, mmap_event->ino_generation);
		perf_output_put(&handle, mmap_event->prot);
		perf_output_put(&handle, mmap_event->flags);
	}

	__output_copy(&handle, mmap_event->file_name,
				   mmap_event->file_size);

	perf_event__output_id_sample(event, &handle, &sample);

	perf_output_end(&handle);
out:
	mmap_event->event_id.header.size = size;
	mmap_event->event_id.header.type = type;
}

static void perf_event_mmap_event(struct perf_mmap_event *mmap_event)
{
	struct vm_area_struct *vma = mmap_event->vma;
	struct file *file = vma->vm_file;
	int maj = 0, min = 0;
	u64 ino = 0, gen = 0;
	u32 prot = 0, flags = 0;
	unsigned int size;
	char tmp[16];
	char *buf = NULL;
	char *name;

	if (vma->vm_flags & VM_READ)
		prot |= PROT_READ;
	if (vma->vm_flags & VM_WRITE)
		prot |= PROT_WRITE;
	if (vma->vm_flags & VM_EXEC)
		prot |= PROT_EXEC;

	if (vma->vm_flags & VM_MAYSHARE)
		flags = MAP_SHARED;
	else
		flags = MAP_PRIVATE;

	if (vma->vm_flags & VM_DENYWRITE)
		flags |= MAP_DENYWRITE;
	if (vma->vm_flags & VM_MAYEXEC)
		flags |= MAP_EXECUTABLE;
	if (vma->vm_flags & VM_LOCKED)
		flags |= MAP_LOCKED;
	if (vma->vm_flags & VM_HUGETLB)
		flags |= MAP_HUGETLB;

	if (file) {
		struct inode *inode;
		dev_t dev;

		buf = kmalloc(PATH_MAX, GFP_KERNEL);
		if (!buf) {
			name = "//enomem";
			goto cpy_name;
		}
		/*
		 * d_path() works from the end of the rb backwards, so we
		 * need to add enough zero bytes after the string to handle
		 * the 64bit alignment we do later.
		 */
		name = file_path(file, buf, PATH_MAX - sizeof(u64));
		if (IS_ERR(name)) {
			name = "//toolong";
			goto cpy_name;
		}
		inode = file_inode(vma->vm_file);
		dev = inode->i_sb->s_dev;
		ino = inode->i_ino;
		gen = inode->i_generation;
		maj = MAJOR(dev);
		min = MINOR(dev);

		goto got_name;
	} else {
		if (vma->vm_ops && vma->vm_ops->name) {
			name = (char *) vma->vm_ops->name(vma);
			if (name)
				goto cpy_name;
		}

		name = (char *)arch_vma_name(vma);
		if (name)
			goto cpy_name;

		if (vma->vm_start <= vma->vm_mm->start_brk &&
				vma->vm_end >= vma->vm_mm->brk) {
			name = "[heap]";
			goto cpy_name;
		}
		if (vma->vm_start <= vma->vm_mm->start_stack &&
				vma->vm_end >= vma->vm_mm->start_stack) {
			name = "[stack]";
			goto cpy_name;
		}

		name = "//anon";
		goto cpy_name;
	}

cpy_name:
	strlcpy(tmp, name, sizeof(tmp));
	name = tmp;
got_name:
	/*
	 * Since our buffer works in 8 byte units we need to align our string
	 * size to a multiple of 8. However, we must guarantee the tail end is
	 * zero'd out to avoid leaking random bits to userspace.
	 */
	size = strlen(name)+1;
	while (!IS_ALIGNED(size, sizeof(u64)))
		name[size++] = '\0';

	mmap_event->file_name = name;
	mmap_event->file_size = size;
	mmap_event->maj = maj;
	mmap_event->min = min;
	mmap_event->ino = ino;
	mmap_event->ino_generation = gen;
	mmap_event->prot = prot;
	mmap_event->flags = flags;

	if (!(vma->vm_flags & VM_EXEC))
		mmap_event->event_id.header.misc |= PERF_RECORD_MISC_MMAP_DATA;

	mmap_event->event_id.header.size = sizeof(mmap_event->event_id) + size;

	perf_iterate_sb(perf_event_mmap_output,
		       mmap_event,
		       NULL);

	kfree(buf);
}

/*
 * Check whether inode and address range match filter criteria.
 */
static bool perf_addr_filter_match(struct perf_addr_filter *filter,
				     struct file *file, unsigned long offset,
				     unsigned long size)
{
	/* d_inode(NULL) won't be equal to any mapped user-space file */
	if (!filter->path.dentry)
		return false;

	if (d_inode(filter->path.dentry) != file_inode(file))
		return false;

	if (filter->offset > offset + size)
		return false;

	if (filter->offset + filter->size < offset)
		return false;

	return true;
}

static bool perf_addr_filter_vma_adjust(struct perf_addr_filter *filter,
					struct vm_area_struct *vma,
					struct perf_addr_filter_range *fr)
{
	unsigned long vma_size = vma->vm_end - vma->vm_start;
	unsigned long off = vma->vm_pgoff << PAGE_SHIFT;
	struct file *file = vma->vm_file;

	if (!perf_addr_filter_match(filter, file, off, vma_size))
		return false;

	if (filter->offset < off) {
		fr->start = vma->vm_start;
		fr->size = min(vma_size, filter->size - (off - filter->offset));
	} else {
		fr->start = vma->vm_start + filter->offset - off;
		fr->size = min(vma->vm_end - fr->start, filter->size);
	}

	return true;
}

static void __perf_addr_filters_adjust(struct perf_event *event, void *data)
{
	struct perf_addr_filters_head *ifh = perf_event_addr_filters(event);
	struct vm_area_struct *vma = data;
	struct perf_addr_filter *filter;
	unsigned int restart = 0, count = 0;
	unsigned long flags;

	if (!has_addr_filter(event))
		return;

	if (!vma->vm_file)
		return;

	raw_spin_lock_irqsave(&ifh->lock, flags);
	list_for_each_entry(filter, &ifh->list, entry) {
		if (perf_addr_filter_vma_adjust(filter, vma,
						&event->addr_filter_ranges[count]))
			restart++;

		count++;
	}

	if (restart)
		event->addr_filters_gen++;
	raw_spin_unlock_irqrestore(&ifh->lock, flags);

	if (restart)
		perf_event_stop(event, 1);
}

/*
 * Adjust all task's events' filters to the new vma
 */
static void perf_addr_filters_adjust(struct vm_area_struct *vma)
{
	struct perf_event_context *ctx;
	int ctxn;

	/*
	 * Data tracing isn't supported yet and as such there is no need
	 * to keep track of anything that isn't related to executable code:
	 */
	if (!(vma->vm_flags & VM_EXEC))
		return;

	rcu_read_lock();
	for_each_task_context_nr(ctxn) {
		ctx = rcu_dereference(current->perf_event_ctxp[ctxn]);
		if (!ctx)
			continue;

		perf_iterate_ctx(ctx, __perf_addr_filters_adjust, vma, true);
	}
	rcu_read_unlock();
}

void perf_event_mmap(struct vm_area_struct *vma)
{
	struct perf_mmap_event mmap_event;

	if (!atomic_read(&nr_mmap_events))
		return;

	mmap_event = (struct perf_mmap_event){
		.vma	= vma,
		/* .file_name */
		/* .file_size */
		.event_id  = {
			.header = {
				.type = PERF_RECORD_MMAP,
				.misc = PERF_RECORD_MISC_USER,
				/* .size */
			},
			/* .pid */
			/* .tid */
			.start  = vma->vm_start,
			.len    = vma->vm_end - vma->vm_start,
			.pgoff  = (u64)vma->vm_pgoff << PAGE_SHIFT,
		},
		/* .maj (attr_mmap2 only) */
		/* .min (attr_mmap2 only) */
		/* .ino (attr_mmap2 only) */
		/* .ino_generation (attr_mmap2 only) */
		/* .prot (attr_mmap2 only) */
		/* .flags (attr_mmap2 only) */
	};

	perf_addr_filters_adjust(vma);
	perf_event_mmap_event(&mmap_event);
}

void perf_event_aux_event(struct perf_event *event, unsigned long head,
			  unsigned long size, u64 flags)
{
	struct perf_output_handle handle;
	struct perf_sample_data sample;
	struct perf_aux_event {
		struct perf_event_header	header;
		u64				offset;
		u64				size;
		u64				flags;
	} rec = {
		.header = {
			.type = PERF_RECORD_AUX,
			.misc = 0,
			.size = sizeof(rec),
		},
		.offset		= head,
		.size		= size,
		.flags		= flags,
	};
	int ret;

	perf_event_header__init_id(&rec.header, &sample, event);
	ret = perf_output_begin(&handle, event, rec.header.size);

	if (ret)
		return;

	perf_output_put(&handle, rec);
	perf_event__output_id_sample(event, &handle, &sample);

	perf_output_end(&handle);
}

/*
 * Lost/dropped samples logging
 */
void perf_log_lost_samples(struct perf_event *event, u64 lost)
{
	struct perf_output_handle handle;
	struct perf_sample_data sample;
	int ret;

	struct {
		struct perf_event_header	header;
		u64				lost;
	} lost_samples_event = {
		.header = {
			.type = PERF_RECORD_LOST_SAMPLES,
			.misc = 0,
			.size = sizeof(lost_samples_event),
		},
		.lost		= lost,
	};

	perf_event_header__init_id(&lost_samples_event.header, &sample, event);

	ret = perf_output_begin(&handle, event,
				lost_samples_event.header.size);
	if (ret)
		return;

	perf_output_put(&handle, lost_samples_event);
	perf_event__output_id_sample(event, &handle, &sample);
	perf_output_end(&handle);
}

/*
 * context_switch tracking
 */

struct perf_switch_event {
	struct task_struct	*task;
	struct task_struct	*next_prev;

	struct {
		struct perf_event_header	header;
		u32				next_prev_pid;
		u32				next_prev_tid;
	} event_id;
};

static int perf_event_switch_match(struct perf_event *event)
{
	return event->attr.context_switch;
}

static void perf_event_switch_output(struct perf_event *event, void *data)
{
	struct perf_switch_event *se = data;
	struct perf_output_handle handle;
	struct perf_sample_data sample;
	int ret;

	if (!perf_event_switch_match(event))
		return;

	/* Only CPU-wide events are allowed to see next/prev pid/tid */
	if (event->ctx->task) {
		se->event_id.header.type = PERF_RECORD_SWITCH;
		se->event_id.header.size = sizeof(se->event_id.header);
	} else {
		se->event_id.header.type = PERF_RECORD_SWITCH_CPU_WIDE;
		se->event_id.header.size = sizeof(se->event_id);
		se->event_id.next_prev_pid =
					perf_event_pid(event, se->next_prev);
		se->event_id.next_prev_tid =
					perf_event_tid(event, se->next_prev);
	}

	perf_event_header__init_id(&se->event_id.header, &sample, event);

	ret = perf_output_begin(&handle, event, se->event_id.header.size);
	if (ret)
		return;

	if (event->ctx->task)
		perf_output_put(&handle, se->event_id.header);
	else
		perf_output_put(&handle, se->event_id);

	perf_event__output_id_sample(event, &handle, &sample);

	perf_output_end(&handle);
}

static void perf_event_switch(struct task_struct *task,
			      struct task_struct *next_prev, bool sched_in)
{
	struct perf_switch_event switch_event;

	/* N.B. caller checks nr_switch_events != 0 */

	switch_event = (struct perf_switch_event){
		.task		= task,
		.next_prev	= next_prev,
		.event_id	= {
			.header = {
				/* .type */
				.misc = sched_in ? 0 : PERF_RECORD_MISC_SWITCH_OUT,
				/* .size */
			},
			/* .next_prev_pid */
			/* .next_prev_tid */
		},
	};

	if (!sched_in && task->state == TASK_RUNNING)
		switch_event.event_id.header.misc |=
				PERF_RECORD_MISC_SWITCH_OUT_PREEMPT;

	perf_iterate_sb(perf_event_switch_output,
		       &switch_event,
		       NULL);
}

/*
 * IRQ throttle logging
 */

static void perf_log_throttle(struct perf_event *event, int enable)
{
	struct perf_output_handle handle;
	struct perf_sample_data sample;
	int ret;

	struct {
		struct perf_event_header	header;
		u64				time;
		u64				id;
		u64				stream_id;
	} throttle_event = {
		.header = {
			.type = PERF_RECORD_THROTTLE,
			.misc = 0,
			.size = sizeof(throttle_event),
		},
		.time		= perf_event_clock(event),
		.id		= primary_event_id(event),
		.stream_id	= event->id,
	};

	if (enable)
		throttle_event.header.type = PERF_RECORD_UNTHROTTLE;

	perf_event_header__init_id(&throttle_event.header, &sample, event);

	ret = perf_output_begin(&handle, event,
				throttle_event.header.size);
	if (ret)
		return;

	perf_output_put(&handle, throttle_event);
	perf_event__output_id_sample(event, &handle, &sample);
	perf_output_end(&handle);
}

void perf_event_itrace_started(struct perf_event *event)
{
	event->attach_state |= PERF_ATTACH_ITRACE;
}

static void perf_log_itrace_start(struct perf_event *event)
{
	struct perf_output_handle handle;
	struct perf_sample_data sample;
	struct perf_aux_event {
		struct perf_event_header        header;
		u32				pid;
		u32				tid;
	} rec;
	int ret;

	if (event->parent)
		event = event->parent;

	if (!(event->pmu->capabilities & PERF_PMU_CAP_ITRACE) ||
	    event->attach_state & PERF_ATTACH_ITRACE)
		return;

	rec.header.type	= PERF_RECORD_ITRACE_START;
	rec.header.misc	= 0;
	rec.header.size	= sizeof(rec);
	rec.pid	= perf_event_pid(event, current);
	rec.tid	= perf_event_tid(event, current);

	perf_event_header__init_id(&rec.header, &sample, event);
	ret = perf_output_begin(&handle, event, rec.header.size);

	if (ret)
		return;

	perf_output_put(&handle, rec);
	perf_event__output_id_sample(event, &handle, &sample);

	perf_output_end(&handle);
}

static int
__perf_event_account_interrupt(struct perf_event *event, int throttle)
{
	struct hw_perf_event *hwc = &event->hw;
	int ret = 0;
	u64 seq;

	seq = __this_cpu_read(perf_throttled_seq);
	if (seq != hwc->interrupts_seq) {
		hwc->interrupts_seq = seq;
		hwc->interrupts = 1;
	} else {
		hwc->interrupts++;
		if (unlikely(throttle &&
			     hwc->interrupts > max_samples_per_tick)) {
			__this_cpu_inc(perf_throttled_count);
			tick_dep_set_cpu(smp_processor_id(), TICK_DEP_BIT_PERF_EVENTS);
			hwc->interrupts = MAX_INTERRUPTS;
			perf_log_throttle(event, 0);
			ret = 1;
		}
	}

	if (event->attr.freq) {
		u64 now = perf_clock();
		s64 delta = now - hwc->freq_time_stamp;

		hwc->freq_time_stamp = now;

		if (delta > 0 && delta < 2*TICK_NSEC)
			perf_adjust_period(event, delta, hwc->last_period, true);
	}

	return ret;
}

int perf_event_account_interrupt(struct perf_event *event)
{
	return __perf_event_account_interrupt(event, 1);
}

/*
 * Generic event overflow handling, sampling.
 */

static int __perf_event_overflow(struct perf_event *event,
				   int throttle, struct perf_sample_data *data,
				   struct pt_regs *regs)
{
	int events = atomic_read(&event->event_limit);
	int ret = 0;

	/*
	 * Non-sampling counters might still use the PMI to fold short
	 * hardware counters, ignore those.
	 */
	if (unlikely(!is_sampling_event(event)))
		return 0;

	ret = __perf_event_account_interrupt(event, throttle);

	/*
	 * XXX event_limit might not quite work as expected on inherited
	 * events
	 */

	event->pending_kill = POLL_IN;
	if (events && atomic_dec_and_test(&event->event_limit)) {
		ret = 1;
		event->pending_kill = POLL_HUP;

		perf_event_disable_inatomic(event);
	}

	READ_ONCE(event->overflow_handler)(event, data, regs);

	if (*perf_event_fasync(event) && event->pending_kill) {
		event->pending_wakeup = 1;
		irq_work_queue(&event->pending);
	}

	return ret;
}

int perf_event_overflow(struct perf_event *event,
			  struct perf_sample_data *data,
			  struct pt_regs *regs)
{
	return __perf_event_overflow(event, 1, data, regs);
}

/*
 * Generic software event infrastructure
 */

struct swevent_htable {
	struct swevent_hlist		*swevent_hlist;
	struct mutex			hlist_mutex;
	int				hlist_refcount;

	/* Recursion avoidance in each contexts */
	int				recursion[PERF_NR_CONTEXTS];
};

static DEFINE_PER_CPU(struct swevent_htable, swevent_htable);

/*
 * We directly increment event->count and keep a second value in
 * event->hw.period_left to count intervals. This period event
 * is kept in the range [-sample_period, 0] so that we can use the
 * sign as trigger.
 */

u64 perf_swevent_set_period(struct perf_event *event)
{
	struct hw_perf_event *hwc = &event->hw;
	u64 period = hwc->last_period;
	u64 nr, offset;
	s64 old, val;

	hwc->last_period = hwc->sample_period;

again:
	old = val = local64_read(&hwc->period_left);
	if (val < 0)
		return 0;

	nr = div64_u64(period + val, period);
	offset = nr * period;
	val -= offset;
	if (local64_cmpxchg(&hwc->period_left, old, val) != old)
		goto again;

	return nr;
}

static void perf_swevent_overflow(struct perf_event *event, u64 overflow,
				    struct perf_sample_data *data,
				    struct pt_regs *regs)
{
	struct hw_perf_event *hwc = &event->hw;
	int throttle = 0;

	if (!overflow)
		overflow = perf_swevent_set_period(event);

	if (hwc->interrupts == MAX_INTERRUPTS)
		return;

	for (; overflow; overflow--) {
		if (__perf_event_overflow(event, throttle,
					    data, regs)) {
			/*
			 * We inhibit the overflow from happening when
			 * hwc->interrupts == MAX_INTERRUPTS.
			 */
			break;
		}
		throttle = 1;
	}
}

static void perf_swevent_event(struct perf_event *event, u64 nr,
			       struct perf_sample_data *data,
			       struct pt_regs *regs)
{
	struct hw_perf_event *hwc = &event->hw;

	local64_add(nr, &event->count);

	if (!regs)
		return;

	if (!is_sampling_event(event))
		return;

	if ((event->attr.sample_type & PERF_SAMPLE_PERIOD) && !event->attr.freq) {
		data->period = nr;
		return perf_swevent_overflow(event, 1, data, regs);
	} else
		data->period = event->hw.last_period;

	if (nr == 1 && hwc->sample_period == 1 && !event->attr.freq)
		return perf_swevent_overflow(event, 1, data, regs);

	if (local64_add_negative(nr, &hwc->period_left))
		return;

	perf_swevent_overflow(event, 0, data, regs);
}

static int perf_exclude_event(struct perf_event *event,
			      struct pt_regs *regs)
{
	if (event->hw.state & PERF_HES_STOPPED)
		return 1;

	if (regs) {
		if (event->attr.exclude_user && user_mode(regs))
			return 1;

		if (event->attr.exclude_kernel && !user_mode(regs))
			return 1;
	}

	return 0;
}

static int perf_swevent_match(struct perf_event *event,
				enum perf_type_id type,
				u32 event_id,
				struct perf_sample_data *data,
				struct pt_regs *regs)
{
	if (event->attr.type != type)
		return 0;

	if (event->attr.config != event_id)
		return 0;

	if (perf_exclude_event(event, regs))
		return 0;

	return 1;
}

static inline u64 swevent_hash(u64 type, u32 event_id)
{
	u64 val = event_id | (type << 32);

	return hash_64(val, SWEVENT_HLIST_BITS);
}

static inline struct hlist_head *
__find_swevent_head(struct swevent_hlist *hlist, u64 type, u32 event_id)
{
	u64 hash = swevent_hash(type, event_id);

	return &hlist->heads[hash];
}

/* For the read side: events when they trigger */
static inline struct hlist_head *
find_swevent_head_rcu(struct swevent_htable *swhash, u64 type, u32 event_id)
{
	struct swevent_hlist *hlist;

	hlist = rcu_dereference(swhash->swevent_hlist);
	if (!hlist)
		return NULL;

	return __find_swevent_head(hlist, type, event_id);
}

/* For the event head insertion and removal in the hlist */
static inline struct hlist_head *
find_swevent_head(struct swevent_htable *swhash, struct perf_event *event)
{
	struct swevent_hlist *hlist;
	u32 event_id = event->attr.config;
	u64 type = event->attr.type;

	/*
	 * Event scheduling is always serialized against hlist allocation
	 * and release. Which makes the protected version suitable here.
	 * The context lock guarantees that.
	 */
	hlist = rcu_dereference_protected(swhash->swevent_hlist,
					  lockdep_is_held(&event->ctx->lock));
	if (!hlist)
		return NULL;

	return __find_swevent_head(hlist, type, event_id);
}

static void do_perf_sw_event(enum perf_type_id type, u32 event_id,
				    u64 nr,
				    struct perf_sample_data *data,
				    struct pt_regs *regs)
{
	struct swevent_htable *swhash = this_cpu_ptr(&swevent_htable);
	struct perf_event *event;
	struct hlist_head *head;

	rcu_read_lock();
	head = find_swevent_head_rcu(swhash, type, event_id);
	if (!head)
		goto end;

	hlist_for_each_entry_rcu(event, head, hlist_entry) {
		if (perf_swevent_match(event, type, event_id, data, regs))
			perf_swevent_event(event, nr, data, regs);
	}
end:
	rcu_read_unlock();
}

DEFINE_PER_CPU(struct pt_regs, __perf_regs[4]);

int perf_swevent_get_recursion_context(void)
{
	struct swevent_htable *swhash = this_cpu_ptr(&swevent_htable);

	return get_recursion_context(swhash->recursion);
}
EXPORT_SYMBOL_GPL(perf_swevent_get_recursion_context);

void perf_swevent_put_recursion_context(int rctx)
{
	struct swevent_htable *swhash = this_cpu_ptr(&swevent_htable);

	put_recursion_context(swhash->recursion, rctx);
}

void ___perf_sw_event(u32 event_id, u64 nr, struct pt_regs *regs, u64 addr)
{
	struct perf_sample_data data;

	if (WARN_ON_ONCE(!regs))
		return;

	perf_sample_data_init(&data, addr, 0);
	do_perf_sw_event(PERF_TYPE_SOFTWARE, event_id, nr, &data, regs);
}

void __perf_sw_event(u32 event_id, u64 nr, struct pt_regs *regs, u64 addr)
{
	int rctx;

	preempt_disable_notrace();
	rctx = perf_swevent_get_recursion_context();
	if (unlikely(rctx < 0))
		goto fail;

	___perf_sw_event(event_id, nr, regs, addr);

	perf_swevent_put_recursion_context(rctx);
fail:
	preempt_enable_notrace();
}

static void perf_swevent_read(struct perf_event *event)
{
}

static int perf_swevent_add(struct perf_event *event, int flags)
{
	struct swevent_htable *swhash = this_cpu_ptr(&swevent_htable);
	struct hw_perf_event *hwc = &event->hw;
	struct hlist_head *head;

	if (is_sampling_event(event)) {
		hwc->last_period = hwc->sample_period;
		perf_swevent_set_period(event);
	}

	hwc->state = !(flags & PERF_EF_START);

	head = find_swevent_head(swhash, event);
	if (WARN_ON_ONCE(!head))
		return -EINVAL;

	hlist_add_head_rcu(&event->hlist_entry, head);
	perf_event_update_userpage(event);

	return 0;
}

static void perf_swevent_del(struct perf_event *event, int flags)
{
	hlist_del_rcu(&event->hlist_entry);
}

static void perf_swevent_start(struct perf_event *event, int flags)
{
	event->hw.state = 0;
}

static void perf_swevent_stop(struct perf_event *event, int flags)
{
	event->hw.state = PERF_HES_STOPPED;
}

/* Deref the hlist from the update side */
static inline struct swevent_hlist *
swevent_hlist_deref(struct swevent_htable *swhash)
{
	return rcu_dereference_protected(swhash->swevent_hlist,
					 lockdep_is_held(&swhash->hlist_mutex));
}

static void swevent_hlist_release(struct swevent_htable *swhash)
{
	struct swevent_hlist *hlist = swevent_hlist_deref(swhash);

	if (!hlist)
		return;

	RCU_INIT_POINTER(swhash->swevent_hlist, NULL);
	kfree_rcu(hlist, rcu_head);
}

static void swevent_hlist_put_cpu(int cpu)
{
	struct swevent_htable *swhash = &per_cpu(swevent_htable, cpu);

	mutex_lock(&swhash->hlist_mutex);

	if (!--swhash->hlist_refcount)
		swevent_hlist_release(swhash);

	mutex_unlock(&swhash->hlist_mutex);
}

static void swevent_hlist_put(void)
{
	int cpu;

	for_each_possible_cpu(cpu)
		swevent_hlist_put_cpu(cpu);
}

static int swevent_hlist_get_cpu(int cpu)
{
	struct swevent_htable *swhash = &per_cpu(swevent_htable, cpu);
	int err = 0;

	mutex_lock(&swhash->hlist_mutex);
	if (!swevent_hlist_deref(swhash) &&
	    cpumask_test_cpu(cpu, perf_online_mask)) {
		struct swevent_hlist *hlist;

		hlist = kzalloc(sizeof(*hlist), GFP_KERNEL);
		if (!hlist) {
			err = -ENOMEM;
			goto exit;
		}
		rcu_assign_pointer(swhash->swevent_hlist, hlist);
	}
	swhash->hlist_refcount++;
exit:
	mutex_unlock(&swhash->hlist_mutex);

	return err;
}

static int swevent_hlist_get(void)
{
	int err, cpu, failed_cpu;

	mutex_lock(&pmus_lock);
	for_each_possible_cpu(cpu) {
		err = swevent_hlist_get_cpu(cpu);
		if (err) {
			failed_cpu = cpu;
			goto fail;
		}
	}
	mutex_unlock(&pmus_lock);
	return 0;
fail:
	for_each_possible_cpu(cpu) {
		if (cpu == failed_cpu)
			break;
		swevent_hlist_put_cpu(cpu);
	}
	mutex_unlock(&pmus_lock);
	return err;
}

struct static_key perf_swevent_enabled[PERF_COUNT_SW_MAX];

static void sw_perf_event_destroy(struct perf_event *event)
{
	u64 event_id = event->attr.config;

	WARN_ON(event->parent);

	static_key_slow_dec(&perf_swevent_enabled[event_id]);
	swevent_hlist_put();
}

static int perf_swevent_init(struct perf_event *event)
{
	u64 event_id = event->attr.config;

	if (event->attr.type != PERF_TYPE_SOFTWARE)
		return -ENOENT;

	/*
	 * no branch sampling for software events
	 */
	if (has_branch_stack(event))
		return -EOPNOTSUPP;

	switch (event_id) {
	case PERF_COUNT_SW_CPU_CLOCK:
	case PERF_COUNT_SW_TASK_CLOCK:
		return -ENOENT;

	default:
		break;
	}

	if (event_id >= PERF_COUNT_SW_MAX)
		return -ENOENT;

	if (!event->parent) {
		int err;

		err = swevent_hlist_get();
		if (err)
			return err;

		static_key_slow_inc(&perf_swevent_enabled[event_id]);
		event->destroy = sw_perf_event_destroy;
	}

	return 0;
}

static struct pmu perf_swevent = {
	.task_ctx_nr	= perf_sw_context,

	.capabilities	= PERF_PMU_CAP_NO_NMI,

	.event_init	= perf_swevent_init,
	.add		= perf_swevent_add,
	.del		= perf_swevent_del,
	.start		= perf_swevent_start,
	.stop		= perf_swevent_stop,
	.read		= perf_swevent_read,
	.events_across_hotplug = 1,
};

#ifdef CONFIG_EVENT_TRACING

static int perf_tp_filter_match(struct perf_event *event,
				struct perf_sample_data *data)
{
	void *record = data->raw->frag.data;

	/* only top level events have filters set */
	if (event->parent)
		event = event->parent;

	if (likely(!event->filter) || filter_match_preds(event->filter, record))
		return 1;
	return 0;
}

static int perf_tp_event_match(struct perf_event *event,
				struct perf_sample_data *data,
				struct pt_regs *regs)
{
	if (event->hw.state & PERF_HES_STOPPED)
		return 0;
	/*
	 * All tracepoints are from kernel-space.
	 */
	if (event->attr.exclude_kernel)
		return 0;

	if (!perf_tp_filter_match(event, data))
		return 0;

	return 1;
}

void perf_trace_run_bpf_submit(void *raw_data, int size, int rctx,
			       struct trace_event_call *call, u64 count,
			       struct pt_regs *regs, struct hlist_head *head,
			       struct task_struct *task)
{
	if (bpf_prog_array_valid(call)) {
		*(struct pt_regs **)raw_data = regs;
		if (!trace_call_bpf(call, raw_data) || hlist_empty(head)) {
			perf_swevent_put_recursion_context(rctx);
			return;
		}
	}
	perf_tp_event(call->event.type, count, raw_data, size, regs, head,
		      rctx, task);
}
EXPORT_SYMBOL_GPL(perf_trace_run_bpf_submit);

void perf_tp_event(u16 event_type, u64 count, void *record, int entry_size,
		   struct pt_regs *regs, struct hlist_head *head, int rctx,
		   struct task_struct *task)
{
	struct perf_sample_data data;
	struct perf_event *event;

	struct perf_raw_record raw = {
		.frag = {
			.size = entry_size,
			.data = record,
		},
	};

	perf_sample_data_init(&data, 0, 0);
	data.raw = &raw;

	perf_trace_buf_update(record, event_type);

	hlist_for_each_entry_rcu(event, head, hlist_entry) {
		if (perf_tp_event_match(event, &data, regs))
			perf_swevent_event(event, count, &data, regs);
	}

	/*
	 * If we got specified a target task, also iterate its context and
	 * deliver this event there too.
	 */
	if (task && task != current) {
		struct perf_event_context *ctx;
		struct trace_entry *entry = record;

		rcu_read_lock();
		ctx = rcu_dereference(task->perf_event_ctxp[perf_sw_context]);
		if (!ctx)
			goto unlock;

		list_for_each_entry_rcu(event, &ctx->event_list, event_entry) {
			if (event->cpu != smp_processor_id())
				continue;
			if (event->attr.type != PERF_TYPE_TRACEPOINT)
				continue;
			if (event->attr.config != entry->type)
				continue;
			if (perf_tp_event_match(event, &data, regs))
				perf_swevent_event(event, count, &data, regs);
		}
unlock:
		rcu_read_unlock();
	}

	perf_swevent_put_recursion_context(rctx);
}
EXPORT_SYMBOL_GPL(perf_tp_event);

static void tp_perf_event_destroy(struct perf_event *event)
{
	perf_trace_destroy(event);
}

static int perf_tp_event_init(struct perf_event *event)
{
	int err;

	if (event->attr.type != PERF_TYPE_TRACEPOINT)
		return -ENOENT;

	/*
	 * no branch sampling for tracepoint events
	 */
	if (has_branch_stack(event))
		return -EOPNOTSUPP;

	err = perf_trace_init(event);
	if (err)
		return err;

	event->destroy = tp_perf_event_destroy;

	return 0;
}

static struct pmu perf_tracepoint = {
	.task_ctx_nr	= perf_sw_context,

	.event_init	= perf_tp_event_init,
	.add		= perf_trace_add,
	.del		= perf_trace_del,
	.start		= perf_swevent_start,
	.stop		= perf_swevent_stop,
	.read		= perf_swevent_read,
	.events_across_hotplug = 1,
};

#if defined(CONFIG_KPROBE_EVENTS) || defined(CONFIG_UPROBE_EVENTS)
/*
 * Flags in config, used by dynamic PMU kprobe and uprobe
 * The flags should match following PMU_FORMAT_ATTR().
 *
 * PERF_PROBE_CONFIG_IS_RETPROBE if set, create kretprobe/uretprobe
 *                               if not set, create kprobe/uprobe
 */
enum perf_probe_config {
	PERF_PROBE_CONFIG_IS_RETPROBE = 1U << 0,  /* [k,u]retprobe */
};

PMU_FORMAT_ATTR(retprobe, "config:0");

static struct attribute *probe_attrs[] = {
	&format_attr_retprobe.attr,
	NULL,
};

static struct attribute_group probe_format_group = {
	.name = "format",
	.attrs = probe_attrs,
};

static const struct attribute_group *probe_attr_groups[] = {
	&probe_format_group,
	NULL,
};
#endif

#ifdef CONFIG_KPROBE_EVENTS
static int perf_kprobe_event_init(struct perf_event *event);
static struct pmu perf_kprobe = {
	.task_ctx_nr	= perf_sw_context,
	.event_init	= perf_kprobe_event_init,
	.add		= perf_trace_add,
	.del		= perf_trace_del,
	.start		= perf_swevent_start,
	.stop		= perf_swevent_stop,
	.read		= perf_swevent_read,
	.attr_groups	= probe_attr_groups,
};

static int perf_kprobe_event_init(struct perf_event *event)
{
	int err;
	bool is_retprobe;

	if (event->attr.type != perf_kprobe.type)
		return -ENOENT;

	if (!capable(CAP_SYS_ADMIN))
		return -EACCES;

	/*
	 * no branch sampling for probe events
	 */
	if (has_branch_stack(event))
		return -EOPNOTSUPP;

	is_retprobe = event->attr.config & PERF_PROBE_CONFIG_IS_RETPROBE;
	err = perf_kprobe_init(event, is_retprobe);
	if (err)
		return err;

	event->destroy = perf_kprobe_destroy;

	return 0;
}
#endif /* CONFIG_KPROBE_EVENTS */

#ifdef CONFIG_UPROBE_EVENTS
static int perf_uprobe_event_init(struct perf_event *event);
static struct pmu perf_uprobe = {
	.task_ctx_nr	= perf_sw_context,
	.event_init	= perf_uprobe_event_init,
	.add		= perf_trace_add,
	.del		= perf_trace_del,
	.start		= perf_swevent_start,
	.stop		= perf_swevent_stop,
	.read		= perf_swevent_read,
	.attr_groups	= probe_attr_groups,
};

static int perf_uprobe_event_init(struct perf_event *event)
{
	int err;
	bool is_retprobe;

	if (event->attr.type != perf_uprobe.type)
		return -ENOENT;

	if (!capable(CAP_SYS_ADMIN))
		return -EACCES;

	/*
	 * no branch sampling for probe events
	 */
	if (has_branch_stack(event))
		return -EOPNOTSUPP;

	is_retprobe = event->attr.config & PERF_PROBE_CONFIG_IS_RETPROBE;
	err = perf_uprobe_init(event, is_retprobe);
	if (err)
		return err;

	event->destroy = perf_uprobe_destroy;

	return 0;
}
#endif /* CONFIG_UPROBE_EVENTS */

static inline void perf_tp_register(void)
{
	perf_pmu_register(&perf_tracepoint, "tracepoint", PERF_TYPE_TRACEPOINT);
#ifdef CONFIG_KPROBE_EVENTS
	perf_pmu_register(&perf_kprobe, "kprobe", -1);
#endif
#ifdef CONFIG_UPROBE_EVENTS
	perf_pmu_register(&perf_uprobe, "uprobe", -1);
#endif
}

static void perf_event_free_filter(struct perf_event *event)
{
	ftrace_profile_free_filter(event);
}

#ifdef CONFIG_BPF_SYSCALL
static void bpf_overflow_handler(struct perf_event *event,
				 struct perf_sample_data *data,
				 struct pt_regs *regs)
{
	struct bpf_perf_event_data_kern ctx = {
		.data = data,
		.event = event,
	};
	int ret = 0;

	ctx.regs = perf_arch_bpf_user_pt_regs(regs);
	preempt_disable();
	if (unlikely(__this_cpu_inc_return(bpf_prog_active) != 1))
		goto out;
	rcu_read_lock();
	ret = BPF_PROG_RUN(event->prog, &ctx);
	rcu_read_unlock();
out:
	__this_cpu_dec(bpf_prog_active);
	preempt_enable();
	if (!ret)
		return;

	event->orig_overflow_handler(event, data, regs);
}

static int perf_event_set_bpf_handler(struct perf_event *event, u32 prog_fd)
{
	struct bpf_prog *prog;

	if (event->overflow_handler_context)
		/* hw breakpoint or kernel counter */
		return -EINVAL;

	if (event->prog)
		return -EEXIST;

	prog = bpf_prog_get_type(prog_fd, BPF_PROG_TYPE_PERF_EVENT);
	if (IS_ERR(prog))
		return PTR_ERR(prog);

	event->prog = prog;
	event->orig_overflow_handler = READ_ONCE(event->overflow_handler);
	WRITE_ONCE(event->overflow_handler, bpf_overflow_handler);
	return 0;
}

static void perf_event_free_bpf_handler(struct perf_event *event)
{
	struct bpf_prog *prog = event->prog;

	if (!prog)
		return;

	WRITE_ONCE(event->overflow_handler, event->orig_overflow_handler);
	event->prog = NULL;
	bpf_prog_put(prog);
}
#else
static int perf_event_set_bpf_handler(struct perf_event *event, u32 prog_fd)
{
	return -EOPNOTSUPP;
}
static void perf_event_free_bpf_handler(struct perf_event *event)
{
}
#endif

/*
 * returns true if the event is a tracepoint, or a kprobe/upprobe created
 * with perf_event_open()
 */
static inline bool perf_event_is_tracing(struct perf_event *event)
{
	if (event->pmu == &perf_tracepoint)
		return true;
#ifdef CONFIG_KPROBE_EVENTS
	if (event->pmu == &perf_kprobe)
		return true;
#endif
#ifdef CONFIG_UPROBE_EVENTS
	if (event->pmu == &perf_uprobe)
		return true;
#endif
	return false;
}

static int perf_event_set_bpf_prog(struct perf_event *event, u32 prog_fd)
{
	bool is_kprobe, is_tracepoint, is_syscall_tp;
	struct bpf_prog *prog;
	int ret;

	if (!perf_event_is_tracing(event))
		return perf_event_set_bpf_handler(event, prog_fd);

	is_kprobe = event->tp_event->flags & TRACE_EVENT_FL_UKPROBE;
	is_tracepoint = event->tp_event->flags & TRACE_EVENT_FL_TRACEPOINT;
	is_syscall_tp = is_syscall_trace_event(event->tp_event);
	if (!is_kprobe && !is_tracepoint && !is_syscall_tp)
		/* bpf programs can only be attached to u/kprobe or tracepoint */
		return -EINVAL;

	prog = bpf_prog_get(prog_fd);
	if (IS_ERR(prog))
		return PTR_ERR(prog);

	if ((is_kprobe && prog->type != BPF_PROG_TYPE_KPROBE) ||
	    (is_tracepoint && prog->type != BPF_PROG_TYPE_TRACEPOINT) ||
	    (is_syscall_tp && prog->type != BPF_PROG_TYPE_TRACEPOINT)) {
		/* valid fd, but invalid bpf program type */
		bpf_prog_put(prog);
		return -EINVAL;
	}

	/* Kprobe override only works for kprobes, not uprobes. */
	if (prog->kprobe_override &&
	    !(event->tp_event->flags & TRACE_EVENT_FL_KPROBE)) {
		bpf_prog_put(prog);
		return -EINVAL;
	}

	if (is_tracepoint || is_syscall_tp) {
		int off = trace_event_get_offsets(event->tp_event);

		if (prog->aux->max_ctx_offset > off) {
			bpf_prog_put(prog);
			return -EACCES;
		}
	}

	ret = perf_event_attach_bpf_prog(event, prog);
	if (ret)
		bpf_prog_put(prog);
	return ret;
}

static void perf_event_free_bpf_prog(struct perf_event *event)
{
	if (!perf_event_is_tracing(event)) {
		perf_event_free_bpf_handler(event);
		return;
	}
	perf_event_detach_bpf_prog(event);
}

#else

static inline void perf_tp_register(void)
{
}

static void perf_event_free_filter(struct perf_event *event)
{
}

static int perf_event_set_bpf_prog(struct perf_event *event, u32 prog_fd)
{
	return -ENOENT;
}

static void perf_event_free_bpf_prog(struct perf_event *event)
{
}
#endif /* CONFIG_EVENT_TRACING */

#ifdef CONFIG_HAVE_HW_BREAKPOINT
void perf_bp_event(struct perf_event *bp, void *data)
{
	struct perf_sample_data sample;
	struct pt_regs *regs = data;

	perf_sample_data_init(&sample, bp->attr.bp_addr, 0);

	if (!bp->hw.state && !perf_exclude_event(bp, regs))
		perf_swevent_event(bp, 1, &sample, regs);
}
#endif

/*
 * Allocate a new address filter
 */
static struct perf_addr_filter *
perf_addr_filter_new(struct perf_event *event, struct list_head *filters)
{
	int node = cpu_to_node(event->cpu == -1 ? 0 : event->cpu);
	struct perf_addr_filter *filter;

	filter = kzalloc_node(sizeof(*filter), GFP_KERNEL, node);
	if (!filter)
		return NULL;

	INIT_LIST_HEAD(&filter->entry);
	list_add_tail(&filter->entry, filters);

	return filter;
}

static void free_filters_list(struct list_head *filters)
{
	struct perf_addr_filter *filter, *iter;

	list_for_each_entry_safe(filter, iter, filters, entry) {
		path_put(&filter->path);
		list_del(&filter->entry);
		kfree(filter);
	}
}

/*
 * Free existing address filters and optionally install new ones
 */
static void perf_addr_filters_splice(struct perf_event *event,
				     struct list_head *head)
{
	unsigned long flags;
	LIST_HEAD(list);

	if (!has_addr_filter(event))
		return;

	/* don't bother with children, they don't have their own filters */
	if (event->parent)
		return;

	raw_spin_lock_irqsave(&event->addr_filters.lock, flags);

	list_splice_init(&event->addr_filters.list, &list);
	if (head)
		list_splice(head, &event->addr_filters.list);

	raw_spin_unlock_irqrestore(&event->addr_filters.lock, flags);

	free_filters_list(&list);
}

/*
 * Scan through mm's vmas and see if one of them matches the
 * @filter; if so, adjust filter's address range.
 * Called with mm::mmap_sem down for reading.
 */
static void perf_addr_filter_apply(struct perf_addr_filter *filter,
				   struct mm_struct *mm,
				   struct perf_addr_filter_range *fr)
{
	struct vm_area_struct *vma;

	for (vma = mm->mmap; vma; vma = vma->vm_next) {
		if (!vma->vm_file)
			continue;

		if (perf_addr_filter_vma_adjust(filter, vma, fr))
			return;
	}
}

/*
 * Update event's address range filters based on the
 * task's existing mappings, if any.
 */
static void perf_event_addr_filters_apply(struct perf_event *event)
{
	struct perf_addr_filters_head *ifh = perf_event_addr_filters(event);
	struct task_struct *task = READ_ONCE(event->ctx->task);
	struct perf_addr_filter *filter;
	struct mm_struct *mm = NULL;
	unsigned int count = 0;
	unsigned long flags;

	/*
	 * We may observe TASK_TOMBSTONE, which means that the event tear-down
	 * will stop on the parent's child_mutex that our caller is also holding
	 */
	if (task == TASK_TOMBSTONE)
		return;

	if (ifh->nr_file_filters) {
		mm = get_task_mm(task);
		if (!mm)
			goto restart;

		down_read(&mm->mmap_sem);
	}

	raw_spin_lock_irqsave(&ifh->lock, flags);
	list_for_each_entry(filter, &ifh->list, entry) {
		if (filter->path.dentry) {
			/*
			 * Adjust base offset if the filter is associated to a
			 * binary that needs to be mapped:
			 */
			event->addr_filter_ranges[count].start = 0;
			event->addr_filter_ranges[count].size = 0;

			perf_addr_filter_apply(filter, mm, &event->addr_filter_ranges[count]);
		} else {
			event->addr_filter_ranges[count].start = filter->offset;
			event->addr_filter_ranges[count].size  = filter->size;
		}

		count++;
	}

	event->addr_filters_gen++;
	raw_spin_unlock_irqrestore(&ifh->lock, flags);

	if (ifh->nr_file_filters) {
		up_read(&mm->mmap_sem);

		mmput(mm);
	}

restart:
	perf_event_stop(event, 1);
}

/*
 * Address range filtering: limiting the data to certain
 * instruction address ranges. Filters are ioctl()ed to us from
 * userspace as ascii strings.
 *
 * Filter string format:
 *
 * ACTION RANGE_SPEC
 * where ACTION is one of the
 *  * "filter": limit the trace to this region
 *  * "start": start tracing from this address
 *  * "stop": stop tracing at this address/region;
 * RANGE_SPEC is
 *  * for kernel addresses: <start address>[/<size>]
 *  * for object files:     <start address>[/<size>]@</path/to/object/file>
 *
 * if <size> is not specified or is zero, the range is treated as a single
 * address; not valid for ACTION=="filter".
 */
enum {
	IF_ACT_NONE = -1,
	IF_ACT_FILTER,
	IF_ACT_START,
	IF_ACT_STOP,
	IF_SRC_FILE,
	IF_SRC_KERNEL,
	IF_SRC_FILEADDR,
	IF_SRC_KERNELADDR,
};

enum {
	IF_STATE_ACTION = 0,
	IF_STATE_SOURCE,
	IF_STATE_END,
};

static const match_table_t if_tokens = {
	{ IF_ACT_FILTER,	"filter" },
	{ IF_ACT_START,		"start" },
	{ IF_ACT_STOP,		"stop" },
	{ IF_SRC_FILE,		"%u/%u@%s" },
	{ IF_SRC_KERNEL,	"%u/%u" },
	{ IF_SRC_FILEADDR,	"%u@%s" },
	{ IF_SRC_KERNELADDR,	"%u" },
	{ IF_ACT_NONE,		NULL },
};

/*
 * Address filter string parser
 */
static int
perf_event_parse_addr_filter(struct perf_event *event, char *fstr,
			     struct list_head *filters)
{
	struct perf_addr_filter *filter = NULL;
	char *start, *orig, *filename = NULL;
	substring_t args[MAX_OPT_ARGS];
	int state = IF_STATE_ACTION, token;
	unsigned int kernel = 0;
	int ret = -EINVAL;

	orig = fstr = kstrdup(fstr, GFP_KERNEL);
	if (!fstr)
		return -ENOMEM;

	while ((start = strsep(&fstr, " ,\n")) != NULL) {
		static const enum perf_addr_filter_action_t actions[] = {
			[IF_ACT_FILTER]	= PERF_ADDR_FILTER_ACTION_FILTER,
			[IF_ACT_START]	= PERF_ADDR_FILTER_ACTION_START,
			[IF_ACT_STOP]	= PERF_ADDR_FILTER_ACTION_STOP,
		};
		ret = -EINVAL;

		if (!*start)
			continue;

		/* filter definition begins */
		if (state == IF_STATE_ACTION) {
			filter = perf_addr_filter_new(event, filters);
			if (!filter)
				goto fail;
		}

		token = match_token(start, if_tokens, args);
		switch (token) {
		case IF_ACT_FILTER:
		case IF_ACT_START:
		case IF_ACT_STOP:
			if (state != IF_STATE_ACTION)
				goto fail;

			filter->action = actions[token];
			state = IF_STATE_SOURCE;
			break;

		case IF_SRC_KERNELADDR:
		case IF_SRC_KERNEL:
			kernel = 1;

		case IF_SRC_FILEADDR:
		case IF_SRC_FILE:
			if (state != IF_STATE_SOURCE)
				goto fail;

			*args[0].to = 0;
			ret = kstrtoul(args[0].from, 0, &filter->offset);
			if (ret)
				goto fail;

			if (token == IF_SRC_KERNEL || token == IF_SRC_FILE) {
				*args[1].to = 0;
				ret = kstrtoul(args[1].from, 0, &filter->size);
				if (ret)
					goto fail;
			}

			if (token == IF_SRC_FILE || token == IF_SRC_FILEADDR) {
				int fpos = token == IF_SRC_FILE ? 2 : 1;

				kfree(filename);
				filename = match_strdup(&args[fpos]);
				if (!filename) {
					ret = -ENOMEM;
					goto fail;
				}
			}

			state = IF_STATE_END;
			break;

		default:
			goto fail;
		}

		/*
		 * Filter definition is fully parsed, validate and install it.
		 * Make sure that it doesn't contradict itself or the event's
		 * attribute.
		 */
		if (state == IF_STATE_END) {
			ret = -EINVAL;
			if (kernel && event->attr.exclude_kernel)
				goto fail;

			/*
			 * ACTION "filter" must have a non-zero length region
			 * specified.
			 */
			if (filter->action == PERF_ADDR_FILTER_ACTION_FILTER &&
			    !filter->size)
				goto fail;

			if (!kernel) {
				if (!filename)
					goto fail;

				/*
				 * For now, we only support file-based filters
				 * in per-task events; doing so for CPU-wide
				 * events requires additional context switching
				 * trickery, since same object code will be
				 * mapped at different virtual addresses in
				 * different processes.
				 */
				ret = -EOPNOTSUPP;
				if (!event->ctx->task)
					goto fail;

				/* look up the path and grab its inode */
				ret = kern_path(filename, LOOKUP_FOLLOW,
						&filter->path);
				if (ret)
					goto fail;

				ret = -EINVAL;
				if (!filter->path.dentry ||
				    !S_ISREG(d_inode(filter->path.dentry)
					     ->i_mode))
					goto fail;

				event->addr_filters.nr_file_filters++;
			}

			/* ready to consume more filters */
			kfree(filename);
			filename = NULL;
			state = IF_STATE_ACTION;
			filter = NULL;
			kernel = 0;
		}
	}

	if (state != IF_STATE_ACTION)
		goto fail;

	kfree(filename);
	kfree(orig);

	return 0;

fail:
	kfree(filename);
	free_filters_list(filters);
	kfree(orig);

	return ret;
}

static int
perf_event_set_addr_filter(struct perf_event *event, char *filter_str)
{
	LIST_HEAD(filters);
	int ret;

	/*
	 * Since this is called in perf_ioctl() path, we're already holding
	 * ctx::mutex.
	 */
	lockdep_assert_held(&event->ctx->mutex);

	if (WARN_ON_ONCE(event->parent))
		return -EINVAL;

	ret = perf_event_parse_addr_filter(event, filter_str, &filters);
	if (ret)
		goto fail_clear_files;

	ret = event->pmu->addr_filters_validate(&filters);
	if (ret)
		goto fail_free_filters;

	/* remove existing filters, if any */
	perf_addr_filters_splice(event, &filters);

	/* install new filters */
	perf_event_for_each_child(event, perf_event_addr_filters_apply);

	return ret;

fail_free_filters:
	free_filters_list(&filters);

fail_clear_files:
	event->addr_filters.nr_file_filters = 0;

	return ret;
}

static int perf_event_set_filter(struct perf_event *event, void __user *arg)
{
	int ret = -EINVAL;
	char *filter_str;

	filter_str = strndup_user(arg, PAGE_SIZE);
	if (IS_ERR(filter_str))
		return PTR_ERR(filter_str);

#ifdef CONFIG_EVENT_TRACING
	if (perf_event_is_tracing(event)) {
		struct perf_event_context *ctx = event->ctx;

		/*
		 * Beware, here be dragons!!
		 *
		 * the tracepoint muck will deadlock against ctx->mutex, but
		 * the tracepoint stuff does not actually need it. So
		 * temporarily drop ctx->mutex. As per perf_event_ctx_lock() we
		 * already have a reference on ctx.
		 *
		 * This can result in event getting moved to a different ctx,
		 * but that does not affect the tracepoint state.
		 */
		mutex_unlock(&ctx->mutex);
		ret = ftrace_profile_set_filter(event, event->attr.config, filter_str);
		mutex_lock(&ctx->mutex);
	} else
#endif
	if (has_addr_filter(event))
		ret = perf_event_set_addr_filter(event, filter_str);

	kfree(filter_str);
	return ret;
}

/*
 * hrtimer based swevent callback
 */

static enum hrtimer_restart perf_swevent_hrtimer(struct hrtimer *hrtimer)
{
	enum hrtimer_restart ret = HRTIMER_RESTART;
	struct perf_sample_data data;
	struct pt_regs *regs;
	struct perf_event *event;
	u64 period;

	event = container_of(hrtimer, struct perf_event, hw.hrtimer);

	if (event->state != PERF_EVENT_STATE_ACTIVE)
		return HRTIMER_NORESTART;

	event->pmu->read(event);

	perf_sample_data_init(&data, 0, event->hw.last_period);
	regs = get_irq_regs();

	if (regs && !perf_exclude_event(event, regs)) {
		if (!(event->attr.exclude_idle && is_idle_task(current)))
			if (__perf_event_overflow(event, 1, &data, regs))
				ret = HRTIMER_NORESTART;
	}

	period = max_t(u64, 10000, event->hw.sample_period);
	hrtimer_forward_now(hrtimer, ns_to_ktime(period));

	return ret;
}

static void perf_swevent_start_hrtimer(struct perf_event *event)
{
	struct hw_perf_event *hwc = &event->hw;
	s64 period;

	if (!is_sampling_event(event))
		return;

	period = local64_read(&hwc->period_left);
	if (period) {
		if (period < 0)
			period = 10000;

		local64_set(&hwc->period_left, 0);
	} else {
		period = max_t(u64, 10000, hwc->sample_period);
	}
	hrtimer_start(&hwc->hrtimer, ns_to_ktime(period),
		      HRTIMER_MODE_REL_PINNED);
}

static void perf_swevent_cancel_hrtimer(struct perf_event *event)
{
	struct hw_perf_event *hwc = &event->hw;

	if (is_sampling_event(event)) {
		ktime_t remaining = hrtimer_get_remaining(&hwc->hrtimer);
		local64_set(&hwc->period_left, ktime_to_ns(remaining));

		hrtimer_cancel(&hwc->hrtimer);
	}
}

static void perf_swevent_init_hrtimer(struct perf_event *event)
{
	struct hw_perf_event *hwc = &event->hw;

	if (!is_sampling_event(event))
		return;

	hrtimer_init(&hwc->hrtimer, CLOCK_MONOTONIC, HRTIMER_MODE_REL);
	hwc->hrtimer.function = perf_swevent_hrtimer;

	/*
	 * Since hrtimers have a fixed rate, we can do a static freq->period
	 * mapping and avoid the whole period adjust feedback stuff.
	 */
	if (event->attr.freq) {
		long freq = event->attr.sample_freq;

		event->attr.sample_period = NSEC_PER_SEC / freq;
		hwc->sample_period = event->attr.sample_period;
		local64_set(&hwc->period_left, hwc->sample_period);
		hwc->last_period = hwc->sample_period;
		event->attr.freq = 0;
	}
}

/*
 * Software event: cpu wall time clock
 */

static void cpu_clock_event_update(struct perf_event *event)
{
	s64 prev;
	u64 now;

	now = local_clock();
	prev = local64_xchg(&event->hw.prev_count, now);
	local64_add(now - prev, &event->count);
}

static void cpu_clock_event_start(struct perf_event *event, int flags)
{
	local64_set(&event->hw.prev_count, local_clock());
	perf_swevent_start_hrtimer(event);
}

static void cpu_clock_event_stop(struct perf_event *event, int flags)
{
	perf_swevent_cancel_hrtimer(event);
	cpu_clock_event_update(event);
}

static int cpu_clock_event_add(struct perf_event *event, int flags)
{
	if (flags & PERF_EF_START)
		cpu_clock_event_start(event, flags);
	perf_event_update_userpage(event);

	return 0;
}

static void cpu_clock_event_del(struct perf_event *event, int flags)
{
	cpu_clock_event_stop(event, flags);
}

static void cpu_clock_event_read(struct perf_event *event)
{
	cpu_clock_event_update(event);
}

static int cpu_clock_event_init(struct perf_event *event)
{
	if (event->attr.type != PERF_TYPE_SOFTWARE)
		return -ENOENT;

	if (event->attr.config != PERF_COUNT_SW_CPU_CLOCK)
		return -ENOENT;

	/*
	 * no branch sampling for software events
	 */
	if (has_branch_stack(event))
		return -EOPNOTSUPP;

	perf_swevent_init_hrtimer(event);

	return 0;
}

static struct pmu perf_cpu_clock = {
	.task_ctx_nr	= perf_sw_context,

	.capabilities	= PERF_PMU_CAP_NO_NMI,

	.event_init	= cpu_clock_event_init,
	.add		= cpu_clock_event_add,
	.del		= cpu_clock_event_del,
	.start		= cpu_clock_event_start,
	.stop		= cpu_clock_event_stop,
	.read		= cpu_clock_event_read,
	.events_across_hotplug = 1,
};

/*
 * Software event: task time clock
 */

static void task_clock_event_update(struct perf_event *event, u64 now)
{
	u64 prev;
	s64 delta;

	prev = local64_xchg(&event->hw.prev_count, now);
	delta = now - prev;
	local64_add(delta, &event->count);
}

static void task_clock_event_start(struct perf_event *event, int flags)
{
	local64_set(&event->hw.prev_count, event->ctx->time);
	perf_swevent_start_hrtimer(event);
}

static void task_clock_event_stop(struct perf_event *event, int flags)
{
	perf_swevent_cancel_hrtimer(event);
	task_clock_event_update(event, event->ctx->time);
}

static int task_clock_event_add(struct perf_event *event, int flags)
{
	if (flags & PERF_EF_START)
		task_clock_event_start(event, flags);
	perf_event_update_userpage(event);

	return 0;
}

static void task_clock_event_del(struct perf_event *event, int flags)
{
	task_clock_event_stop(event, PERF_EF_UPDATE);
}

static void task_clock_event_read(struct perf_event *event)
{
	u64 now = perf_clock();
	u64 delta = now - event->ctx->timestamp;
	u64 time = event->ctx->time + delta;

	task_clock_event_update(event, time);
}

static int task_clock_event_init(struct perf_event *event)
{
	if (event->attr.type != PERF_TYPE_SOFTWARE)
		return -ENOENT;

	if (event->attr.config != PERF_COUNT_SW_TASK_CLOCK)
		return -ENOENT;

	/*
	 * no branch sampling for software events
	 */
	if (has_branch_stack(event))
		return -EOPNOTSUPP;

	perf_swevent_init_hrtimer(event);

	return 0;
}

static struct pmu perf_task_clock = {
	.task_ctx_nr	= perf_sw_context,

	.capabilities	= PERF_PMU_CAP_NO_NMI,

	.event_init	= task_clock_event_init,
	.add		= task_clock_event_add,
	.del		= task_clock_event_del,
	.start		= task_clock_event_start,
	.stop		= task_clock_event_stop,
	.read		= task_clock_event_read,
	.events_across_hotplug = 1,
};

static void perf_pmu_nop_void(struct pmu *pmu)
{
}

static void perf_pmu_nop_txn(struct pmu *pmu, unsigned int flags)
{
}

static int perf_pmu_nop_int(struct pmu *pmu)
{
	return 0;
}

static int perf_event_nop_int(struct perf_event *event, u64 value)
{
	return 0;
}

static DEFINE_PER_CPU(unsigned int, nop_txn_flags);

static void perf_pmu_start_txn(struct pmu *pmu, unsigned int flags)
{
	__this_cpu_write(nop_txn_flags, flags);

	if (flags & ~PERF_PMU_TXN_ADD)
		return;

	perf_pmu_disable(pmu);
}

static int perf_pmu_commit_txn(struct pmu *pmu)
{
	unsigned int flags = __this_cpu_read(nop_txn_flags);

	__this_cpu_write(nop_txn_flags, 0);

	if (flags & ~PERF_PMU_TXN_ADD)
		return 0;

	perf_pmu_enable(pmu);
	return 0;
}

static void perf_pmu_cancel_txn(struct pmu *pmu)
{
	unsigned int flags =  __this_cpu_read(nop_txn_flags);

	__this_cpu_write(nop_txn_flags, 0);

	if (flags & ~PERF_PMU_TXN_ADD)
		return;

	perf_pmu_enable(pmu);
}

static int perf_event_idx_default(struct perf_event *event)
{
	return 0;
}

/*
 * Ensures all contexts with the same task_ctx_nr have the same
 * pmu_cpu_context too.
 */
static struct perf_cpu_context __percpu *find_pmu_context(int ctxn)
{
	struct pmu *pmu;

	if (ctxn < 0)
		return NULL;

	list_for_each_entry(pmu, &pmus, entry) {
		if (pmu->task_ctx_nr == ctxn)
			return pmu->pmu_cpu_context;
	}

	return NULL;
}

static void free_pmu_context(struct pmu *pmu)
{
	/*
	 * Static contexts such as perf_sw_context have a global lifetime
	 * and may be shared between different PMUs. Avoid freeing them
	 * when a single PMU is going away.
	 */
	if (pmu->task_ctx_nr > perf_invalid_context)
		return;

	free_percpu(pmu->pmu_cpu_context);
}

/*
 * Let userspace know that this PMU supports address range filtering:
 */
static ssize_t nr_addr_filters_show(struct device *dev,
				    struct device_attribute *attr,
				    char *page)
{
	struct pmu *pmu = dev_get_drvdata(dev);

	return snprintf(page, PAGE_SIZE - 1, "%d\n", pmu->nr_addr_filters);
}
DEVICE_ATTR_RO(nr_addr_filters);

static struct idr pmu_idr;

static ssize_t
type_show(struct device *dev, struct device_attribute *attr, char *page)
{
	struct pmu *pmu = dev_get_drvdata(dev);

	return snprintf(page, PAGE_SIZE-1, "%d\n", pmu->type);
}
static DEVICE_ATTR_RO(type);

static ssize_t
perf_event_mux_interval_ms_show(struct device *dev,
				struct device_attribute *attr,
				char *page)
{
	struct pmu *pmu = dev_get_drvdata(dev);

	return snprintf(page, PAGE_SIZE-1, "%d\n", pmu->hrtimer_interval_ms);
}

static DEFINE_MUTEX(mux_interval_mutex);

static ssize_t
perf_event_mux_interval_ms_store(struct device *dev,
				 struct device_attribute *attr,
				 const char *buf, size_t count)
{
	struct pmu *pmu = dev_get_drvdata(dev);
	int timer, cpu, ret;

	ret = kstrtoint(buf, 0, &timer);
	if (ret)
		return ret;

	if (timer < 1)
		return -EINVAL;

	/* same value, noting to do */
	if (timer == pmu->hrtimer_interval_ms)
		return count;

	mutex_lock(&mux_interval_mutex);
	pmu->hrtimer_interval_ms = timer;

	/* update all cpuctx for this PMU */
	cpus_read_lock();
	for_each_online_cpu(cpu) {
		struct perf_cpu_context *cpuctx;
		cpuctx = per_cpu_ptr(pmu->pmu_cpu_context, cpu);
		cpuctx->hrtimer_interval = ns_to_ktime(NSEC_PER_MSEC * timer);

		cpu_function_call(cpu, perf_mux_hrtimer_restart_ipi, cpuctx);
	}
	cpus_read_unlock();
	mutex_unlock(&mux_interval_mutex);

	return count;
}
static DEVICE_ATTR_RW(perf_event_mux_interval_ms);

static struct attribute *pmu_dev_attrs[] = {
	&dev_attr_type.attr,
	&dev_attr_perf_event_mux_interval_ms.attr,
	NULL,
};
ATTRIBUTE_GROUPS(pmu_dev);

static int pmu_bus_running;
static struct bus_type pmu_bus = {
	.name		= "event_source",
	.dev_groups	= pmu_dev_groups,
};

static void pmu_dev_release(struct device *dev)
{
	kfree(dev);
}

static int pmu_dev_alloc(struct pmu *pmu)
{
	int ret = -ENOMEM;

	pmu->dev = kzalloc(sizeof(struct device), GFP_KERNEL);
	if (!pmu->dev)
		goto out;

	pmu->dev->groups = pmu->attr_groups;
	device_initialize(pmu->dev);

	dev_set_drvdata(pmu->dev, pmu);
	pmu->dev->bus = &pmu_bus;
	pmu->dev->release = pmu_dev_release;

	ret = dev_set_name(pmu->dev, "%s", pmu->name);
	if (ret)
		goto free_dev;

	ret = device_add(pmu->dev);
	if (ret)
		goto free_dev;

	/* For PMUs with address filters, throw in an extra attribute: */
	if (pmu->nr_addr_filters)
		ret = device_create_file(pmu->dev, &dev_attr_nr_addr_filters);

	if (ret)
		goto del_dev;

out:
	return ret;

del_dev:
	device_del(pmu->dev);

free_dev:
	put_device(pmu->dev);
	goto out;
}

static struct lock_class_key cpuctx_mutex;
static struct lock_class_key cpuctx_lock;

int perf_pmu_register(struct pmu *pmu, const char *name, int type)
{
	int cpu, ret;

	mutex_lock(&pmus_lock);
	ret = -ENOMEM;
	pmu->pmu_disable_count = alloc_percpu(int);
	if (!pmu->pmu_disable_count)
		goto unlock;

	pmu->type = -1;
	if (!name)
		goto skip_type;
	pmu->name = name;

	if (type < 0) {
		type = idr_alloc(&pmu_idr, pmu, PERF_TYPE_MAX, 0, GFP_KERNEL);
		if (type < 0) {
			ret = type;
			goto free_pdc;
		}
	}
	pmu->type = type;

	if (pmu_bus_running) {
		ret = pmu_dev_alloc(pmu);
		if (ret)
			goto free_idr;
	}

skip_type:
	if (pmu->task_ctx_nr == perf_hw_context) {
		static int hw_context_taken = 0;

		/*
		 * Other than systems with heterogeneous CPUs, it never makes
		 * sense for two PMUs to share perf_hw_context. PMUs which are
		 * uncore must use perf_invalid_context.
		 */
		if (WARN_ON_ONCE(hw_context_taken &&
		    !(pmu->capabilities & PERF_PMU_CAP_HETEROGENEOUS_CPUS)))
			pmu->task_ctx_nr = perf_invalid_context;

		hw_context_taken = 1;
	}

	pmu->pmu_cpu_context = find_pmu_context(pmu->task_ctx_nr);
	if (pmu->pmu_cpu_context)
		goto got_cpu_context;

	ret = -ENOMEM;
	pmu->pmu_cpu_context = alloc_percpu(struct perf_cpu_context);
	if (!pmu->pmu_cpu_context)
		goto free_dev;

	for_each_possible_cpu(cpu) {
		struct perf_cpu_context *cpuctx;

		cpuctx = per_cpu_ptr(pmu->pmu_cpu_context, cpu);
		__perf_event_init_context(&cpuctx->ctx);
		lockdep_set_class(&cpuctx->ctx.mutex, &cpuctx_mutex);
		lockdep_set_class(&cpuctx->ctx.lock, &cpuctx_lock);
		cpuctx->ctx.pmu = pmu;
		cpuctx->online = cpumask_test_cpu(cpu, perf_online_mask);

		__perf_mux_hrtimer_init(cpuctx, cpu);
	}

got_cpu_context:
	if (!pmu->start_txn) {
		if (pmu->pmu_enable) {
			/*
			 * If we have pmu_enable/pmu_disable calls, install
			 * transaction stubs that use that to try and batch
			 * hardware accesses.
			 */
			pmu->start_txn  = perf_pmu_start_txn;
			pmu->commit_txn = perf_pmu_commit_txn;
			pmu->cancel_txn = perf_pmu_cancel_txn;
		} else {
			pmu->start_txn  = perf_pmu_nop_txn;
			pmu->commit_txn = perf_pmu_nop_int;
			pmu->cancel_txn = perf_pmu_nop_void;
		}
	}

	if (!pmu->pmu_enable) {
		pmu->pmu_enable  = perf_pmu_nop_void;
		pmu->pmu_disable = perf_pmu_nop_void;
	}

	if (!pmu->check_period)
		pmu->check_period = perf_event_nop_int;

	if (!pmu->event_idx)
		pmu->event_idx = perf_event_idx_default;

	list_add_rcu(&pmu->entry, &pmus);
	atomic_set(&pmu->exclusive_cnt, 0);
	ret = 0;
unlock:
	mutex_unlock(&pmus_lock);

	return ret;

free_dev:
	device_del(pmu->dev);
	put_device(pmu->dev);

free_idr:
	if (pmu->type >= PERF_TYPE_MAX)
		idr_remove(&pmu_idr, pmu->type);

free_pdc:
	free_percpu(pmu->pmu_disable_count);
	goto unlock;
}
EXPORT_SYMBOL_GPL(perf_pmu_register);

void perf_pmu_unregister(struct pmu *pmu)
{
	mutex_lock(&pmus_lock);
	list_del_rcu(&pmu->entry);

	/*
	 * We dereference the pmu list under both SRCU and regular RCU, so
	 * synchronize against both of those.
	 */
	synchronize_srcu(&pmus_srcu);
	synchronize_rcu();

	free_percpu(pmu->pmu_disable_count);
	if (pmu->type >= PERF_TYPE_MAX)
		idr_remove(&pmu_idr, pmu->type);
	if (pmu_bus_running) {
		if (pmu->nr_addr_filters)
			device_remove_file(pmu->dev, &dev_attr_nr_addr_filters);
		device_del(pmu->dev);
		put_device(pmu->dev);
	}
	free_pmu_context(pmu);
	mutex_unlock(&pmus_lock);
}
EXPORT_SYMBOL_GPL(perf_pmu_unregister);

static int perf_try_init_event(struct pmu *pmu, struct perf_event *event)
{
	struct perf_event_context *ctx = NULL;
	int ret;

	if (!try_module_get(pmu->module))
		return -ENODEV;

	/*
	 * A number of pmu->event_init() methods iterate the sibling_list to,
	 * for example, validate if the group fits on the PMU. Therefore,
	 * if this is a sibling event, acquire the ctx->mutex to protect
	 * the sibling_list.
	 */
	if (event->group_leader != event && pmu->task_ctx_nr != perf_sw_context) {
		/*
		 * This ctx->mutex can nest when we're called through
		 * inheritance. See the perf_event_ctx_lock_nested() comment.
		 */
		ctx = perf_event_ctx_lock_nested(event->group_leader,
						 SINGLE_DEPTH_NESTING);
		BUG_ON(!ctx);
	}

	event->pmu = pmu;
	ret = pmu->event_init(event);

	if (ctx)
		perf_event_ctx_unlock(event->group_leader, ctx);

	if (ret)
		module_put(pmu->module);

	return ret;
}

static struct pmu *perf_init_event(struct perf_event *event)
{
	struct pmu *pmu;
	int idx;
	int ret;

	idx = srcu_read_lock(&pmus_srcu);

	/* Try parent's PMU first: */
	if (event->parent && event->parent->pmu) {
		pmu = event->parent->pmu;
		ret = perf_try_init_event(pmu, event);
		if (!ret)
			goto unlock;
	}

	rcu_read_lock();
	pmu = idr_find(&pmu_idr, event->attr.type);
	rcu_read_unlock();
	if (pmu) {
		ret = perf_try_init_event(pmu, event);
		if (ret)
			pmu = ERR_PTR(ret);
		goto unlock;
	}

	list_for_each_entry_rcu(pmu, &pmus, entry) {
		ret = perf_try_init_event(pmu, event);
		if (!ret)
			goto unlock;

		if (ret != -ENOENT) {
			pmu = ERR_PTR(ret);
			goto unlock;
		}
	}
	pmu = ERR_PTR(-ENOENT);
unlock:
	srcu_read_unlock(&pmus_srcu, idx);

	return pmu;
}

static void attach_sb_event(struct perf_event *event)
{
	struct pmu_event_list *pel = per_cpu_ptr(&pmu_sb_events, event->cpu);

	raw_spin_lock(&pel->lock);
	list_add_rcu(&event->sb_list, &pel->list);
	raw_spin_unlock(&pel->lock);
}

/*
 * We keep a list of all !task (and therefore per-cpu) events
 * that need to receive side-band records.
 *
 * This avoids having to scan all the various PMU per-cpu contexts
 * looking for them.
 */
static void account_pmu_sb_event(struct perf_event *event)
{
	if (is_sb_event(event))
		attach_sb_event(event);
}

static void account_event_cpu(struct perf_event *event, int cpu)
{
	if (event->parent)
		return;

	if (is_cgroup_event(event))
		atomic_inc(&per_cpu(perf_cgroup_events, cpu));
}

/* Freq events need the tick to stay alive (see perf_event_task_tick). */
static void account_freq_event_nohz(void)
{
#ifdef CONFIG_NO_HZ_FULL
	/* Lock so we don't race with concurrent unaccount */
	spin_lock(&nr_freq_lock);
	if (atomic_inc_return(&nr_freq_events) == 1)
		tick_nohz_dep_set(TICK_DEP_BIT_PERF_EVENTS);
	spin_unlock(&nr_freq_lock);
#endif
}

static void account_freq_event(void)
{
	if (tick_nohz_full_enabled())
		account_freq_event_nohz();
	else
		atomic_inc(&nr_freq_events);
}


static void account_event(struct perf_event *event)
{
	bool inc = false;

	if (event->parent)
		return;

	if (event->attach_state & PERF_ATTACH_TASK)
		inc = true;
	if (event->attr.mmap || event->attr.mmap_data)
		atomic_inc(&nr_mmap_events);
	if (event->attr.comm)
		atomic_inc(&nr_comm_events);
	if (event->attr.namespaces)
		atomic_inc(&nr_namespaces_events);
	if (event->attr.task)
		atomic_inc(&nr_task_events);
	if (event->attr.freq)
		account_freq_event();
	if (event->attr.context_switch) {
		atomic_inc(&nr_switch_events);
		inc = true;
	}
	if (has_branch_stack(event))
		inc = true;
	if (is_cgroup_event(event))
		inc = true;

	if (inc) {
		/*
		 * We need the mutex here because static_branch_enable()
		 * must complete *before* the perf_sched_count increment
		 * becomes visible.
		 */
		if (atomic_inc_not_zero(&perf_sched_count))
			goto enabled;

		mutex_lock(&perf_sched_mutex);
		if (!atomic_read(&perf_sched_count)) {
			static_branch_enable(&perf_sched_events);
			/*
			 * Guarantee that all CPUs observe they key change and
			 * call the perf scheduling hooks before proceeding to
			 * install events that need them.
			 */
			synchronize_sched();
		}
		/*
		 * Now that we have waited for the sync_sched(), allow further
		 * increments to by-pass the mutex.
		 */
		atomic_inc(&perf_sched_count);
		mutex_unlock(&perf_sched_mutex);
	}
enabled:

	account_event_cpu(event, event->cpu);

	account_pmu_sb_event(event);
}

static struct perf_event *
perf_event_create_kernel_shared_check(struct perf_event_attr *attr, int cpu,
		struct task_struct *task,
		perf_overflow_handler_t overflow_handler,
		struct perf_event *group_leader)
{
	unsigned long idx;
	struct perf_event *event;
	struct shared_events_str *shrd_events;

	/*
	 * Have to be per cpu events for sharing
	 */
	if (!shared_events || (u32)cpu >= nr_cpu_ids)
		return NULL;

	/*
	 * Can't handle these type requests for sharing right now.
	 */
	if (task || overflow_handler || attr->sample_period ||
	    (attr->type != PERF_TYPE_HARDWARE &&
	     attr->type != PERF_TYPE_RAW)) {
		return NULL;
	}

	/*
	 * Using per_cpu_ptr (or could do cross cpu call which is what most of
	 * perf does to access per cpu data structures
	 */
	shrd_events = per_cpu_ptr(shared_events, cpu);

	mutex_lock(&shrd_events->list_mutex);

	event = NULL;
	for_each_set_bit(idx, shrd_events->used_mask, SHARED_EVENTS_MAX) {
		/* Do the comparisons field by field on the attr structure.
		 * This is because the user-space and kernel-space might
		 * be using different versions of perf. As a result,
		 * the fields' position in the memory and the size might not
		 * be the same. Hence memcmp() is not the best way to
		 * compare.
		 */
		if (attr->type == shrd_events->attr[idx].type &&
			attr->config == shrd_events->attr[idx].config) {

			event = shrd_events->events[idx];

			/* Do not change the group for this shared event */
			if (group_leader && event->group_leader != event) {
				event = NULL;
				continue;
			}

			event->shared = true;
			atomic_inc(&shrd_events->refcount[idx]);
			break;
		}
	}
	mutex_unlock(&shrd_events->list_mutex);

	return event;
}

static void
perf_event_create_kernel_shared_add(struct perf_event_attr *attr, int cpu,
				 struct task_struct *task,
				 perf_overflow_handler_t overflow_handler,
				 void *context,
				 struct perf_event *event)
{
	unsigned long idx;
	struct shared_events_str *shrd_events;

	/*
	 * Have to be per cpu events for sharing
	 */
	if (!shared_events || (u32)cpu >= nr_cpu_ids)
		return;

	/*
	 * Can't handle these type requests for sharing right now.
	 */
	if (overflow_handler || attr->sample_period ||
	    (attr->type != PERF_TYPE_HARDWARE &&
	     attr->type != PERF_TYPE_RAW)) {
		return;
	}

	/*
	 * Using per_cpu_ptr (or could do cross cpu call which is what most of
	 * perf does to access per cpu data structures
	 */
	shrd_events = per_cpu_ptr(shared_events, cpu);

	mutex_lock(&shrd_events->list_mutex);

	/*
	 * If we are in this routine, we know that this event isn't already in
	 * the shared list. Check if slot available in shared list
	 */
	idx = find_first_zero_bit(shrd_events->used_mask, SHARED_EVENTS_MAX);

	if (idx >= SHARED_EVENTS_MAX)
		goto out;

	/*
	 * The event isn't in the list and there is an empty slot so add it.
	 */
	shrd_events->attr[idx]   = *attr;
	shrd_events->events[idx] = event;
	set_bit(idx, shrd_events->used_mask);
	atomic_set(&shrd_events->refcount[idx], 1);
out:
	mutex_unlock(&shrd_events->list_mutex);
}

/*
 * Allocate and initialize an event structure
 */
static struct perf_event *
perf_event_alloc(struct perf_event_attr *attr, int cpu,
		 struct task_struct *task,
		 struct perf_event *group_leader,
		 struct perf_event *parent_event,
		 perf_overflow_handler_t overflow_handler,
		 void *context, int cgroup_fd)
{
	struct pmu *pmu;
	struct perf_event *event;
	struct hw_perf_event *hwc;
	long err = -EINVAL;

	if ((unsigned)cpu >= nr_cpu_ids) {
		if (!task || cpu != -1)
			return ERR_PTR(-EINVAL);
	}

	event = kzalloc(sizeof(*event), GFP_KERNEL);
	if (!event)
		return ERR_PTR(-ENOMEM);

	/*
	 * Single events are their own group leaders, with an
	 * empty sibling list:
	 */
	if (!group_leader)
		group_leader = event;

	mutex_init(&event->group_leader_mutex);
	mutex_init(&event->child_mutex);
	INIT_LIST_HEAD(&event->child_list);

	INIT_LIST_HEAD(&event->dormant_event_entry);
	INIT_LIST_HEAD(&event->event_entry);
	INIT_LIST_HEAD(&event->sibling_list);
	INIT_LIST_HEAD(&event->active_list);
	init_event_group(event);
	INIT_LIST_HEAD(&event->rb_entry);
	INIT_LIST_HEAD(&event->active_entry);
	INIT_LIST_HEAD(&event->addr_filters.list);
	INIT_HLIST_NODE(&event->hlist_entry);


	init_waitqueue_head(&event->waitq);
	event->pending_disable = -1;
	init_irq_work(&event->pending, perf_pending_event);

	mutex_init(&event->mmap_mutex);
	raw_spin_lock_init(&event->addr_filters.lock);

	atomic_long_set(&event->refcount, 1);
	event->cpu		= cpu;
	event->attr		= *attr;
	event->group_leader	= group_leader;
	event->pmu		= NULL;
	event->oncpu		= -1;

	event->parent		= parent_event;

	event->ns		= get_pid_ns(task_active_pid_ns(current));
	event->id		= atomic64_inc_return(&perf_event_id);

	event->state		= PERF_EVENT_STATE_INACTIVE;

	if (task) {
		event->attach_state = PERF_ATTACH_TASK;
		/*
		 * XXX pmu::event_init needs to know what task to account to
		 * and we cannot use the ctx information because we need the
		 * pmu before we get a ctx.
		 */
		get_task_struct(task);
		event->hw.target = task;
	}

	event->clock = &local_clock;
	if (parent_event)
		event->clock = parent_event->clock;

	if (!overflow_handler && parent_event) {
		overflow_handler = parent_event->overflow_handler;
		context = parent_event->overflow_handler_context;
#if defined(CONFIG_BPF_SYSCALL) && defined(CONFIG_EVENT_TRACING)
		if (overflow_handler == bpf_overflow_handler) {
			struct bpf_prog *prog = bpf_prog_inc(parent_event->prog);

			if (IS_ERR(prog)) {
				err = PTR_ERR(prog);
				goto err_ns;
			}
			event->prog = prog;
			event->orig_overflow_handler =
				parent_event->orig_overflow_handler;
		}
#endif
	}

	if (overflow_handler) {
		event->overflow_handler	= overflow_handler;
		event->overflow_handler_context = context;
	} else if (is_write_backward(event)){
		event->overflow_handler = perf_event_output_backward;
		event->overflow_handler_context = NULL;
	} else {
		event->overflow_handler = perf_event_output_forward;
		event->overflow_handler_context = NULL;
	}

	perf_event__state_init(event);

	pmu = NULL;

	hwc = &event->hw;
	hwc->sample_period = attr->sample_period;
	if (attr->freq && attr->sample_freq)
		hwc->sample_period = 1;
	hwc->last_period = hwc->sample_period;

	local64_set(&hwc->period_left, hwc->sample_period);

	/*
	 * We currently do not support PERF_SAMPLE_READ on inherited events.
	 * See perf_output_read().
	 */
	if (attr->inherit && (attr->sample_type & PERF_SAMPLE_READ))
		goto err_ns;

	if (!has_branch_stack(event))
		event->attr.branch_sample_type = 0;

	if (cgroup_fd != -1) {
		err = perf_cgroup_connect(cgroup_fd, event, attr, group_leader);
		if (err)
			goto err_ns;
	}

	pmu = perf_init_event(event);
	if (IS_ERR(pmu)) {
		err = PTR_ERR(pmu);
		goto err_ns;
	}

	err = exclusive_event_init(event);
	if (err)
		goto err_pmu;

	if (has_addr_filter(event)) {
		event->addr_filter_ranges = kcalloc(pmu->nr_addr_filters,
						    sizeof(struct perf_addr_filter_range),
						    GFP_KERNEL);
		if (!event->addr_filter_ranges) {
			err = -ENOMEM;
			goto err_per_task;
		}

		/*
		 * Clone the parent's vma offsets: they are valid until exec()
		 * even if the mm is not shared with the parent.
		 */
		if (event->parent) {
			struct perf_addr_filters_head *ifh = perf_event_addr_filters(event);

			raw_spin_lock_irq(&ifh->lock);
			memcpy(event->addr_filter_ranges,
			       event->parent->addr_filter_ranges,
			       pmu->nr_addr_filters * sizeof(struct perf_addr_filter_range));
			raw_spin_unlock_irq(&ifh->lock);
		}

		/* force hw sync on the address filters */
		event->addr_filters_gen = 1;
	}

	if (!event->parent) {
		if (event->attr.sample_type & PERF_SAMPLE_CALLCHAIN) {
			err = get_callchain_buffers(attr->sample_max_stack);
			if (err)
				goto err_addr_filters;
		}
	}

	err = security_perf_event_alloc(event);
	if (err)
		goto err_callchain_buffer;

	/* symmetric to unaccount_event() in _free_event() */
	account_event(event);

	return event;

err_callchain_buffer:
	if (!event->parent) {
		if (event->attr.sample_type & PERF_SAMPLE_CALLCHAIN)
			put_callchain_buffers();
	}
err_addr_filters:
	kfree(event->addr_filter_ranges);

err_per_task:
	exclusive_event_destroy(event);

err_pmu:
	if (event->destroy)
		event->destroy(event);
	module_put(pmu->module);
err_ns:
	if (is_cgroup_event(event))
		perf_detach_cgroup(event);
	if (event->ns)
		put_pid_ns(event->ns);
	if (event->hw.target)
		put_task_struct(event->hw.target);
	kfree(event);

	return ERR_PTR(err);
}

static int perf_copy_attr(struct perf_event_attr __user *uattr,
			  struct perf_event_attr *attr)
{
	u32 size;
	int ret;

	/* Zero the full structure, so that a short copy will be nice. */
	memset(attr, 0, sizeof(*attr));

	ret = get_user(size, &uattr->size);
	if (ret)
		return ret;

	/* ABI compatibility quirk: */
	if (!size)
		size = PERF_ATTR_SIZE_VER0;
	if (size < PERF_ATTR_SIZE_VER0 || size > PAGE_SIZE)
		goto err_size;

	ret = copy_struct_from_user(attr, sizeof(*attr), uattr, size);
	if (ret) {
		if (ret == -E2BIG)
			goto err_size;
		return ret;
	}

	attr->size = size;

	if (attr->__reserved_1)
		return -EINVAL;

	if (attr->sample_type & ~(PERF_SAMPLE_MAX-1))
		return -EINVAL;

	if (attr->read_format & ~(PERF_FORMAT_MAX-1))
		return -EINVAL;

	if (attr->sample_type & PERF_SAMPLE_BRANCH_STACK) {
		u64 mask = attr->branch_sample_type;

		/* only using defined bits */
		if (mask & ~(PERF_SAMPLE_BRANCH_MAX-1))
			return -EINVAL;

		/* at least one branch bit must be set */
		if (!(mask & ~PERF_SAMPLE_BRANCH_PLM_ALL))
			return -EINVAL;

		/* propagate priv level, when not set for branch */
		if (!(mask & PERF_SAMPLE_BRANCH_PLM_ALL)) {

			/* exclude_kernel checked on syscall entry */
			if (!attr->exclude_kernel)
				mask |= PERF_SAMPLE_BRANCH_KERNEL;

			if (!attr->exclude_user)
				mask |= PERF_SAMPLE_BRANCH_USER;

			if (!attr->exclude_hv)
				mask |= PERF_SAMPLE_BRANCH_HV;
			/*
			 * adjust user setting (for HW filter setup)
			 */
			attr->branch_sample_type = mask;
		}
		/* privileged levels capture (kernel, hv): check permissions */
		if (mask & PERF_SAMPLE_BRANCH_PERM_PLM) {
			ret = perf_allow_kernel(attr);
			if (ret)
				return ret;
		}
	}

	if (attr->sample_type & PERF_SAMPLE_REGS_USER) {
		ret = perf_reg_validate(attr->sample_regs_user);
		if (ret)
			return ret;
	}

	if (attr->sample_type & PERF_SAMPLE_STACK_USER) {
		if (!arch_perf_have_user_stack_dump())
			return -ENOSYS;

		/*
		 * We have __u32 type for the size, but so far
		 * we can only use __u16 as maximum due to the
		 * __u16 sample size limit.
		 */
		if (attr->sample_stack_user >= USHRT_MAX)
			return -EINVAL;
		else if (!IS_ALIGNED(attr->sample_stack_user, sizeof(u64)))
			return -EINVAL;
	}

	if (!attr->sample_max_stack)
		attr->sample_max_stack = sysctl_perf_event_max_stack;

	if (attr->sample_type & PERF_SAMPLE_REGS_INTR)
		ret = perf_reg_validate(attr->sample_regs_intr);
out:
	return ret;

err_size:
	put_user(sizeof(*attr), &uattr->size);
	ret = -E2BIG;
	goto out;
}

static void mutex_lock_double(struct mutex *a, struct mutex *b)
{
	if (b < a)
		swap(a, b);

	mutex_lock(a);
	mutex_lock_nested(b, SINGLE_DEPTH_NESTING);
}

static int
perf_event_set_output(struct perf_event *event, struct perf_event *output_event)
{
	struct ring_buffer *rb = NULL;
	int ret = -EINVAL;

	if (!output_event) {
		mutex_lock(&event->mmap_mutex);
		goto set;
	}

	/* don't allow circular references */
	if (event == output_event)
		goto out;

	/*
	 * Don't allow cross-cpu buffers
	 */
	if (output_event->cpu != event->cpu)
		goto out;

	/*
	 * If its not a per-cpu rb, it must be the same task.
	 */
	if (output_event->cpu == -1 && output_event->hw.target != event->hw.target)
		goto out;

	/*
	 * Mixing clocks in the same buffer is trouble you don't need.
	 */
	if (output_event->clock != event->clock)
		goto out;

	/*
	 * Either writing ring buffer from beginning or from end.
	 * Mixing is not allowed.
	 */
	if (is_write_backward(output_event) != is_write_backward(event))
		goto out;

	/*
	 * If both events generate aux data, they must be on the same PMU
	 */
	if (has_aux(event) && has_aux(output_event) &&
	    event->pmu != output_event->pmu)
		goto out;

	/*
	 * Hold both mmap_mutex to serialize against perf_mmap_close().  Since
	 * output_event is already on rb->event_list, and the list iteration
	 * restarts after every removal, it is guaranteed this new event is
	 * observed *OR* if output_event is already removed, it's guaranteed we
	 * observe !rb->mmap_count.
	 */
	mutex_lock_double(&event->mmap_mutex, &output_event->mmap_mutex);
set:
	/* Can't redirect output if we've got an active mmap() */
	if (atomic_read(&event->mmap_count))
		goto unlock;

	if (output_event) {
		/* get the rb we want to redirect to */
		rb = ring_buffer_get(output_event);
		if (!rb)
			goto unlock;

		/* did we race against perf_mmap_close() */
		if (!atomic_read(&rb->mmap_count)) {
			ring_buffer_put(rb);
			goto unlock;
		}
	}

	ring_buffer_attach(event, rb);

	ret = 0;
unlock:
	mutex_unlock(&event->mmap_mutex);
	if (output_event)
		mutex_unlock(&output_event->mmap_mutex);

out:
	return ret;
}

static int perf_event_set_clock(struct perf_event *event, clockid_t clk_id)
{
	bool nmi_safe = false;

	switch (clk_id) {
	case CLOCK_MONOTONIC:
		event->clock = &ktime_get_mono_fast_ns;
		nmi_safe = true;
		break;

	case CLOCK_MONOTONIC_RAW:
		event->clock = &ktime_get_raw_fast_ns;
		nmi_safe = true;
		break;

	case CLOCK_REALTIME:
		event->clock = &ktime_get_real_ns;
		break;

	case CLOCK_BOOTTIME:
		event->clock = &ktime_get_boot_ns;
		break;

	case CLOCK_TAI:
		event->clock = &ktime_get_tai_ns;
		break;

	default:
		return -EINVAL;
	}

	if (!nmi_safe && !(event->pmu->capabilities & PERF_PMU_CAP_NO_NMI))
		return -EINVAL;

	return 0;
}

/*
 * Variation on perf_event_ctx_lock_nested(), except we take two context
 * mutexes.
 */
static struct perf_event_context *
__perf_event_ctx_lock_double(struct perf_event *group_leader,
			     struct perf_event_context *ctx)
{
	struct perf_event_context *gctx;

again:
	rcu_read_lock();
	gctx = READ_ONCE(group_leader->ctx);
	if (!atomic_inc_not_zero(&gctx->refcount)) {
		rcu_read_unlock();
		goto again;
	}
	rcu_read_unlock();

	mutex_lock_double(&gctx->mutex, &ctx->mutex);

	if (group_leader->ctx != gctx) {
		mutex_unlock(&ctx->mutex);
		mutex_unlock(&gctx->mutex);
		put_ctx(gctx);
		goto again;
	}

	return gctx;
}

#ifdef CONFIG_PERF_USER_SHARE
static void perf_group_shared_event(struct perf_event *event,
		struct perf_event *group_leader)
{
	if (!event->shared || !group_leader)
		return;

	/* Do not attempt to change the group for this shared event */
	if (event->group_leader != event)
		return;

	/*
	 * Single events have the group leaders as themselves.
	 * As we now have a new group to attach to, remove from
	 * the previous group and attach it to the new group.
	 */
	perf_remove_from_context(event, DETACH_GROUP);

	event->group_leader	= group_leader;
	perf_event__state_init(event);

	perf_install_in_context(group_leader->ctx, event, event->cpu);
}
#endif

/**
 * sys_perf_event_open - open a performance event, associate it to a task/cpu
 *
 * @attr_uptr:	event_id type attributes for monitoring/sampling
 * @pid:		target pid
 * @cpu:		target cpu
 * @group_fd:		group leader event fd
 */
SYSCALL_DEFINE5(perf_event_open,
		struct perf_event_attr __user *, attr_uptr,
		pid_t, pid, int, cpu, int, group_fd, unsigned long, flags)
{
	struct perf_event *group_leader = NULL, *output_event = NULL;
	struct perf_event *event = NULL, *sibling;
	struct perf_event_attr attr;
	struct perf_event_context *ctx, *gctx;
	struct file *event_file = NULL;
	struct fd group = {NULL, 0};
	struct task_struct *task = NULL;
	struct pmu *pmu;
	int event_fd;
	int move_group = 0;
	int err;
	int f_flags = O_RDWR;
	int cgroup_fd = -1;

	/* for future expandability... */
	if (flags & ~PERF_FLAG_ALL)
		return -EINVAL;

	/* Do we allow access to perf_event_open(2) ? */
	err = security_perf_event_open(&attr, PERF_SECURITY_OPEN);
	if (err)
		return err;

	err = perf_copy_attr(attr_uptr, &attr);
	if (err)
		return err;

	if (!attr.exclude_kernel) {
		err = perf_allow_kernel(&attr);
		if (err)
			return err;
	}

	if (attr.namespaces) {
		if (!capable(CAP_SYS_ADMIN))
			return -EACCES;
	}

	if (attr.freq) {
		if (attr.sample_freq > sysctl_perf_event_sample_rate)
			return -EINVAL;
	} else {
		if (attr.sample_period & (1ULL << 63))
			return -EINVAL;
	}

	/* Only privileged users can get physical addresses */
	if ((attr.sample_type & PERF_SAMPLE_PHYS_ADDR)) {
		err = perf_allow_kernel(&attr);
		if (err)
			return err;
	}

	/*
	 * In cgroup mode, the pid argument is used to pass the fd
	 * opened to the cgroup directory in cgroupfs. The cpu argument
	 * designates the cpu on which to monitor threads from that
	 * cgroup.
	 */
	if ((flags & PERF_FLAG_PID_CGROUP) && (pid == -1 || cpu == -1))
		return -EINVAL;

	if (flags & PERF_FLAG_FD_CLOEXEC)
		f_flags |= O_CLOEXEC;

	event_fd = get_unused_fd_flags(f_flags);
	if (event_fd < 0)
		return event_fd;

	if (group_fd != -1) {
		err = perf_fget_light(group_fd, &group);
		if (err)
			goto err_fd;
		group_leader = group.file->private_data;
		if (flags & PERF_FLAG_FD_OUTPUT)
			output_event = group_leader;
		if (flags & PERF_FLAG_FD_NO_GROUP)
			group_leader = NULL;
	}

	/*
	 * Take the group_leader's group_leader_mutex before observing
	 * anything in the group leader that leads to changes in ctx,
	 * many of which may be changing on another thread.
	 * In particular, we want to take this lock before deciding
	 * whether we need to move_group.
	 */
	if (group_leader)
		mutex_lock(&group_leader->group_leader_mutex);

	if (pid != -1 && !(flags & PERF_FLAG_PID_CGROUP)) {
		task = find_lively_task_by_vpid(pid);
		if (IS_ERR(task)) {
			err = PTR_ERR(task);
			goto err_group_fd;
		}
	}

	if (task && group_leader &&
	    group_leader->attr.inherit != attr.inherit) {
		err = -EINVAL;
		goto err_task;
	}

	if (task) {
		err = mutex_lock_interruptible(&task->signal->cred_guard_mutex);
		if (err)
			goto err_task;

		/*
		 * Reuse ptrace permission checks for now.
		 *
		 * We must hold cred_guard_mutex across this and any potential
		 * perf_install_in_context() call for this new event to
		 * serialize against exec() altering our credentials (and the
		 * perf_event_exit_task() that could imply).
		 */
		err = -EACCES;
		if (!ptrace_may_access(task, PTRACE_MODE_READ_REALCREDS))
			goto err_cred;
	}

	if (flags & PERF_FLAG_PID_CGROUP)
		cgroup_fd = pid;

#ifdef CONFIG_PERF_USER_SHARE
	event = perf_event_create_kernel_shared_check(&attr, cpu, task, NULL,
			group_leader);
#endif
	if (!event) {
		event = perf_event_alloc(&attr, cpu, task, group_leader, NULL,
					 NULL, NULL, cgroup_fd);
		if (IS_ERR(event)) {
			err = PTR_ERR(event);
			goto err_cred;
		}
	}

	if (is_sampling_event(event)) {
		if (event->pmu->capabilities & PERF_PMU_CAP_NO_INTERRUPT) {
			err = -EOPNOTSUPP;
			goto err_alloc;
		}
	}

	/*
	 * Special case software events and allow them to be part of
	 * any hardware group.
	 */
	pmu = event->pmu;

	if (attr.use_clockid) {
		err = perf_event_set_clock(event, attr.clockid);
		if (err)
			goto err_alloc;
	}

	if (pmu->task_ctx_nr == perf_sw_context)
		event->event_caps |= PERF_EV_CAP_SOFTWARE;

	if (group_leader) {
		if (is_software_event(event) &&
		    !in_software_context(group_leader)) {
			/*
			 * If the event is a sw event, but the group_leader
			 * is on hw context.
			 *
			 * Allow the addition of software events to hw
			 * groups, this is safe because software events
			 * never fail to schedule.
			 */
			pmu = group_leader->ctx->pmu;
		} else if (!is_software_event(event) &&
			   is_software_event(group_leader) &&
			   (group_leader->group_caps & PERF_EV_CAP_SOFTWARE)) {
			/*
			 * In case the group is a pure software group, and we
			 * try to add a hardware event, move the whole group to
			 * the hardware context.
			 */
			move_group = 1;
		}
	}

	/*
	 * Get the target context (task or percpu):
	 */
	ctx = find_get_context(pmu, task, event);
	if (IS_ERR(ctx)) {
		err = PTR_ERR(ctx);
		goto err_alloc;
	}

	/*
	 * Look up the group leader (we will attach this event to it):
	 */
	if (group_leader) {
		err = -EINVAL;

		/*
		 * Do not allow a recursive hierarchy (this new sibling
		 * becoming part of another group-sibling):
		 */
		if (group_leader->group_leader != group_leader)
			goto err_context;

		/* All events in a group should have the same clock */
		if (group_leader->clock != event->clock)
			goto err_context;

		/*
		 * Make sure we're both events for the same CPU;
		 * grouping events for different CPUs is broken; since
		 * you can never concurrently schedule them anyhow.
		 */
		if (group_leader->cpu != event->cpu)
			goto err_context;

		/*
		 * Make sure we're both on the same task, or both
		 * per-CPU events.
		 */
		if (group_leader->ctx->task != ctx->task)
			goto err_context;

		/*
		 * Do not allow to attach to a group in a different task
		 * or CPU context. If we're moving SW events, we'll fix
		 * this up later, so allow that.
		 *
		 * Racy, not holding group_leader->ctx->mutex, see comment with
		 * perf_event_ctx_lock().
		 */
		if (!move_group && group_leader->ctx != ctx)
			goto err_context;

		/*
		 * Only a group leader can be exclusive or pinned
		 */
		if (attr.exclusive || attr.pinned)
			goto err_context;
	}

	if (output_event) {
		err = perf_event_set_output(event, output_event);
		if (err)
			goto err_context;
	}

	event_file = anon_inode_getfile("[perf_event]", &perf_fops, event,
					f_flags);
	if (IS_ERR(event_file)) {
		err = PTR_ERR(event_file);
		event_file = NULL;
		goto err_context;
	}

	if (move_group) {
		gctx = __perf_event_ctx_lock_double(group_leader, ctx);

		if (gctx->task == TASK_TOMBSTONE) {
			err = -ESRCH;
			goto err_locked;
		}

		/*
		 * Check if we raced against another sys_perf_event_open() call
		 * moving the software group underneath us.
		 */
		if (!(group_leader->group_caps & PERF_EV_CAP_SOFTWARE)) {
			/*
			 * If someone moved the group out from under us, check
			 * if this new event wound up on the same ctx, if so
			 * its the regular !move_group case, otherwise fail.
			 */
			if (gctx != ctx) {
				err = -EINVAL;
				goto err_locked;
			} else {
				perf_event_ctx_unlock(group_leader, gctx);
				move_group = 0;
				goto not_move_group;
			}
		}

		/*
		 * Failure to create exclusive events returns -EBUSY.
		 */
		err = -EBUSY;
		if (!exclusive_event_installable(group_leader, ctx))
			goto err_locked;

		for_each_sibling_event(sibling, group_leader) {
			if (!exclusive_event_installable(sibling, ctx))
				goto err_locked;
		}
	} else {
		mutex_lock(&ctx->mutex);

		/*
		 * Now that we hold ctx->lock, (re)validate group_leader->ctx == ctx,
		 * see the group_leader && !move_group test earlier.
		 */
		if (group_leader && group_leader->ctx != ctx) {
			err = -EINVAL;
			goto err_locked;
		}
	}
not_move_group:

	if (ctx->task == TASK_TOMBSTONE) {
		err = -ESRCH;
		goto err_locked;
	}

	if (!perf_event_validate_size(event)) {
		err = -E2BIG;
		goto err_locked;
	}

	/*
	 * Must be under the same ctx::mutex as perf_install_in_context(),
	 * because we need to serialize with concurrent event creation.
	 */
	if (!event->shared && !exclusive_event_installable(event, ctx)) {
		err = -EBUSY;
		goto err_locked;
	}

	WARN_ON_ONCE(ctx->parent_ctx);

	/*
	 * This is the point on no return; we cannot fail hereafter. This is
	 * where we start modifying current state.
	 */

	if (move_group) {
		/*
		 * See perf_event_ctx_lock() for comments on the details
		 * of swizzling perf_event::ctx.
		 */
		perf_remove_from_context(group_leader, 0);
		put_ctx(gctx);

		for_each_sibling_event(sibling, group_leader) {
			perf_remove_from_context(sibling, 0);
			put_ctx(gctx);
		}

		/*
		 * Wait for everybody to stop referencing the events through
		 * the old lists, before installing it on new lists.
		 */
		synchronize_rcu();

		/*
		 * Install the group siblings before the group leader.
		 *
		 * Because a group leader will try and install the entire group
		 * (through the sibling list, which is still in-tact), we can
		 * end up with siblings installed in the wrong context.
		 *
		 * By installing siblings first we NO-OP because they're not
		 * reachable through the group lists.
		 */
		for_each_sibling_event(sibling, group_leader) {
			perf_event__state_init(sibling);
			perf_install_in_context(ctx, sibling, sibling->cpu);
			get_ctx(ctx);
		}

		/*
		 * Removing from the context ends up with disabled
		 * event. What we want here is event in the initial
		 * startup state, ready to be add into new context.
		 */
		perf_event__state_init(group_leader);
		perf_install_in_context(ctx, group_leader, group_leader->cpu);
		get_ctx(ctx);
	}

	/*
	 * Precalculate sample_data sizes; do while holding ctx::mutex such
	 * that we're serialized against further additions and before
	 * perf_install_in_context() which is the point the event is active and
	 * can use these values.
	 */
	perf_event__header_size(event);
	perf_event__id_header_size(event);

#ifdef CONFIG_PERF_USER_SHARE
	if (event->shared && group_leader)
		perf_group_shared_event(event, group_leader);
#endif

	if (!event->shared) {
		event->owner = current;

		perf_install_in_context(ctx, event, event->cpu);
		perf_unpin_context(ctx);
	}

	if (move_group)
		perf_event_ctx_unlock(group_leader, gctx);
	mutex_unlock(&ctx->mutex);
	if (group_leader)
		mutex_unlock(&group_leader->group_leader_mutex);

	if (task) {
		mutex_unlock(&task->signal->cred_guard_mutex);
		put_task_struct(task);
	}

	if (!event->shared) {
		mutex_lock(&current->perf_event_mutex);
		list_add_tail(&event->owner_entry, &current->perf_event_list);
		mutex_unlock(&current->perf_event_mutex);
	}

	/*
	 * Drop the reference on the group_event after placing the
	 * new event on the sibling_list. This ensures destruction
	 * of the group leader will find the pointer to itself in
	 * perf_group_detach().
	 */
	fdput(group);
	fd_install(event_fd, event_file);

#ifdef CONFIG_PERF_USER_SHARE
	/* Add the event to the shared events list */
	if (!event->shared)
		perf_event_create_kernel_shared_add(&attr, cpu,
				 task, NULL, ctx, event);
#endif

	return event_fd;

err_locked:
	if (move_group)
		perf_event_ctx_unlock(group_leader, gctx);
	mutex_unlock(&ctx->mutex);
/* err_file: */
	fput(event_file);
err_context:
	perf_unpin_context(ctx);
	put_ctx(ctx);
err_alloc:
	/*
	 * If event_file is set, the fput() above will have called ->release()
	 * and that will take care of freeing the event.
	 */
	if (!event_file)
		free_event(event);
err_cred:
	if (task)
		mutex_unlock(&task->signal->cred_guard_mutex);
err_task:
	if (task)
		put_task_struct(task);
err_group_fd:
	if (group_leader)
		mutex_unlock(&group_leader->group_leader_mutex);
	fdput(group);
err_fd:
	put_unused_fd(event_fd);
	return err;
}


/**
 * perf_event_create_kernel_counter
 *
 * @attr: attributes of the counter to create
 * @cpu: cpu in which the counter is bound
 * @task: task to profile (NULL for percpu)
 */
struct perf_event *
perf_event_create_kernel_counter(struct perf_event_attr *attr, int cpu,
				 struct task_struct *task,
				 perf_overflow_handler_t overflow_handler,
				 void *context)
{
	struct perf_event_context *ctx;
	struct perf_event *event;
	int err;

	event = perf_event_create_kernel_shared_check(attr, cpu, task,
						overflow_handler, NULL);
	if (!event) {
		event = perf_event_alloc(attr, cpu, task, NULL, NULL,
				overflow_handler, context, -1);
		if (IS_ERR(event)) {
			err = PTR_ERR(event);
			goto err;
		}
	}

	/* Mark owner so we could distinguish it from user events. */
	event->owner = TASK_TOMBSTONE;

	if (event->shared)
		return event;

	/*
	 * Get the target context (task or percpu):
	 */
	ctx = find_get_context(event->pmu, task, event);
	if (IS_ERR(ctx)) {
		err = PTR_ERR(ctx);
		goto err_free;
	}

	WARN_ON_ONCE(ctx->parent_ctx);
	mutex_lock(&ctx->mutex);
	if (ctx->task == TASK_TOMBSTONE) {
		err = -ESRCH;
		goto err_unlock;
	}

	if (!exclusive_event_installable(event, ctx)) {
		err = -EBUSY;
		goto err_unlock;
	}

	perf_install_in_context(ctx, event, event->cpu);
	perf_unpin_context(ctx);
	mutex_unlock(&ctx->mutex);

	/*
	 * Check if can add event to shared list
	 */
	perf_event_create_kernel_shared_add(attr, cpu,
			 task, overflow_handler, context, event);
	return event;

err_unlock:
	mutex_unlock(&ctx->mutex);
	perf_unpin_context(ctx);
	put_ctx(ctx);
err_free:
	free_event(event);
err:
	return ERR_PTR(err);
}
EXPORT_SYMBOL_GPL(perf_event_create_kernel_counter);

void perf_pmu_migrate_context(struct pmu *pmu, int src_cpu, int dst_cpu)
{
	struct perf_event_context *src_ctx;
	struct perf_event_context *dst_ctx;
	struct perf_event *event, *tmp;
	LIST_HEAD(events);

	src_ctx = &per_cpu_ptr(pmu->pmu_cpu_context, src_cpu)->ctx;
	dst_ctx = &per_cpu_ptr(pmu->pmu_cpu_context, dst_cpu)->ctx;

	/*
	 * See perf_event_ctx_lock() for comments on the details
	 * of swizzling perf_event::ctx.
	 */
	mutex_lock_double(&src_ctx->mutex, &dst_ctx->mutex);
	list_for_each_entry_safe(event, tmp, &src_ctx->event_list,
				 event_entry) {
		perf_remove_from_context(event, 0);
		unaccount_event_cpu(event, src_cpu);
		put_ctx(src_ctx);
		list_add(&event->migrate_entry, &events);
	}

	/*
	 * Wait for the events to quiesce before re-instating them.
	 */
	synchronize_rcu();

	/*
	 * Re-instate events in 2 passes.
	 *
	 * Skip over group leaders and only install siblings on this first
	 * pass, siblings will not get enabled without a leader, however a
	 * leader will enable its siblings, even if those are still on the old
	 * context.
	 */
	list_for_each_entry_safe(event, tmp, &events, migrate_entry) {
		if (event->group_leader == event)
			continue;

		list_del(&event->migrate_entry);
		if (event->state >= PERF_EVENT_STATE_OFF)
			event->state = PERF_EVENT_STATE_INACTIVE;
		account_event_cpu(event, dst_cpu);
		perf_install_in_context(dst_ctx, event, dst_cpu);
		get_ctx(dst_ctx);
	}

	/*
	 * Once all the siblings are setup properly, install the group leaders
	 * to make it go.
	 */
	list_for_each_entry_safe(event, tmp, &events, migrate_entry) {
		list_del(&event->migrate_entry);
		if (event->state >= PERF_EVENT_STATE_OFF)
			event->state = PERF_EVENT_STATE_INACTIVE;
		account_event_cpu(event, dst_cpu);
		perf_install_in_context(dst_ctx, event, dst_cpu);
		get_ctx(dst_ctx);
	}
	mutex_unlock(&dst_ctx->mutex);
	mutex_unlock(&src_ctx->mutex);
}
EXPORT_SYMBOL_GPL(perf_pmu_migrate_context);

static void sync_child_event(struct perf_event *child_event,
			       struct task_struct *child)
{
	struct perf_event *parent_event = child_event->parent;
	u64 child_val;

	if (child_event->attr.inherit_stat)
		perf_event_read_event(child_event, child);

	child_val = perf_event_count(child_event);

	/*
	 * Add back the child's count to the parent's count:
	 */
	atomic64_add(child_val, &parent_event->child_count);
	atomic64_add(child_event->total_time_enabled,
		     &parent_event->child_total_time_enabled);
	atomic64_add(child_event->total_time_running,
		     &parent_event->child_total_time_running);
}

static void
perf_event_exit_event(struct perf_event *child_event,
		      struct perf_event_context *child_ctx,
		      struct task_struct *child)
{
	struct perf_event *parent_event = child_event->parent;

	/*
	 * Do not destroy the 'original' grouping; because of the context
	 * switch optimization the original events could've ended up in a
	 * random child task.
	 *
	 * If we were to destroy the original group, all group related
	 * operations would cease to function properly after this random
	 * child dies.
	 *
	 * Do destroy all inherited groups, we don't care about those
	 * and being thorough is better.
	 */
	raw_spin_lock_irq(&child_ctx->lock);
	WARN_ON_ONCE(child_ctx->is_active);

	if (parent_event)
		perf_group_detach(child_event);
	list_del_event(child_event, child_ctx);
	perf_event_set_state(child_event, PERF_EVENT_STATE_EXIT); /* is_event_hup() */
	raw_spin_unlock_irq(&child_ctx->lock);

	/*
	 * Parent events are governed by their filedesc, retain them.
	 */
	if (!parent_event) {
		perf_event_wakeup(child_event);
		return;
	}
	/*
	 * Child events can be cleaned up.
	 */

	sync_child_event(child_event, child);

	/*
	 * Remove this event from the parent's list
	 */
	WARN_ON_ONCE(parent_event->ctx->parent_ctx);
	mutex_lock(&parent_event->child_mutex);
	list_del_init(&child_event->child_list);
	mutex_unlock(&parent_event->child_mutex);

	/*
	 * Kick perf_poll() for is_event_hup().
	 */
	perf_event_wakeup(parent_event);
	free_event(child_event);
	put_event(parent_event);
}

static void perf_event_exit_task_context(struct task_struct *child, int ctxn)
{
	struct perf_event_context *child_ctx, *clone_ctx = NULL;
	struct perf_event *child_event, *next;

	WARN_ON_ONCE(child != current);

	child_ctx = perf_pin_task_context(child, ctxn);
	if (!child_ctx)
		return;

	/*
	 * In order to reduce the amount of tricky in ctx tear-down, we hold
	 * ctx::mutex over the entire thing. This serializes against almost
	 * everything that wants to access the ctx.
	 *
	 * The exception is sys_perf_event_open() /
	 * perf_event_create_kernel_count() which does find_get_context()
	 * without ctx::mutex (it cannot because of the move_group double mutex
	 * lock thing). See the comments in perf_install_in_context().
	 */
	mutex_lock(&child_ctx->mutex);

	/*
	 * In a single ctx::lock section, de-schedule the events and detach the
	 * context from the task such that we cannot ever get it scheduled back
	 * in.
	 */
	raw_spin_lock_irq(&child_ctx->lock);
	task_ctx_sched_out(__get_cpu_context(child_ctx), child_ctx, EVENT_ALL);

	/*
	 * Now that the context is inactive, destroy the task <-> ctx relation
	 * and mark the context dead.
	 */
	RCU_INIT_POINTER(child->perf_event_ctxp[ctxn], NULL);
	put_ctx(child_ctx); /* cannot be last */
	WRITE_ONCE(child_ctx->task, TASK_TOMBSTONE);
	put_task_struct(current); /* cannot be last */

	clone_ctx = unclone_ctx(child_ctx);
	raw_spin_unlock_irq(&child_ctx->lock);

	if (clone_ctx)
		put_ctx(clone_ctx);

	/*
	 * Report the task dead after unscheduling the events so that we
	 * won't get any samples after PERF_RECORD_EXIT. We can however still
	 * get a few PERF_RECORD_READ events.
	 */
	perf_event_task(child, child_ctx, 0);

	list_for_each_entry_safe(child_event, next, &child_ctx->event_list, event_entry)
		perf_event_exit_event(child_event, child_ctx, child);

	mutex_unlock(&child_ctx->mutex);

	put_ctx(child_ctx);
}

/*
 * When a child task exits, feed back event values to parent events.
 *
 * Can be called with cred_guard_mutex held when called from
 * install_exec_creds().
 */
void perf_event_exit_task(struct task_struct *child)
{
	struct perf_event *event, *tmp;
	int ctxn;

	mutex_lock(&child->perf_event_mutex);
	list_for_each_entry_safe(event, tmp, &child->perf_event_list,
				 owner_entry) {
		list_del_init(&event->owner_entry);

		/*
		 * Ensure the list deletion is visible before we clear
		 * the owner, closes a race against perf_release() where
		 * we need to serialize on the owner->perf_event_mutex.
		 */
		smp_store_release(&event->owner, NULL);
	}
	mutex_unlock(&child->perf_event_mutex);

	for_each_task_context_nr(ctxn)
		perf_event_exit_task_context(child, ctxn);

	/*
	 * The perf_event_exit_task_context calls perf_event_task
	 * with child's task_ctx, which generates EXIT events for
	 * child contexts and sets child->perf_event_ctxp[] to NULL.
	 * At this point we need to send EXIT events to cpu contexts.
	 */
	perf_event_task(child, NULL, 0);
}

static void perf_free_event(struct perf_event *event,
			    struct perf_event_context *ctx)
{
	struct perf_event *parent = event->parent;

	if (WARN_ON_ONCE(!parent))
		return;

	mutex_lock(&parent->child_mutex);
	list_del_init(&event->child_list);
	mutex_unlock(&parent->child_mutex);

	put_event(parent);

	raw_spin_lock_irq(&ctx->lock);
	perf_group_detach(event);
	list_del_event(event, ctx);
	raw_spin_unlock_irq(&ctx->lock);
	free_event(event);
}

/*
 * Free a context as created by inheritance by perf_event_init_task() below,
 * used by fork() in case of fail.
 *
 * Even though the task has never lived, the context and events have been
 * exposed through the child_list, so we must take care tearing it all down.
 */
void perf_event_free_task(struct task_struct *task)
{
	struct perf_event_context *ctx;
	struct perf_event *event, *tmp;
	int ctxn;

	for_each_task_context_nr(ctxn) {
		ctx = task->perf_event_ctxp[ctxn];
		if (!ctx)
			continue;

		mutex_lock(&ctx->mutex);
		raw_spin_lock_irq(&ctx->lock);
		/*
		 * Destroy the task <-> ctx relation and mark the context dead.
		 *
		 * This is important because even though the task hasn't been
		 * exposed yet the context has been (through child_list).
		 */
		RCU_INIT_POINTER(task->perf_event_ctxp[ctxn], NULL);
		WRITE_ONCE(ctx->task, TASK_TOMBSTONE);
		put_task_struct(task); /* cannot be last */
		raw_spin_unlock_irq(&ctx->lock);

		list_for_each_entry_safe(event, tmp, &ctx->event_list, event_entry)
			perf_free_event(event, ctx);

		mutex_unlock(&ctx->mutex);

		/*
		 * perf_event_release_kernel() could've stolen some of our
		 * child events and still have them on its free_list. In that
		 * case we must wait for these events to have been freed (in
		 * particular all their references to this task must've been
		 * dropped).
		 *
		 * Without this copy_process() will unconditionally free this
		 * task (irrespective of its reference count) and
		 * _free_event()'s put_task_struct(event->hw.target) will be a
		 * use-after-free.
		 *
		 * Wait for all events to drop their context reference.
		 */
		wait_var_event(&ctx->refcount, atomic_read(&ctx->refcount) == 1);
		put_ctx(ctx); /* must be last */
	}
}

void perf_event_delayed_put(struct task_struct *task)
{
	int ctxn;

	for_each_task_context_nr(ctxn)
		WARN_ON_ONCE(task->perf_event_ctxp[ctxn]);
}

struct file *perf_event_get(unsigned int fd)
{
	struct file *file;

	file = fget_raw(fd);
	if (!file)
		return ERR_PTR(-EBADF);

	if (file->f_op != &perf_fops) {
		fput(file);
		return ERR_PTR(-EBADF);
	}

	return file;
}

const struct perf_event *perf_get_event(struct file *file)
{
	if (file->f_op != &perf_fops)
		return ERR_PTR(-EINVAL);

	return file->private_data;
}

const struct perf_event_attr *perf_event_attrs(struct perf_event *event)
{
	if (!event)
		return ERR_PTR(-EINVAL);

	return &event->attr;
}

/*
 * Inherit an event from parent task to child task.
 *
 * Returns:
 *  - valid pointer on success
 *  - NULL for orphaned events
 *  - IS_ERR() on error
 */
static struct perf_event *
inherit_event(struct perf_event *parent_event,
	      struct task_struct *parent,
	      struct perf_event_context *parent_ctx,
	      struct task_struct *child,
	      struct perf_event *group_leader,
	      struct perf_event_context *child_ctx)
{
	enum perf_event_state parent_state = parent_event->state;
	struct perf_event *child_event;
	unsigned long flags;

	/*
	 * Instead of creating recursive hierarchies of events,
	 * we link inherited events back to the original parent,
	 * which has a filp for sure, which we use as the reference
	 * count:
	 */
	if (parent_event->parent)
		parent_event = parent_event->parent;

	child_event = perf_event_alloc(&parent_event->attr,
					   parent_event->cpu,
					   child,
					   group_leader, parent_event,
					   NULL, NULL, -1);
	if (IS_ERR(child_event))
		return child_event;


	if ((child_event->attach_state & PERF_ATTACH_TASK_DATA) &&
	    !child_ctx->task_ctx_data) {
		struct pmu *pmu = child_event->pmu;

		child_ctx->task_ctx_data = kzalloc(pmu->task_ctx_size,
						   GFP_KERNEL);
		if (!child_ctx->task_ctx_data) {
			free_event(child_event);
			return ERR_PTR(-ENOMEM);
		}
	}

	/*
	 * is_orphaned_event() and list_add_tail(&parent_event->child_list)
	 * must be under the same lock in order to serialize against
	 * perf_event_release_kernel(), such that either we must observe
	 * is_orphaned_event() or they will observe us on the child_list.
	 */
	mutex_lock(&parent_event->child_mutex);
	if (is_orphaned_event(parent_event) ||
	    !atomic_long_inc_not_zero(&parent_event->refcount)) {
		mutex_unlock(&parent_event->child_mutex);
		/* task_ctx_data is freed with child_ctx */
		free_event(child_event);
		return NULL;
	}

	get_ctx(child_ctx);

	/*
	 * Make the child state follow the state of the parent event,
	 * not its attr.disabled bit.  We hold the parent's mutex,
	 * so we won't race with perf_event_{en, dis}able_family.
	 */
	if (parent_state >= PERF_EVENT_STATE_INACTIVE)
		child_event->state = PERF_EVENT_STATE_INACTIVE;
	else
		child_event->state = PERF_EVENT_STATE_OFF;

	if (parent_event->attr.freq) {
		u64 sample_period = parent_event->hw.sample_period;
		struct hw_perf_event *hwc = &child_event->hw;

		hwc->sample_period = sample_period;
		hwc->last_period   = sample_period;

		local64_set(&hwc->period_left, sample_period);
	}

	child_event->ctx = child_ctx;
	child_event->overflow_handler = parent_event->overflow_handler;
	child_event->overflow_handler_context
		= parent_event->overflow_handler_context;

	/*
	 * Precalculate sample_data sizes
	 */
	perf_event__header_size(child_event);
	perf_event__id_header_size(child_event);

	/*
	 * Link it up in the child's context:
	 */
	raw_spin_lock_irqsave(&child_ctx->lock, flags);
	add_event_to_ctx(child_event, child_ctx);
	raw_spin_unlock_irqrestore(&child_ctx->lock, flags);

	/*
	 * Link this into the parent event's child list
	 */
	list_add_tail(&child_event->child_list, &parent_event->child_list);
	mutex_unlock(&parent_event->child_mutex);

	return child_event;
}

/*
 * Inherits an event group.
 *
 * This will quietly suppress orphaned events; !inherit_event() is not an error.
 * This matches with perf_event_release_kernel() removing all child events.
 *
 * Returns:
 *  - 0 on success
 *  - <0 on error
 */
static int inherit_group(struct perf_event *parent_event,
	      struct task_struct *parent,
	      struct perf_event_context *parent_ctx,
	      struct task_struct *child,
	      struct perf_event_context *child_ctx)
{
	struct perf_event *leader;
	struct perf_event *sub;
	struct perf_event *child_ctr;

	leader = inherit_event(parent_event, parent, parent_ctx,
				 child, NULL, child_ctx);
	if (IS_ERR(leader))
		return PTR_ERR(leader);
	/*
	 * @leader can be NULL here because of is_orphaned_event(). In this
	 * case inherit_event() will create individual events, similar to what
	 * perf_group_detach() would do anyway.
	 */
	for_each_sibling_event(sub, parent_event) {
		child_ctr = inherit_event(sub, parent, parent_ctx,
					    child, leader, child_ctx);
		if (IS_ERR(child_ctr))
			return PTR_ERR(child_ctr);
	}
	if (leader)
		leader->group_generation = parent_event->group_generation;
	return 0;
}

/*
 * Creates the child task context and tries to inherit the event-group.
 *
 * Clears @inherited_all on !attr.inherited or error. Note that we'll leave
 * inherited_all set when we 'fail' to inherit an orphaned event; this is
 * consistent with perf_event_release_kernel() removing all child events.
 *
 * Returns:
 *  - 0 on success
 *  - <0 on error
 */
static int
inherit_task_group(struct perf_event *event, struct task_struct *parent,
		   struct perf_event_context *parent_ctx,
		   struct task_struct *child, int ctxn,
		   int *inherited_all)
{
	int ret;
	struct perf_event_context *child_ctx;

	if (!event->attr.inherit) {
		*inherited_all = 0;
		return 0;
	}

	child_ctx = child->perf_event_ctxp[ctxn];
	if (!child_ctx) {
		/*
		 * This is executed from the parent task context, so
		 * inherit events that have been marked for cloning.
		 * First allocate and initialize a context for the
		 * child.
		 */
		child_ctx = alloc_perf_context(parent_ctx->pmu, child);
		if (!child_ctx)
			return -ENOMEM;

		child->perf_event_ctxp[ctxn] = child_ctx;
	}

	ret = inherit_group(event, parent, parent_ctx,
			    child, child_ctx);

	if (ret)
		*inherited_all = 0;

	return ret;
}

/*
 * Initialize the perf_event context in task_struct
 */
static int perf_event_init_context(struct task_struct *child, int ctxn)
{
	struct perf_event_context *child_ctx, *parent_ctx;
	struct perf_event_context *cloned_ctx;
	struct perf_event *event;
	struct task_struct *parent = current;
	int inherited_all = 1;
	unsigned long flags;
	int ret = 0;

	if (likely(!parent->perf_event_ctxp[ctxn]))
		return 0;

	/*
	 * If the parent's context is a clone, pin it so it won't get
	 * swapped under us.
	 */
	parent_ctx = perf_pin_task_context(parent, ctxn);
	if (!parent_ctx)
		return 0;

	/*
	 * No need to check if parent_ctx != NULL here; since we saw
	 * it non-NULL earlier, the only reason for it to become NULL
	 * is if we exit, and since we're currently in the middle of
	 * a fork we can't be exiting at the same time.
	 */

	/*
	 * Lock the parent list. No need to lock the child - not PID
	 * hashed yet and not running, so nobody can access it.
	 */
	mutex_lock(&parent_ctx->mutex);

	/*
	 * We dont have to disable NMIs - we are only looking at
	 * the list, not manipulating it:
	 */
	perf_event_groups_for_each(event, &parent_ctx->pinned_groups) {
		ret = inherit_task_group(event, parent, parent_ctx,
					 child, ctxn, &inherited_all);
		if (ret)
			goto out_unlock;
	}

	/*
	 * We can't hold ctx->lock when iterating the ->flexible_group list due
	 * to allocations, but we need to prevent rotation because
	 * rotate_ctx() will change the list from interrupt context.
	 */
	raw_spin_lock_irqsave(&parent_ctx->lock, flags);
	parent_ctx->rotate_disable = 1;
	raw_spin_unlock_irqrestore(&parent_ctx->lock, flags);

	perf_event_groups_for_each(event, &parent_ctx->flexible_groups) {
		ret = inherit_task_group(event, parent, parent_ctx,
					 child, ctxn, &inherited_all);
		if (ret)
			goto out_unlock;
	}

	raw_spin_lock_irqsave(&parent_ctx->lock, flags);
	parent_ctx->rotate_disable = 0;

	child_ctx = child->perf_event_ctxp[ctxn];

	if (child_ctx && inherited_all) {
		/*
		 * Mark the child context as a clone of the parent
		 * context, or of whatever the parent is a clone of.
		 *
		 * Note that if the parent is a clone, the holding of
		 * parent_ctx->lock avoids it from being uncloned.
		 */
		cloned_ctx = parent_ctx->parent_ctx;
		if (cloned_ctx) {
			child_ctx->parent_ctx = cloned_ctx;
			child_ctx->parent_gen = parent_ctx->parent_gen;
		} else {
			child_ctx->parent_ctx = parent_ctx;
			child_ctx->parent_gen = parent_ctx->generation;
		}
		get_ctx(child_ctx->parent_ctx);
	}

	raw_spin_unlock_irqrestore(&parent_ctx->lock, flags);
out_unlock:
	mutex_unlock(&parent_ctx->mutex);

	perf_unpin_context(parent_ctx);
	put_ctx(parent_ctx);

	return ret;
}

/*
 * Initialize the perf_event context in task_struct
 */
int perf_event_init_task(struct task_struct *child)
{
	int ctxn, ret;

	memset(child->perf_event_ctxp, 0, sizeof(child->perf_event_ctxp));
	mutex_init(&child->perf_event_mutex);
	INIT_LIST_HEAD(&child->perf_event_list);

	for_each_task_context_nr(ctxn) {
		ret = perf_event_init_context(child, ctxn);
		if (ret) {
			perf_event_free_task(child);
			return ret;
		}
	}

	return 0;
}

static void __init perf_event_init_all_cpus(void)
{
	struct swevent_htable *swhash;
	int cpu;

	zalloc_cpumask_var(&perf_online_mask, GFP_KERNEL);

	for_each_possible_cpu(cpu) {
		swhash = &per_cpu(swevent_htable, cpu);
		mutex_init(&swhash->hlist_mutex);
		INIT_LIST_HEAD(&per_cpu(active_ctx_list, cpu));

		INIT_LIST_HEAD(&per_cpu(pmu_sb_events.list, cpu));
		raw_spin_lock_init(&per_cpu(pmu_sb_events.lock, cpu));

#ifdef CONFIG_CGROUP_PERF
		INIT_LIST_HEAD(&per_cpu(cgrp_cpuctx_list, cpu));
#endif
		INIT_LIST_HEAD(&per_cpu(sched_cb_list, cpu));
		per_cpu(is_hotplugging, cpu) = false;
		per_cpu(is_idle, cpu) = false;
	}
}

void perf_swevent_init_cpu(unsigned int cpu)
{
	struct swevent_htable *swhash = &per_cpu(swevent_htable, cpu);

	mutex_lock(&swhash->hlist_mutex);
	if (swhash->hlist_refcount > 0 && !swevent_hlist_deref(swhash)) {
		struct swevent_hlist *hlist;

		hlist = kzalloc_node(sizeof(*hlist), GFP_KERNEL, cpu_to_node(cpu));
		WARN_ON(!hlist);
		rcu_assign_pointer(swhash->swevent_hlist, hlist);
	}
	mutex_unlock(&swhash->hlist_mutex);
}

#if defined CONFIG_HOTPLUG_CPU || defined CONFIG_KEXEC_CORE
int perf_event_restart_events(unsigned int cpu)
{
	mutex_lock(&pmus_lock);
	per_cpu(is_hotplugging, cpu) = false;
	perf_deferred_install_in_context(cpu);
	mutex_unlock(&pmus_lock);

	return 0;
}

static void perf_event_exit_cpu_context(int cpu)
{
	struct perf_cpu_context *cpuctx;
	struct perf_event_context *ctx;
	struct perf_event *event, *event_tmp;
	unsigned long flags;
	struct pmu *pmu;

	mutex_lock(&pmus_lock);
	per_cpu(is_hotplugging, cpu) = true;
	list_for_each_entry(pmu, &pmus, entry) {
		cpuctx = per_cpu_ptr(pmu->pmu_cpu_context, cpu);
		ctx = &cpuctx->ctx;

		/* Cancel the mux hrtimer to avoid CPU migration */
		if (pmu->task_ctx_nr != perf_sw_context) {
			raw_spin_lock_irqsave(&cpuctx->hrtimer_lock, flags);
			hrtimer_cancel(&cpuctx->hrtimer);
			cpuctx->hrtimer_active = 0;
			raw_spin_unlock_irqrestore(&cpuctx->hrtimer_lock,
							flags);
		}

		mutex_lock(&ctx->mutex);
		list_for_each_entry_safe(event, event_tmp, &ctx->event_list,
								event_entry) {
			perf_remove_from_context(event, DETACH_GROUP);
			if (event->pmu->events_across_hotplug)
				perf_prepare_install_in_context(event);
		}
		cpuctx->online = 0;
		mutex_unlock(&ctx->mutex);
	}
	cpumask_clear_cpu(cpu, perf_online_mask);
	mutex_unlock(&pmus_lock);
}
#else

static void perf_event_exit_cpu_context(int cpu) { }

#endif

int perf_event_init_cpu(unsigned int cpu)
{
	struct perf_cpu_context *cpuctx;
	struct perf_event_context *ctx;
	struct pmu *pmu;

	perf_swevent_init_cpu(cpu);

	mutex_lock(&pmus_lock);
	cpumask_set_cpu(cpu, perf_online_mask);
	list_for_each_entry(pmu, &pmus, entry) {
		cpuctx = per_cpu_ptr(pmu->pmu_cpu_context, cpu);
		ctx = &cpuctx->ctx;

		mutex_lock(&ctx->mutex);
		cpuctx->online = 1;
		mutex_unlock(&ctx->mutex);
	}
	mutex_unlock(&pmus_lock);

	return 0;
}

int perf_event_exit_cpu(unsigned int cpu)
{
	perf_event_exit_cpu_context(cpu);
	return 0;
}

static int
perf_reboot(struct notifier_block *notifier, unsigned long val, void *v)
{
	int cpu;

	for_each_online_cpu(cpu)
		perf_event_exit_cpu(cpu);

	return NOTIFY_OK;
}

/*
 * Run the perf reboot notifier at the very last possible moment so that
 * the generic watchdog code runs as long as possible.
 */
static struct notifier_block perf_reboot_notifier = {
	.notifier_call = perf_reboot,
	.priority = INT_MIN,
};

static int event_idle_notif(struct notifier_block *nb, unsigned long action,
							void *data)
{
	switch (action) {
	case IDLE_START:
		__this_cpu_write(is_idle, true);
		break;
	case IDLE_END:
		__this_cpu_write(is_idle, false);
		break;
	}

	return NOTIFY_OK;
}

static struct notifier_block perf_event_idle_nb = {
	.notifier_call = event_idle_notif,
};

void __init perf_event_init(void)
{
	int ret, cpu;

	idr_init(&pmu_idr);

	shared_events = alloc_percpu(struct shared_events_str);
	if (!shared_events) {
		WARN(1, "alloc_percpu failed for shared_events struct");
	} else {
		for_each_possible_cpu(cpu) {
			struct shared_events_str *shrd_events =
				per_cpu_ptr(shared_events, cpu);

			mutex_init(&shrd_events->list_mutex);
		}
	}
	perf_event_init_all_cpus();
	init_srcu_struct(&pmus_srcu);
	perf_pmu_register(&perf_swevent, "software", PERF_TYPE_SOFTWARE);
	perf_pmu_register(&perf_cpu_clock, NULL, -1);
	perf_pmu_register(&perf_task_clock, NULL, -1);
	perf_tp_register();
	perf_event_init_cpu(smp_processor_id());
	idle_notifier_register(&perf_event_idle_nb);
	register_reboot_notifier(&perf_reboot_notifier);

	ret = init_hw_breakpoint();
	WARN(ret, "hw_breakpoint initialization failed with: %d", ret);

	/*
	 * Build time assertion that we keep the data_head at the intended
	 * location.  IOW, validation we got the __reserved[] size right.
	 */
	BUILD_BUG_ON((offsetof(struct perf_event_mmap_page, data_head))
		     != 1024);
}

ssize_t perf_event_sysfs_show(struct device *dev, struct device_attribute *attr,
			      char *page)
{
	struct perf_pmu_events_attr *pmu_attr =
		container_of(attr, struct perf_pmu_events_attr, attr);

	if (pmu_attr->event_str)
		return sprintf(page, "%s\n", pmu_attr->event_str);

	return 0;
}
EXPORT_SYMBOL_GPL(perf_event_sysfs_show);

static int __init perf_event_sysfs_init(void)
{
	struct pmu *pmu;
	int ret;

	mutex_lock(&pmus_lock);

	ret = bus_register(&pmu_bus);
	if (ret)
		goto unlock;

	list_for_each_entry(pmu, &pmus, entry) {
		if (!pmu->name || pmu->type < 0)
			continue;

		ret = pmu_dev_alloc(pmu);
		WARN(ret, "Failed to register pmu: %s, reason %d\n", pmu->name, ret);
	}
	pmu_bus_running = 1;
	ret = 0;

unlock:
	mutex_unlock(&pmus_lock);

	return ret;
}
device_initcall(perf_event_sysfs_init);

#ifdef CONFIG_CGROUP_PERF
static struct cgroup_subsys_state *
perf_cgroup_css_alloc(struct cgroup_subsys_state *parent_css)
{
	struct perf_cgroup *jc;

	jc = kzalloc(sizeof(*jc), GFP_KERNEL);
	if (!jc)
		return ERR_PTR(-ENOMEM);

	jc->info = alloc_percpu(struct perf_cgroup_info);
	if (!jc->info) {
		kfree(jc);
		return ERR_PTR(-ENOMEM);
	}

	return &jc->css;
}

static void perf_cgroup_css_free(struct cgroup_subsys_state *css)
{
	struct perf_cgroup *jc = container_of(css, struct perf_cgroup, css);

	free_percpu(jc->info);
	kfree(jc);
}

static int __perf_cgroup_move(void *info)
{
	struct task_struct *task = info;
	rcu_read_lock();
	perf_cgroup_switch(task, PERF_CGROUP_SWOUT | PERF_CGROUP_SWIN);
	rcu_read_unlock();
	return 0;
}

static void perf_cgroup_attach(struct cgroup_taskset *tset)
{
	struct task_struct *task;
	struct cgroup_subsys_state *css;

	cgroup_taskset_for_each(task, css, tset)
		task_function_call(task, __perf_cgroup_move, task);
}

struct cgroup_subsys perf_event_cgrp_subsys = {
	.css_alloc	= perf_cgroup_css_alloc,
	.css_free	= perf_cgroup_css_free,
	.attach		= perf_cgroup_attach,
	/*
	 * Implicitly enable on dfl hierarchy so that perf events can
	 * always be filtered by cgroup2 path as long as perf_event
	 * controller is not mounted on a legacy hierarchy.
	 */
	.implicit_on_dfl = true,
	.threaded	= true,
};
#endif /* CONFIG_CGROUP_PERF */<|MERGE_RESOLUTION|>--- conflicted
+++ resolved
@@ -5079,7 +5079,6 @@
 	struct perf_event_context *ctx;
 	int ret;
 
-<<<<<<< HEAD
 #if defined CONFIG_HOTPLUG_CPU || defined CONFIG_KEXEC_CORE
 	spin_lock(&dormant_event_list_lock);
 	if (event->state == PERF_EVENT_STATE_DORMANT) {
@@ -5089,8 +5088,6 @@
 	spin_unlock(&dormant_event_list_lock);
 #endif
 
-=======
->>>>>>> 782f2a2a
 	ret = security_perf_event_read(event);
 	if (ret)
 		return ret;
