--- conflicted
+++ resolved
@@ -1951,10 +1951,7 @@
 		if (event->shared)
 			event->group_leader = event;
 
-<<<<<<< HEAD
-=======
 		event->group_leader->group_generation++;
->>>>>>> d16dce7e
 		goto out;
 	}
 
