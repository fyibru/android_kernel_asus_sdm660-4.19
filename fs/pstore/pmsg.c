--- conflicted
+++ resolved
@@ -15,11 +15,8 @@
 #include <linux/device.h>
 #include <linux/fs.h>
 #include <linux/uaccess.h>
-<<<<<<< HEAD
 #include <linux/uio.h>
-=======
 #include <linux/rtmutex.h>
->>>>>>> 68e69330
 #include "internal.h"
 
 static DEFINE_RT_MUTEX(pmsg_lock);
@@ -77,9 +74,9 @@
 	record.size = count;
 	record.buf = buf;
 
-	mutex_lock(&pmsg_lock);
+	rt_mutex_lock(&pmsg_lock);
 	ret = psinfo->write(&record);
-	mutex_unlock(&pmsg_lock);
+	rt_mutex_unlock(&pmsg_lock);
 	return ret ? ret : count;
 }
 
