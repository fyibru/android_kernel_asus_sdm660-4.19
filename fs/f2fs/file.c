// SPDX-License-Identifier: GPL-2.0
/*
 * fs/f2fs/file.c
 *
 * Copyright (c) 2012 Samsung Electronics Co., Ltd.
 *             http://www.samsung.com/
 */
#include <linux/fs.h>
#include <linux/f2fs_fs.h>
#include <linux/stat.h>
#include <linux/buffer_head.h>
#include <linux/writeback.h>
#include <linux/blkdev.h>
#include <linux/falloc.h>
#include <linux/types.h>
#include <linux/compat.h>
#include <linux/uaccess.h>
#include <linux/mount.h>
#include <linux/pagevec.h>
#include <linux/uio.h>
#include <linux/uuid.h>
#include <linux/file.h>
#include <linux/nls.h>
#include <linux/sched/signal.h>

#include "f2fs.h"
#include "node.h"
#include "segment.h"
#include "xattr.h"
#include "acl.h"
#include "gc.h"
#include "iostat.h"
#include <trace/events/f2fs.h>
#include <uapi/linux/f2fs.h>

static vm_fault_t f2fs_filemap_fault(struct vm_fault *vmf)
{
	struct inode *inode = file_inode(vmf->vma->vm_file);
	vm_fault_t ret;

	f2fs_down_read(&F2FS_I(inode)->i_mmap_sem);
	ret = filemap_fault(vmf);
	f2fs_up_read(&F2FS_I(inode)->i_mmap_sem);

	if (!ret)
		f2fs_update_iostat(F2FS_I_SB(inode), APP_MAPPED_READ_IO,
							F2FS_BLKSIZE);

	trace_f2fs_filemap_fault(inode, vmf->pgoff, (unsigned long)ret);

	return ret;
}

static vm_fault_t f2fs_vm_page_mkwrite(struct vm_fault *vmf)
{
	struct page *page = vmf->page;
	struct inode *inode = file_inode(vmf->vma->vm_file);
	struct f2fs_sb_info *sbi = F2FS_I_SB(inode);
	struct dnode_of_data dn;
	bool need_alloc = true;
	int err = 0;

	if (unlikely(IS_IMMUTABLE(inode)))
		return VM_FAULT_SIGBUS;

	if (is_inode_flag_set(inode, FI_COMPRESS_RELEASED))
		return VM_FAULT_SIGBUS;

	if (unlikely(f2fs_cp_error(sbi))) {
		err = -EIO;
		goto err;
	}

	/* should do out of any locked page */
	f2fs_balance_fs(sbi, true);

	if (!f2fs_is_checkpoint_ready(sbi)) {
		err = -ENOSPC;
		goto err;
	}

	err = f2fs_convert_inline_inode(inode);
	if (err)
		goto err;

#ifdef CONFIG_F2FS_FS_COMPRESSION
	if (f2fs_compressed_file(inode)) {
		int ret = f2fs_is_compressed_cluster(inode, page->index);

		if (ret < 0) {
			err = ret;
			goto err;
		} else if (ret) {
			need_alloc = false;
		}
	}
#endif
	/* should do out of any locked page */
	if (need_alloc)
		f2fs_balance_fs(sbi, true);

	sb_start_pagefault(inode->i_sb);

	f2fs_bug_on(sbi, f2fs_has_inline_data(inode));

	file_update_time(vmf->vma->vm_file);
	f2fs_down_read(&F2FS_I(inode)->i_mmap_sem);
	lock_page(page);
	if (unlikely(page->mapping != inode->i_mapping ||
			page_offset(page) > i_size_read(inode) ||
			!PageUptodate(page))) {
		unlock_page(page);
		err = -EFAULT;
		goto out_sem;
	}

	if (need_alloc) {
		/* block allocation */
		f2fs_do_map_lock(sbi, F2FS_GET_BLOCK_PRE_AIO, true);
		set_new_dnode(&dn, inode, NULL, NULL, 0);
		err = f2fs_get_block(&dn, page->index);
		f2fs_do_map_lock(sbi, F2FS_GET_BLOCK_PRE_AIO, false);
	}

#ifdef CONFIG_F2FS_FS_COMPRESSION
	if (!need_alloc) {
		set_new_dnode(&dn, inode, NULL, NULL, 0);
		err = f2fs_get_dnode_of_data(&dn, page->index, LOOKUP_NODE);
		f2fs_put_dnode(&dn);
	}
#endif
	if (err) {
		unlock_page(page);
		goto out_sem;
	}

	f2fs_wait_on_page_writeback(page, DATA, false, true);

	/* wait for GCed page writeback via META_MAPPING */
	f2fs_wait_on_block_writeback(inode, dn.data_blkaddr);

	/*
	 * check to see if the page is mapped already (no holes)
	 */
	if (PageMappedToDisk(page))
		goto out_sem;

	/* page is wholly or partially inside EOF */
	if (((loff_t)(page->index + 1) << PAGE_SHIFT) >
						i_size_read(inode)) {
		loff_t offset;

		offset = i_size_read(inode) & ~PAGE_MASK;
		zero_user_segment(page, offset, PAGE_SIZE);
	}
	set_page_dirty(page);
	if (!PageUptodate(page))
		SetPageUptodate(page);

	f2fs_update_iostat(sbi, APP_MAPPED_IO, F2FS_BLKSIZE);
	f2fs_update_time(sbi, REQ_TIME);

	trace_f2fs_vm_page_mkwrite(page, DATA);
out_sem:
	f2fs_up_read(&F2FS_I(inode)->i_mmap_sem);

	sb_end_pagefault(inode->i_sb);
err:
	return block_page_mkwrite_return(err);
}

static const struct vm_operations_struct f2fs_file_vm_ops = {
	.fault		= f2fs_filemap_fault,
	.map_pages	= filemap_map_pages,
	.page_mkwrite	= f2fs_vm_page_mkwrite,
};

static int get_parent_ino(struct inode *inode, nid_t *pino)
{
	struct dentry *dentry;

	/*
	 * Make sure to get the non-deleted alias.  The alias associated with
	 * the open file descriptor being fsync()'ed may be deleted already.
	 */
	dentry = d_find_alias(inode);
	if (!dentry)
		return 0;

	*pino = parent_ino(dentry);
	dput(dentry);
	return 1;
}

static inline enum cp_reason_type need_do_checkpoint(struct inode *inode)
{
	struct f2fs_sb_info *sbi = F2FS_I_SB(inode);
	enum cp_reason_type cp_reason = CP_NO_NEEDED;

	if (!S_ISREG(inode->i_mode))
		cp_reason = CP_NON_REGULAR;
	else if (f2fs_compressed_file(inode))
		cp_reason = CP_COMPRESSED;
	else if (inode->i_nlink != 1)
		cp_reason = CP_HARDLINK;
	else if (is_sbi_flag_set(sbi, SBI_NEED_CP))
		cp_reason = CP_SB_NEED_CP;
	else if (f2fs_parent_inode_xattr_set(inode))
		cp_reason = CP_PARENT_XATTR_SET;
	else if (file_wrong_pino(inode))
		cp_reason = CP_WRONG_PINO;
	else if (!f2fs_space_for_roll_forward(sbi))
		cp_reason = CP_NO_SPC_ROLL;
	else if (!f2fs_is_checkpointed_node(sbi, F2FS_I(inode)->i_pino))
		cp_reason = CP_NODE_NEED_CP;
	else if (test_opt(sbi, FASTBOOT))
		cp_reason = CP_FASTBOOT_MODE;
	else if (F2FS_OPTION(sbi).active_logs == 2)
		cp_reason = CP_SPEC_LOG_NUM;
	else if (F2FS_OPTION(sbi).fsync_mode == FSYNC_MODE_STRICT &&
		f2fs_need_dentry_mark(sbi, inode->i_ino) &&
		f2fs_exist_written_data(sbi, F2FS_I(inode)->i_pino,
							TRANS_DIR_INO))
		cp_reason = CP_RECOVER_DIR;

	return cp_reason;
}

static bool need_inode_page_update(struct f2fs_sb_info *sbi, nid_t ino)
{
	struct page *i = find_get_page(NODE_MAPPING(sbi), ino);
	bool ret = false;
	/* But we need to avoid that there are some inode updates */
	if ((i && PageDirty(i)) || f2fs_need_inode_block_update(sbi, ino))
		ret = true;
	f2fs_put_page(i, 0);
	return ret;
}

static void try_to_fix_pino(struct inode *inode)
{
	struct f2fs_inode_info *fi = F2FS_I(inode);
	nid_t pino;

	f2fs_down_write(&fi->i_sem);
	if (file_wrong_pino(inode) && inode->i_nlink == 1 &&
			get_parent_ino(inode, &pino)) {
		f2fs_i_pino_write(inode, pino);
		file_got_pino(inode);
	}
	f2fs_up_write(&fi->i_sem);
}

static int f2fs_do_sync_file(struct file *file, loff_t start, loff_t end,
						int datasync, bool atomic)
{
	struct inode *inode = file->f_mapping->host;
	struct f2fs_sb_info *sbi = F2FS_I_SB(inode);
	nid_t ino = inode->i_ino;
	int ret = 0;
	enum cp_reason_type cp_reason = 0;
	struct writeback_control wbc = {
		.sync_mode = WB_SYNC_ALL,
		.nr_to_write = LONG_MAX,
		.for_reclaim = 0,
	};
	unsigned int seq_id = 0;

	if (unlikely(f2fs_readonly(inode->i_sb)))
		return 0;

	trace_f2fs_sync_file_enter(inode);

	if (S_ISDIR(inode->i_mode))
		goto go_write;

	/* if fdatasync is triggered, let's do in-place-update */
	if (datasync || get_dirty_pages(inode) <= SM_I(sbi)->min_fsync_blocks)
		set_inode_flag(inode, FI_NEED_IPU);
	ret = file_write_and_wait_range(file, start, end);
	clear_inode_flag(inode, FI_NEED_IPU);

	if (ret || is_sbi_flag_set(sbi, SBI_CP_DISABLED)) {
		trace_f2fs_sync_file_exit(inode, cp_reason, datasync, ret);
		return ret;
	}

	/* if the inode is dirty, let's recover all the time */
	if (!f2fs_skip_inode_update(inode, datasync)) {
		f2fs_write_inode(inode, NULL);
		goto go_write;
	}

	/*
	 * if there is no written data, don't waste time to write recovery info.
	 */
	if (!is_inode_flag_set(inode, FI_APPEND_WRITE) &&
			!f2fs_exist_written_data(sbi, ino, APPEND_INO)) {

		/* it may call write_inode just prior to fsync */
		if (need_inode_page_update(sbi, ino))
			goto go_write;

		if (is_inode_flag_set(inode, FI_UPDATE_WRITE) ||
				f2fs_exist_written_data(sbi, ino, UPDATE_INO))
			goto flush_out;
		goto out;
	} else {
		/*
		 * for OPU case, during fsync(), node can be persisted before
		 * data when lower device doesn't support write barrier, result
		 * in data corruption after SPO.
		 * So for strict fsync mode, force to use atomic write sematics
		 * to keep write order in between data/node and last node to
		 * avoid potential data corruption.
		 */
		if (F2FS_OPTION(sbi).fsync_mode ==
				FSYNC_MODE_STRICT && !atomic)
			atomic = true;
	}
go_write:
	/*
	 * Both of fdatasync() and fsync() are able to be recovered from
	 * sudden-power-off.
	 */
	f2fs_down_read(&F2FS_I(inode)->i_sem);
	cp_reason = need_do_checkpoint(inode);
	f2fs_up_read(&F2FS_I(inode)->i_sem);

	if (cp_reason) {
		/* all the dirty node pages should be flushed for POR */
		ret = f2fs_sync_fs(inode->i_sb, 1);

		/*
		 * We've secured consistency through sync_fs. Following pino
		 * will be used only for fsynced inodes after checkpoint.
		 */
		try_to_fix_pino(inode);
		clear_inode_flag(inode, FI_APPEND_WRITE);
		clear_inode_flag(inode, FI_UPDATE_WRITE);
		goto out;
	}
sync_nodes:
	atomic_inc(&sbi->wb_sync_req[NODE]);
	ret = f2fs_fsync_node_pages(sbi, inode, &wbc, atomic, &seq_id);
	atomic_dec(&sbi->wb_sync_req[NODE]);
	if (ret)
		goto out;

	/* if cp_error was enabled, we should avoid infinite loop */
	if (unlikely(f2fs_cp_error(sbi))) {
		ret = -EIO;
		goto out;
	}

	if (f2fs_need_inode_block_update(sbi, ino)) {
		f2fs_mark_inode_dirty_sync(inode, true);
		f2fs_write_inode(inode, NULL);
		goto sync_nodes;
	}

	/*
	 * If it's atomic_write, it's just fine to keep write ordering. So
	 * here we don't need to wait for node write completion, since we use
	 * node chain which serializes node blocks. If one of node writes are
	 * reordered, we can see simply broken chain, resulting in stopping
	 * roll-forward recovery. It means we'll recover all or none node blocks
	 * given fsync mark.
	 */
	if (!atomic) {
		ret = f2fs_wait_on_node_pages_writeback(sbi, seq_id);
		if (ret)
			goto out;
	}

	/* once recovery info is written, don't need to tack this */
	f2fs_remove_ino_entry(sbi, ino, APPEND_INO);
	clear_inode_flag(inode, FI_APPEND_WRITE);
flush_out:
	if ((!atomic && F2FS_OPTION(sbi).fsync_mode != FSYNC_MODE_NOBARRIER) ||
	    (atomic && !test_opt(sbi, NOBARRIER) && f2fs_sb_has_blkzoned(sbi)))
		ret = f2fs_issue_flush(sbi, inode->i_ino);
	if (!ret) {
		f2fs_remove_ino_entry(sbi, ino, UPDATE_INO);
		clear_inode_flag(inode, FI_UPDATE_WRITE);
		f2fs_remove_ino_entry(sbi, ino, FLUSH_INO);
	}
	f2fs_update_time(sbi, REQ_TIME);
out:
	trace_f2fs_sync_file_exit(inode, cp_reason, datasync, ret);

	return ret;
}

int f2fs_sync_file(struct file *file, loff_t start, loff_t end, int datasync)
{
	if (unlikely(f2fs_cp_error(F2FS_I_SB(file_inode(file)))))
		return -EIO;
	return f2fs_do_sync_file(file, start, end, datasync, false);
}

static pgoff_t __get_first_dirty_index(struct address_space *mapping,
						pgoff_t pgofs, int whence)
{
	struct page *page;
	int nr_pages;

	if (whence != SEEK_DATA)
		return 0;

	/* find first dirty page index */
	nr_pages = find_get_pages_tag(mapping, &pgofs, PAGECACHE_TAG_DIRTY,
				      1, &page);
	if (!nr_pages)
		return ULONG_MAX;
	pgofs = page->index;
	put_page(page);
	return pgofs;
}

static bool __found_offset(struct f2fs_sb_info *sbi, block_t blkaddr,
				pgoff_t dirty, pgoff_t pgofs, int whence)
{
	switch (whence) {
	case SEEK_DATA:
		if ((blkaddr == NEW_ADDR && dirty == pgofs) ||
			__is_valid_data_blkaddr(blkaddr))
			return true;
		break;
	case SEEK_HOLE:
		if (blkaddr == NULL_ADDR)
			return true;
		break;
	}
	return false;
}

static loff_t f2fs_seek_block(struct file *file, loff_t offset, int whence)
{
	struct inode *inode = file->f_mapping->host;
	loff_t maxbytes = inode->i_sb->s_maxbytes;
	struct dnode_of_data dn;
	pgoff_t pgofs, end_offset, dirty;
	loff_t data_ofs = offset;
	loff_t isize;
	int err = 0;

	inode_lock(inode);

	isize = i_size_read(inode);
	if (offset >= isize)
		goto fail;

	/* handle inline data case */
	if (f2fs_has_inline_data(inode)) {
		if (whence == SEEK_HOLE) {
			data_ofs = isize;
			goto found;
		} else if (whence == SEEK_DATA) {
			data_ofs = offset;
			goto found;
		}
	}

	pgofs = (pgoff_t)(offset >> PAGE_SHIFT);

	dirty = __get_first_dirty_index(inode->i_mapping, pgofs, whence);

	for (; data_ofs < isize; data_ofs = (loff_t)pgofs << PAGE_SHIFT) {
		set_new_dnode(&dn, inode, NULL, NULL, 0);
		err = f2fs_get_dnode_of_data(&dn, pgofs, LOOKUP_NODE);
		if (err && err != -ENOENT) {
			goto fail;
		} else if (err == -ENOENT) {
			/* direct node does not exists */
			if (whence == SEEK_DATA) {
				pgofs = f2fs_get_next_page_offset(&dn, pgofs);
				continue;
			} else {
				goto found;
			}
		}

		end_offset = ADDRS_PER_PAGE(dn.node_page, inode);

		/* find data/hole in dnode block */
		for (; dn.ofs_in_node < end_offset;
				dn.ofs_in_node++, pgofs++,
				data_ofs = (loff_t)pgofs << PAGE_SHIFT) {
			block_t blkaddr;

			blkaddr = f2fs_data_blkaddr(&dn);

			if (__is_valid_data_blkaddr(blkaddr) &&
				!f2fs_is_valid_blkaddr(F2FS_I_SB(inode),
					blkaddr, DATA_GENERIC_ENHANCE)) {
				f2fs_put_dnode(&dn);
				goto fail;
			}

			if (__found_offset(F2FS_I_SB(inode), blkaddr, dirty,
							pgofs, whence)) {
				f2fs_put_dnode(&dn);
				goto found;
			}
		}
		f2fs_put_dnode(&dn);
	}

	if (whence == SEEK_DATA)
		goto fail;
found:
	if (whence == SEEK_HOLE && data_ofs > isize)
		data_ofs = isize;
	inode_unlock(inode);
	return vfs_setpos(file, data_ofs, maxbytes);
fail:
	inode_unlock(inode);
	return -ENXIO;
}

static loff_t f2fs_llseek(struct file *file, loff_t offset, int whence)
{
	struct inode *inode = file->f_mapping->host;
	loff_t maxbytes = inode->i_sb->s_maxbytes;

	if (f2fs_compressed_file(inode))
		maxbytes = max_file_blocks(inode) << F2FS_BLKSIZE_BITS;

	switch (whence) {
	case SEEK_SET:
	case SEEK_CUR:
	case SEEK_END:
		return generic_file_llseek_size(file, offset, whence,
						maxbytes, i_size_read(inode));
	case SEEK_DATA:
	case SEEK_HOLE:
		if (offset < 0)
			return -ENXIO;
		return f2fs_seek_block(file, offset, whence);
	}

	return -EINVAL;
}

static int f2fs_file_mmap(struct file *file, struct vm_area_struct *vma)
{
	struct inode *inode = file_inode(file);

	if (unlikely(f2fs_cp_error(F2FS_I_SB(inode))))
		return -EIO;

	if (!f2fs_is_compress_backend_ready(inode))
		return -EOPNOTSUPP;

	file_accessed(file);
	vma->vm_ops = &f2fs_file_vm_ops;
	set_inode_flag(inode, FI_MMAP_FILE);
	return 0;
}

static int f2fs_file_open(struct inode *inode, struct file *filp)
{
	int err = fscrypt_file_open(inode, filp);

	if (err)
		return err;

	if (!f2fs_is_compress_backend_ready(inode))
		return -EOPNOTSUPP;

	err = fsverity_file_open(inode, filp);
	if (err)
		return err;

	filp->f_mode |= FMODE_NOWAIT;

	return dquot_file_open(inode, filp);
}

void f2fs_truncate_data_blocks_range(struct dnode_of_data *dn, int count)
{
	struct f2fs_sb_info *sbi = F2FS_I_SB(dn->inode);
	struct f2fs_node *raw_node;
	int nr_free = 0, ofs = dn->ofs_in_node, len = count;
	__le32 *addr;
	int base = 0;
	bool compressed_cluster = false;
	int cluster_index = 0, valid_blocks = 0;
	int cluster_size = F2FS_I(dn->inode)->i_cluster_size;
	bool released = !atomic_read(&F2FS_I(dn->inode)->i_compr_blocks);

	if (IS_INODE(dn->node_page) && f2fs_has_extra_attr(dn->inode))
		base = get_extra_isize(dn->inode);

	raw_node = F2FS_NODE(dn->node_page);
	addr = blkaddr_in_node(raw_node) + base + ofs;

	/* Assumption: truncation starts with cluster */
	for (; count > 0; count--, addr++, dn->ofs_in_node++, cluster_index++) {
		block_t blkaddr = le32_to_cpu(*addr);

		if (f2fs_compressed_file(dn->inode) &&
					!(cluster_index & (cluster_size - 1))) {
			if (compressed_cluster)
				f2fs_i_compr_blocks_update(dn->inode,
							valid_blocks, false);
			compressed_cluster = (blkaddr == COMPRESS_ADDR);
			valid_blocks = 0;
		}

		if (blkaddr == NULL_ADDR)
			continue;

		dn->data_blkaddr = NULL_ADDR;
		f2fs_set_data_blkaddr(dn);

		if (__is_valid_data_blkaddr(blkaddr)) {
			if (!f2fs_is_valid_blkaddr(sbi, blkaddr,
					DATA_GENERIC_ENHANCE))
				continue;
			if (compressed_cluster)
				valid_blocks++;
		}

		if (dn->ofs_in_node == 0 && IS_INODE(dn->node_page))
			clear_inode_flag(dn->inode, FI_FIRST_BLOCK_WRITTEN);

		f2fs_invalidate_blocks(sbi, blkaddr);

		if (!released || blkaddr != COMPRESS_ADDR)
			nr_free++;
	}

	if (compressed_cluster)
		f2fs_i_compr_blocks_update(dn->inode, valid_blocks, false);

	if (nr_free) {
		pgoff_t fofs;
		/*
		 * once we invalidate valid blkaddr in range [ofs, ofs + count],
		 * we will invalidate all blkaddr in the whole range.
		 */
		fofs = f2fs_start_bidx_of_node(ofs_of_node(dn->node_page),
							dn->inode) + ofs;
		f2fs_update_read_extent_cache_range(dn, fofs, 0, len);
		f2fs_update_age_extent_cache_range(dn, fofs, nr_free);
		dec_valid_block_count(sbi, dn->inode, nr_free);
	}
	dn->ofs_in_node = ofs;

	f2fs_update_time(sbi, REQ_TIME);
	trace_f2fs_truncate_data_blocks_range(dn->inode, dn->nid,
					 dn->ofs_in_node, nr_free);
}

void f2fs_truncate_data_blocks(struct dnode_of_data *dn)
{
	f2fs_truncate_data_blocks_range(dn, ADDRS_PER_BLOCK(dn->inode));
}

static int truncate_partial_data_page(struct inode *inode, u64 from,
								bool cache_only)
{
	loff_t offset = from & (PAGE_SIZE - 1);
	pgoff_t index = from >> PAGE_SHIFT;
	struct address_space *mapping = inode->i_mapping;
	struct page *page;

	if (!offset && !cache_only)
		return 0;

	if (cache_only) {
		page = find_lock_page(mapping, index);
		if (page && PageUptodate(page))
			goto truncate_out;
		f2fs_put_page(page, 1);
		return 0;
	}

	page = f2fs_get_lock_data_page(inode, index, true);
	if (IS_ERR(page))
		return PTR_ERR(page) == -ENOENT ? 0 : PTR_ERR(page);
truncate_out:
	f2fs_wait_on_page_writeback(page, DATA, true, true);
	zero_user(page, offset, PAGE_SIZE - offset);

	/* An encrypted inode should have a key and truncate the last page. */
	f2fs_bug_on(F2FS_I_SB(inode), cache_only && IS_ENCRYPTED(inode));
	if (!cache_only)
		set_page_dirty(page);
	f2fs_put_page(page, 1);
	return 0;
}

int f2fs_do_truncate_blocks(struct inode *inode, u64 from, bool lock)
{
	struct f2fs_sb_info *sbi = F2FS_I_SB(inode);
	struct dnode_of_data dn;
	pgoff_t free_from;
	int count = 0, err = 0;
	struct page *ipage;
	bool truncate_page = false;

	trace_f2fs_truncate_blocks_enter(inode, from);

	free_from = (pgoff_t)F2FS_BLK_ALIGN(from);

	if (free_from >= max_file_blocks(inode))
		goto free_partial;

	if (lock)
		f2fs_lock_op(sbi);

	ipage = f2fs_get_node_page(sbi, inode->i_ino);
	if (IS_ERR(ipage)) {
		err = PTR_ERR(ipage);
		goto out;
	}

	if (f2fs_has_inline_data(inode)) {
		f2fs_truncate_inline_inode(inode, ipage, from);
		f2fs_put_page(ipage, 1);
		truncate_page = true;
		goto out;
	}

	set_new_dnode(&dn, inode, ipage, NULL, 0);
	err = f2fs_get_dnode_of_data(&dn, free_from, LOOKUP_NODE_RA);
	if (err) {
		if (err == -ENOENT)
			goto free_next;
		goto out;
	}

	count = ADDRS_PER_PAGE(dn.node_page, inode);

	count -= dn.ofs_in_node;
	f2fs_bug_on(sbi, count < 0);

	if (dn.ofs_in_node || IS_INODE(dn.node_page)) {
		f2fs_truncate_data_blocks_range(&dn, count);
		free_from += count;
	}

	f2fs_put_dnode(&dn);
free_next:
	err = f2fs_truncate_inode_blocks(inode, free_from);
out:
	if (lock)
		f2fs_unlock_op(sbi);
free_partial:
	/* lastly zero out the first data page */
	if (!err)
		err = truncate_partial_data_page(inode, from, truncate_page);

	trace_f2fs_truncate_blocks_exit(inode, err);
	return err;
}

int f2fs_truncate_blocks(struct inode *inode, u64 from, bool lock)
{
	u64 free_from = from;
	int err;

#ifdef CONFIG_F2FS_FS_COMPRESSION
	/*
	 * for compressed file, only support cluster size
	 * aligned truncation.
	 */
	if (f2fs_compressed_file(inode))
		free_from = round_up(from,
				F2FS_I(inode)->i_cluster_size << PAGE_SHIFT);
#endif

	err = f2fs_do_truncate_blocks(inode, free_from, lock);
	if (err)
		return err;

#ifdef CONFIG_F2FS_FS_COMPRESSION
	/*
	 * For compressed file, after release compress blocks, don't allow write
	 * direct, but we should allow write direct after truncate to zero.
	 */
	if (f2fs_compressed_file(inode) && !free_from
			&& is_inode_flag_set(inode, FI_COMPRESS_RELEASED))
		clear_inode_flag(inode, FI_COMPRESS_RELEASED);

	if (from != free_from) {
		err = f2fs_truncate_partial_cluster(inode, from, lock);
		if (err)
			return err;
	}
#endif

	return 0;
}

int f2fs_truncate(struct inode *inode)
{
	int err;

	if (unlikely(f2fs_cp_error(F2FS_I_SB(inode))))
		return -EIO;

	if (!(S_ISREG(inode->i_mode) || S_ISDIR(inode->i_mode) ||
				S_ISLNK(inode->i_mode)))
		return 0;

	trace_f2fs_truncate(inode);

	if (time_to_inject(F2FS_I_SB(inode), FAULT_TRUNCATE)) {
		f2fs_show_injection_info(F2FS_I_SB(inode), FAULT_TRUNCATE);
		return -EIO;
	}

	err = f2fs_dquot_initialize(inode);
	if (err)
		return err;

	/* we should check inline_data size */
	if (!f2fs_may_inline_data(inode)) {
		err = f2fs_convert_inline_inode(inode);
		if (err)
			return err;
	}

	err = f2fs_truncate_blocks(inode, i_size_read(inode), true);
	if (err)
		return err;

	inode->i_mtime = inode->i_ctime = current_time(inode);
	f2fs_mark_inode_dirty_sync(inode, false);
	return 0;
}

int f2fs_getattr(const struct path *path, struct kstat *stat,
		 u32 request_mask, unsigned int query_flags)
{
	struct inode *inode = d_inode(path->dentry);
	struct f2fs_inode_info *fi = F2FS_I(inode);
	struct f2fs_inode *ri = NULL;
	unsigned int flags;

	if (f2fs_has_extra_attr(inode) &&
			f2fs_sb_has_inode_crtime(F2FS_I_SB(inode)) &&
			F2FS_FITS_IN_INODE(ri, fi->i_extra_isize, i_crtime)) {
		stat->result_mask |= STATX_BTIME;
		stat->btime.tv_sec = fi->i_crtime.tv_sec;
		stat->btime.tv_nsec = fi->i_crtime.tv_nsec;
	}

	flags = fi->i_flags;
	if (flags & F2FS_COMPR_FL)
		stat->attributes |= STATX_ATTR_COMPRESSED;
	if (flags & F2FS_APPEND_FL)
		stat->attributes |= STATX_ATTR_APPEND;
	if (IS_ENCRYPTED(inode))
		stat->attributes |= STATX_ATTR_ENCRYPTED;
	if (flags & F2FS_IMMUTABLE_FL)
		stat->attributes |= STATX_ATTR_IMMUTABLE;
	if (flags & F2FS_NODUMP_FL)
		stat->attributes |= STATX_ATTR_NODUMP;
	if (IS_VERITY(inode))
		stat->attributes |= STATX_ATTR_VERITY;

	stat->attributes_mask |= (STATX_ATTR_COMPRESSED |
				  STATX_ATTR_APPEND |
				  STATX_ATTR_ENCRYPTED |
				  STATX_ATTR_IMMUTABLE |
				  STATX_ATTR_NODUMP |
				  STATX_ATTR_VERITY);

	generic_fillattr(inode, stat);

	/* we need to show initial sectors used for inline_data/dentries */
	if ((S_ISREG(inode->i_mode) && f2fs_has_inline_data(inode)) ||
					f2fs_has_inline_dentry(inode))
		stat->blocks += (stat->size + 511) >> 9;

	return 0;
}

#ifdef CONFIG_F2FS_FS_POSIX_ACL
static void __setattr_copy(struct inode *inode, const struct iattr *attr)
{
	unsigned int ia_valid = attr->ia_valid;

	if (ia_valid & ATTR_UID)
		inode->i_uid = attr->ia_uid;
	if (ia_valid & ATTR_GID)
		inode->i_gid = attr->ia_gid;
	if (ia_valid & ATTR_ATIME)
		inode->i_atime = timespec64_trunc(attr->ia_atime,
						  inode->i_sb->s_time_gran);
	if (ia_valid & ATTR_MTIME)
		inode->i_mtime = timespec64_trunc(attr->ia_mtime,
						  inode->i_sb->s_time_gran);
	if (ia_valid & ATTR_CTIME)
		inode->i_ctime = timespec64_trunc(attr->ia_ctime,
						  inode->i_sb->s_time_gran);
	if (ia_valid & ATTR_MODE) {
		umode_t mode = attr->ia_mode;

		if (!in_group_p(inode->i_gid) &&
			!capable_wrt_inode_uidgid(inode, CAP_FSETID))
			mode &= ~S_ISGID;
		set_acl_inode(inode, mode);
	}
}
#else
#define __setattr_copy setattr_copy
#endif

int f2fs_setattr(struct dentry *dentry, struct iattr *attr)
{
	struct inode *inode = d_inode(dentry);
	int err;

	if (unlikely(f2fs_cp_error(F2FS_I_SB(inode))))
		return -EIO;

	if (unlikely(IS_IMMUTABLE(inode)))
		return -EPERM;

	if (unlikely(IS_APPEND(inode) &&
			(attr->ia_valid & (ATTR_MODE | ATTR_UID |
				  ATTR_GID | ATTR_TIMES_SET))))
		return -EPERM;

	if ((attr->ia_valid & ATTR_SIZE) &&
		!f2fs_is_compress_backend_ready(inode))
		return -EOPNOTSUPP;

	err = setattr_prepare(dentry, attr);
	if (err)
		return err;

	err = fscrypt_prepare_setattr(dentry, attr);
	if (err)
		return err;

	err = fsverity_prepare_setattr(dentry, attr);
	if (err)
		return err;

	if (is_quota_modification(inode, attr)) {
		err = f2fs_dquot_initialize(inode);
		if (err)
			return err;
	}
	if ((attr->ia_valid & ATTR_UID &&
		!uid_eq(attr->ia_uid, inode->i_uid)) ||
		(attr->ia_valid & ATTR_GID &&
		!gid_eq(attr->ia_gid, inode->i_gid))) {
		f2fs_lock_op(F2FS_I_SB(inode));
		err = dquot_transfer(inode, attr);
		if (err) {
			set_sbi_flag(F2FS_I_SB(inode),
					SBI_QUOTA_NEED_REPAIR);
			f2fs_unlock_op(F2FS_I_SB(inode));
			return err;
		}
		/*
		 * update uid/gid under lock_op(), so that dquot and inode can
		 * be updated atomically.
		 */
		if (attr->ia_valid & ATTR_UID)
			inode->i_uid = attr->ia_uid;
		if (attr->ia_valid & ATTR_GID)
			inode->i_gid = attr->ia_gid;
		f2fs_mark_inode_dirty_sync(inode, true);
		f2fs_unlock_op(F2FS_I_SB(inode));
	}

	if (attr->ia_valid & ATTR_SIZE) {
		loff_t old_size = i_size_read(inode);

		if (attr->ia_size > MAX_INLINE_DATA(inode)) {
			/*
			 * should convert inline inode before i_size_write to
			 * keep smaller than inline_data size with inline flag.
			 */
			err = f2fs_convert_inline_inode(inode);
			if (err)
				return err;
		}

		f2fs_down_write(&F2FS_I(inode)->i_gc_rwsem[WRITE]);
		f2fs_down_write(&F2FS_I(inode)->i_mmap_sem);

		truncate_setsize(inode, attr->ia_size);

		if (attr->ia_size <= old_size)
			err = f2fs_truncate(inode);
		/*
		 * do not trim all blocks after i_size if target size is
		 * larger than i_size.
		 */
		f2fs_up_write(&F2FS_I(inode)->i_mmap_sem);
		f2fs_up_write(&F2FS_I(inode)->i_gc_rwsem[WRITE]);
		if (err)
			return err;

		spin_lock(&F2FS_I(inode)->i_size_lock);
		inode->i_mtime = inode->i_ctime = current_time(inode);
		F2FS_I(inode)->last_disk_size = i_size_read(inode);
		spin_unlock(&F2FS_I(inode)->i_size_lock);
	}

	__setattr_copy(inode, attr);

	if (attr->ia_valid & ATTR_MODE) {
		err = posix_acl_chmod(inode, f2fs_get_inode_mode(inode));

		if (is_inode_flag_set(inode, FI_ACL_MODE)) {
			if (!err)
				inode->i_mode = F2FS_I(inode)->i_acl_mode;
			clear_inode_flag(inode, FI_ACL_MODE);
		}
	}

	/* file size may changed here */
	f2fs_mark_inode_dirty_sync(inode, true);

	/* inode change will produce dirty node pages flushed by checkpoint */
	f2fs_balance_fs(F2FS_I_SB(inode), true);

	return err;
}

const struct inode_operations f2fs_file_inode_operations = {
	.getattr	= f2fs_getattr,
	.setattr	= f2fs_setattr,
	.get_acl	= f2fs_get_acl,
	.set_acl	= f2fs_set_acl,
	.listxattr	= f2fs_listxattr,
	.fiemap		= f2fs_fiemap,
};

static int fill_zero(struct inode *inode, pgoff_t index,
					loff_t start, loff_t len)
{
	struct f2fs_sb_info *sbi = F2FS_I_SB(inode);
	struct page *page;

	if (!len)
		return 0;

	f2fs_balance_fs(sbi, true);

	f2fs_lock_op(sbi);
	page = f2fs_get_new_data_page(inode, NULL, index, false);
	f2fs_unlock_op(sbi);

	if (IS_ERR(page))
		return PTR_ERR(page);

	f2fs_wait_on_page_writeback(page, DATA, true, true);
	zero_user(page, start, len);
	set_page_dirty(page);
	f2fs_put_page(page, 1);
	return 0;
}

int f2fs_truncate_hole(struct inode *inode, pgoff_t pg_start, pgoff_t pg_end)
{
	int err;

	while (pg_start < pg_end) {
		struct dnode_of_data dn;
		pgoff_t end_offset, count;

		set_new_dnode(&dn, inode, NULL, NULL, 0);
		err = f2fs_get_dnode_of_data(&dn, pg_start, LOOKUP_NODE);
		if (err) {
			if (err == -ENOENT) {
				pg_start = f2fs_get_next_page_offset(&dn,
								pg_start);
				continue;
			}
			return err;
		}

		end_offset = ADDRS_PER_PAGE(dn.node_page, inode);
		count = min(end_offset - dn.ofs_in_node, pg_end - pg_start);

		f2fs_bug_on(F2FS_I_SB(inode), count == 0 || count > end_offset);

		f2fs_truncate_data_blocks_range(&dn, count);
		f2fs_put_dnode(&dn);

		pg_start += count;
	}
	return 0;
}

static int punch_hole(struct inode *inode, loff_t offset, loff_t len)
{
	pgoff_t pg_start, pg_end;
	loff_t off_start, off_end;
	int ret;

	ret = f2fs_convert_inline_inode(inode);
	if (ret)
		return ret;

	pg_start = ((unsigned long long) offset) >> PAGE_SHIFT;
	pg_end = ((unsigned long long) offset + len) >> PAGE_SHIFT;

	off_start = offset & (PAGE_SIZE - 1);
	off_end = (offset + len) & (PAGE_SIZE - 1);

	if (pg_start == pg_end) {
		ret = fill_zero(inode, pg_start, off_start,
						off_end - off_start);
		if (ret)
			return ret;
	} else {
		if (off_start) {
			ret = fill_zero(inode, pg_start++, off_start,
						PAGE_SIZE - off_start);
			if (ret)
				return ret;
		}
		if (off_end) {
			ret = fill_zero(inode, pg_end, 0, off_end);
			if (ret)
				return ret;
		}

		if (pg_start < pg_end) {
			loff_t blk_start, blk_end;
			struct f2fs_sb_info *sbi = F2FS_I_SB(inode);

			f2fs_balance_fs(sbi, true);

			blk_start = (loff_t)pg_start << PAGE_SHIFT;
			blk_end = (loff_t)pg_end << PAGE_SHIFT;

			f2fs_down_write(&F2FS_I(inode)->i_gc_rwsem[WRITE]);
			f2fs_down_write(&F2FS_I(inode)->i_mmap_sem);

			truncate_pagecache_range(inode, blk_start, blk_end - 1);

			f2fs_lock_op(sbi);
			ret = f2fs_truncate_hole(inode, pg_start, pg_end);
			f2fs_unlock_op(sbi);

			f2fs_up_write(&F2FS_I(inode)->i_mmap_sem);
			f2fs_up_write(&F2FS_I(inode)->i_gc_rwsem[WRITE]);
		}
	}

	return ret;
}

static int __read_out_blkaddrs(struct inode *inode, block_t *blkaddr,
				int *do_replace, pgoff_t off, pgoff_t len)
{
	struct f2fs_sb_info *sbi = F2FS_I_SB(inode);
	struct dnode_of_data dn;
	int ret, done, i;

next_dnode:
	set_new_dnode(&dn, inode, NULL, NULL, 0);
	ret = f2fs_get_dnode_of_data(&dn, off, LOOKUP_NODE_RA);
	if (ret && ret != -ENOENT) {
		return ret;
	} else if (ret == -ENOENT) {
		if (dn.max_level == 0)
			return -ENOENT;
		done = min((pgoff_t)ADDRS_PER_BLOCK(inode) -
						dn.ofs_in_node, len);
		blkaddr += done;
		do_replace += done;
		goto next;
	}

	done = min((pgoff_t)ADDRS_PER_PAGE(dn.node_page, inode) -
							dn.ofs_in_node, len);
	for (i = 0; i < done; i++, blkaddr++, do_replace++, dn.ofs_in_node++) {
		*blkaddr = f2fs_data_blkaddr(&dn);

		if (__is_valid_data_blkaddr(*blkaddr) &&
			!f2fs_is_valid_blkaddr(sbi, *blkaddr,
					DATA_GENERIC_ENHANCE)) {
			f2fs_put_dnode(&dn);
			f2fs_handle_error(sbi, ERROR_INVALID_BLKADDR);
			return -EFSCORRUPTED;
		}

		if (!f2fs_is_checkpointed_data(sbi, *blkaddr)) {

			if (f2fs_lfs_mode(sbi)) {
				f2fs_put_dnode(&dn);
				return -EOPNOTSUPP;
			}

			/* do not invalidate this block address */
			f2fs_update_data_blkaddr(&dn, NULL_ADDR);
			*do_replace = 1;
		}
	}
	f2fs_put_dnode(&dn);
next:
	len -= done;
	off += done;
	if (len)
		goto next_dnode;
	return 0;
}

static int __roll_back_blkaddrs(struct inode *inode, block_t *blkaddr,
				int *do_replace, pgoff_t off, int len)
{
	struct f2fs_sb_info *sbi = F2FS_I_SB(inode);
	struct dnode_of_data dn;
	int ret, i;

	for (i = 0; i < len; i++, do_replace++, blkaddr++) {
		if (*do_replace == 0)
			continue;

		set_new_dnode(&dn, inode, NULL, NULL, 0);
		ret = f2fs_get_dnode_of_data(&dn, off + i, LOOKUP_NODE_RA);
		if (ret) {
			dec_valid_block_count(sbi, inode, 1);
			f2fs_invalidate_blocks(sbi, *blkaddr);
		} else {
			f2fs_update_data_blkaddr(&dn, *blkaddr);
		}
		f2fs_put_dnode(&dn);
	}
	return 0;
}

static int __clone_blkaddrs(struct inode *src_inode, struct inode *dst_inode,
			block_t *blkaddr, int *do_replace,
			pgoff_t src, pgoff_t dst, pgoff_t len, bool full)
{
	struct f2fs_sb_info *sbi = F2FS_I_SB(src_inode);
	pgoff_t i = 0;
	int ret;

	while (i < len) {
		if (blkaddr[i] == NULL_ADDR && !full) {
			i++;
			continue;
		}

		if (do_replace[i] || blkaddr[i] == NULL_ADDR) {
			struct dnode_of_data dn;
			struct node_info ni;
			size_t new_size;
			pgoff_t ilen;

			set_new_dnode(&dn, dst_inode, NULL, NULL, 0);
			ret = f2fs_get_dnode_of_data(&dn, dst + i, ALLOC_NODE);
			if (ret)
				return ret;

			ret = f2fs_get_node_info(sbi, dn.nid, &ni, false);
			if (ret) {
				f2fs_put_dnode(&dn);
				return ret;
			}

			ilen = min((pgoff_t)
				ADDRS_PER_PAGE(dn.node_page, dst_inode) -
						dn.ofs_in_node, len - i);
			do {
				dn.data_blkaddr = f2fs_data_blkaddr(&dn);
				f2fs_truncate_data_blocks_range(&dn, 1);

				if (do_replace[i]) {
					f2fs_i_blocks_write(src_inode,
							1, false, false);
					f2fs_i_blocks_write(dst_inode,
							1, true, false);
					f2fs_replace_block(sbi, &dn, dn.data_blkaddr,
					blkaddr[i], ni.version, true, false);

					do_replace[i] = 0;
				}
				dn.ofs_in_node++;
				i++;
				new_size = (loff_t)(dst + i) << PAGE_SHIFT;
				if (dst_inode->i_size < new_size)
					f2fs_i_size_write(dst_inode, new_size);
			} while (--ilen && (do_replace[i] || blkaddr[i] == NULL_ADDR));

			f2fs_put_dnode(&dn);
		} else {
			struct page *psrc, *pdst;

			psrc = f2fs_get_lock_data_page(src_inode,
							src + i, true);
			if (IS_ERR(psrc))
				return PTR_ERR(psrc);
			pdst = f2fs_get_new_data_page(dst_inode, NULL, dst + i,
								true);
			if (IS_ERR(pdst)) {
				f2fs_put_page(psrc, 1);
				return PTR_ERR(pdst);
			}
			f2fs_copy_page(psrc, pdst);
			set_page_dirty(pdst);
			f2fs_put_page(pdst, 1);
			f2fs_put_page(psrc, 1);

			ret = f2fs_truncate_hole(src_inode,
						src + i, src + i + 1);
			if (ret)
				return ret;
			i++;
		}
	}
	return 0;
}

static int __exchange_data_block(struct inode *src_inode,
			struct inode *dst_inode, pgoff_t src, pgoff_t dst,
			pgoff_t len, bool full)
{
	block_t *src_blkaddr;
	int *do_replace;
	pgoff_t olen;
	int ret;

	while (len) {
		olen = min((pgoff_t)4 * ADDRS_PER_BLOCK(src_inode), len);

		src_blkaddr = f2fs_kvzalloc(F2FS_I_SB(src_inode),
					array_size(olen, sizeof(block_t)),
					GFP_NOFS);
		if (!src_blkaddr)
			return -ENOMEM;

		do_replace = f2fs_kvzalloc(F2FS_I_SB(src_inode),
					array_size(olen, sizeof(int)),
					GFP_NOFS);
		if (!do_replace) {
			kvfree(src_blkaddr);
			return -ENOMEM;
		}

		ret = __read_out_blkaddrs(src_inode, src_blkaddr,
					do_replace, src, olen);
		if (ret)
			goto roll_back;

		ret = __clone_blkaddrs(src_inode, dst_inode, src_blkaddr,
					do_replace, src, dst, olen, full);
		if (ret)
			goto roll_back;

		src += olen;
		dst += olen;
		len -= olen;

		kvfree(src_blkaddr);
		kvfree(do_replace);
	}
	return 0;

roll_back:
	__roll_back_blkaddrs(src_inode, src_blkaddr, do_replace, src, olen);
	kvfree(src_blkaddr);
	kvfree(do_replace);
	return ret;
}

static int f2fs_do_collapse(struct inode *inode, loff_t offset, loff_t len)
{
	struct f2fs_sb_info *sbi = F2FS_I_SB(inode);
	pgoff_t nrpages = DIV_ROUND_UP(i_size_read(inode), PAGE_SIZE);
	pgoff_t start = offset >> PAGE_SHIFT;
	pgoff_t end = (offset + len) >> PAGE_SHIFT;
	int ret;

	f2fs_balance_fs(sbi, true);

	/* avoid gc operation during block exchange */
	f2fs_down_write(&F2FS_I(inode)->i_gc_rwsem[WRITE]);
	f2fs_down_write(&F2FS_I(inode)->i_mmap_sem);

	f2fs_lock_op(sbi);
	f2fs_drop_extent_tree(inode);
	truncate_pagecache(inode, offset);
	ret = __exchange_data_block(inode, inode, end, start, nrpages - end, true);
	f2fs_unlock_op(sbi);

	f2fs_up_write(&F2FS_I(inode)->i_mmap_sem);
	f2fs_up_write(&F2FS_I(inode)->i_gc_rwsem[WRITE]);
	return ret;
}

static int f2fs_collapse_range(struct inode *inode, loff_t offset, loff_t len)
{
	loff_t new_size;
	int ret;

	if (offset + len >= i_size_read(inode))
		return -EINVAL;

	/* collapse range should be aligned to block size of f2fs. */
	if (offset & (F2FS_BLKSIZE - 1) || len & (F2FS_BLKSIZE - 1))
		return -EINVAL;

	ret = f2fs_convert_inline_inode(inode);
	if (ret)
		return ret;

	/* write out all dirty pages from offset */
	ret = filemap_write_and_wait_range(inode->i_mapping, offset, LLONG_MAX);
	if (ret)
		return ret;

	ret = f2fs_do_collapse(inode, offset, len);
	if (ret)
		return ret;

	/* write out all moved pages, if possible */
	f2fs_down_write(&F2FS_I(inode)->i_mmap_sem);
	filemap_write_and_wait_range(inode->i_mapping, offset, LLONG_MAX);
	truncate_pagecache(inode, offset);

	new_size = i_size_read(inode) - len;
	ret = f2fs_truncate_blocks(inode, new_size, true);
	f2fs_up_write(&F2FS_I(inode)->i_mmap_sem);
	if (!ret)
		f2fs_i_size_write(inode, new_size);
	return ret;
}

static int f2fs_do_zero_range(struct dnode_of_data *dn, pgoff_t start,
								pgoff_t end)
{
	struct f2fs_sb_info *sbi = F2FS_I_SB(dn->inode);
	pgoff_t index = start;
	unsigned int ofs_in_node = dn->ofs_in_node;
	blkcnt_t count = 0;
	int ret;

	for (; index < end; index++, dn->ofs_in_node++) {
		if (f2fs_data_blkaddr(dn) == NULL_ADDR)
			count++;
	}

	dn->ofs_in_node = ofs_in_node;
	ret = f2fs_reserve_new_blocks(dn, count);
	if (ret)
		return ret;

	dn->ofs_in_node = ofs_in_node;
	for (index = start; index < end; index++, dn->ofs_in_node++) {
		dn->data_blkaddr = f2fs_data_blkaddr(dn);
		/*
		 * f2fs_reserve_new_blocks will not guarantee entire block
		 * allocation.
		 */
		if (dn->data_blkaddr == NULL_ADDR) {
			ret = -ENOSPC;
			break;
		}

		if (dn->data_blkaddr == NEW_ADDR)
			continue;

		if (!f2fs_is_valid_blkaddr(sbi, dn->data_blkaddr,
					DATA_GENERIC_ENHANCE)) {
			ret = -EFSCORRUPTED;
			f2fs_handle_error(sbi, ERROR_INVALID_BLKADDR);
			break;
		}

		f2fs_invalidate_blocks(sbi, dn->data_blkaddr);
		dn->data_blkaddr = NEW_ADDR;
		f2fs_set_data_blkaddr(dn);
	}

	f2fs_update_read_extent_cache_range(dn, start, 0, index - start);

	return ret;
}

static int f2fs_zero_range(struct inode *inode, loff_t offset, loff_t len,
								int mode)
{
	struct f2fs_sb_info *sbi = F2FS_I_SB(inode);
	struct address_space *mapping = inode->i_mapping;
	pgoff_t index, pg_start, pg_end;
	loff_t new_size = i_size_read(inode);
	loff_t off_start, off_end;
	int ret = 0;

	ret = inode_newsize_ok(inode, (len + offset));
	if (ret)
		return ret;

	ret = f2fs_convert_inline_inode(inode);
	if (ret)
		return ret;

	ret = filemap_write_and_wait_range(mapping, offset, offset + len - 1);
	if (ret)
		return ret;

	pg_start = ((unsigned long long) offset) >> PAGE_SHIFT;
	pg_end = ((unsigned long long) offset + len) >> PAGE_SHIFT;

	off_start = offset & (PAGE_SIZE - 1);
	off_end = (offset + len) & (PAGE_SIZE - 1);

	if (pg_start == pg_end) {
		ret = fill_zero(inode, pg_start, off_start,
						off_end - off_start);
		if (ret)
			return ret;

		new_size = max_t(loff_t, new_size, offset + len);
	} else {
		if (off_start) {
			ret = fill_zero(inode, pg_start++, off_start,
						PAGE_SIZE - off_start);
			if (ret)
				return ret;

			new_size = max_t(loff_t, new_size,
					(loff_t)pg_start << PAGE_SHIFT);
		}

		for (index = pg_start; index < pg_end;) {
			struct dnode_of_data dn;
			unsigned int end_offset;
			pgoff_t end;

			f2fs_down_write(&F2FS_I(inode)->i_gc_rwsem[WRITE]);
			f2fs_down_write(&F2FS_I(inode)->i_mmap_sem);

			truncate_pagecache_range(inode,
				(loff_t)index << PAGE_SHIFT,
				((loff_t)pg_end << PAGE_SHIFT) - 1);

			f2fs_lock_op(sbi);

			set_new_dnode(&dn, inode, NULL, NULL, 0);
			ret = f2fs_get_dnode_of_data(&dn, index, ALLOC_NODE);
			if (ret) {
				f2fs_unlock_op(sbi);
				f2fs_up_write(&F2FS_I(inode)->i_mmap_sem);
				f2fs_up_write(&F2FS_I(inode)->i_gc_rwsem[WRITE]);
				goto out;
			}

			end_offset = ADDRS_PER_PAGE(dn.node_page, inode);
			end = min(pg_end, end_offset - dn.ofs_in_node + index);

			ret = f2fs_do_zero_range(&dn, index, end);
			f2fs_put_dnode(&dn);

			f2fs_unlock_op(sbi);
			f2fs_up_write(&F2FS_I(inode)->i_mmap_sem);
			f2fs_up_write(&F2FS_I(inode)->i_gc_rwsem[WRITE]);

			f2fs_balance_fs(sbi, dn.node_changed);

			if (ret)
				goto out;

			index = end;
			new_size = max_t(loff_t, new_size,
					(loff_t)index << PAGE_SHIFT);
		}

		if (off_end) {
			ret = fill_zero(inode, pg_end, 0, off_end);
			if (ret)
				goto out;

			new_size = max_t(loff_t, new_size, offset + len);
		}
	}

out:
	if (new_size > i_size_read(inode)) {
		if (mode & FALLOC_FL_KEEP_SIZE)
			file_set_keep_isize(inode);
		else
			f2fs_i_size_write(inode, new_size);
	}
	return ret;
}

static int f2fs_insert_range(struct inode *inode, loff_t offset, loff_t len)
{
	struct f2fs_sb_info *sbi = F2FS_I_SB(inode);
	pgoff_t nr, pg_start, pg_end, delta, idx;
	loff_t new_size;
	int ret = 0;

	new_size = i_size_read(inode) + len;
	ret = inode_newsize_ok(inode, new_size);
	if (ret)
		return ret;

	if (offset >= i_size_read(inode))
		return -EINVAL;

	/* insert range should be aligned to block size of f2fs. */
	if (offset & (F2FS_BLKSIZE - 1) || len & (F2FS_BLKSIZE - 1))
		return -EINVAL;

	ret = f2fs_convert_inline_inode(inode);
	if (ret)
		return ret;

	f2fs_balance_fs(sbi, true);

	f2fs_down_write(&F2FS_I(inode)->i_mmap_sem);
	ret = f2fs_truncate_blocks(inode, i_size_read(inode), true);
	f2fs_up_write(&F2FS_I(inode)->i_mmap_sem);
	if (ret)
		return ret;

	/* write out all dirty pages from offset */
	ret = filemap_write_and_wait_range(inode->i_mapping, offset, LLONG_MAX);
	if (ret)
		return ret;

	pg_start = offset >> PAGE_SHIFT;
	pg_end = (offset + len) >> PAGE_SHIFT;
	delta = pg_end - pg_start;
	idx = DIV_ROUND_UP(i_size_read(inode), PAGE_SIZE);

	/* avoid gc operation during block exchange */
	f2fs_down_write(&F2FS_I(inode)->i_gc_rwsem[WRITE]);
	f2fs_down_write(&F2FS_I(inode)->i_mmap_sem);
	truncate_pagecache(inode, offset);

	while (!ret && idx > pg_start) {
		nr = idx - pg_start;
		if (nr > delta)
			nr = delta;
		idx -= nr;

		f2fs_lock_op(sbi);
		f2fs_drop_extent_tree(inode);

		ret = __exchange_data_block(inode, inode, idx,
					idx + delta, nr, false);
		f2fs_unlock_op(sbi);
	}
	f2fs_up_write(&F2FS_I(inode)->i_mmap_sem);
	f2fs_up_write(&F2FS_I(inode)->i_gc_rwsem[WRITE]);

	/* write out all moved pages, if possible */
	f2fs_down_write(&F2FS_I(inode)->i_mmap_sem);
	filemap_write_and_wait_range(inode->i_mapping, offset, LLONG_MAX);
	truncate_pagecache(inode, offset);
	f2fs_up_write(&F2FS_I(inode)->i_mmap_sem);

	if (!ret)
		f2fs_i_size_write(inode, new_size);
	return ret;
}

static int expand_inode_data(struct inode *inode, loff_t offset,
					loff_t len, int mode)
{
	struct f2fs_sb_info *sbi = F2FS_I_SB(inode);
	struct f2fs_map_blocks map = { .m_next_pgofs = NULL,
			.m_next_extent = NULL, .m_seg_type = NO_CHECK_TYPE,
			.m_may_create = true };
	struct f2fs_gc_control gc_control = { .victim_segno = NULL_SEGNO,
			.init_gc_type = FG_GC,
			.should_migrate_blocks = false,
			.err_gc_skipped = true,
			.nr_free_secs = 0 };
	pgoff_t pg_start, pg_end;
	loff_t new_size = i_size_read(inode);
	loff_t off_end;
	block_t expanded = 0;
	int err;

	err = inode_newsize_ok(inode, (len + offset));
	if (err)
		return err;

	err = f2fs_convert_inline_inode(inode);
	if (err)
		return err;

	f2fs_balance_fs(sbi, true);

	pg_start = ((unsigned long long)offset) >> PAGE_SHIFT;
	pg_end = ((unsigned long long)offset + len) >> PAGE_SHIFT;
	off_end = (offset + len) & (PAGE_SIZE - 1);

	map.m_lblk = pg_start;
	map.m_len = pg_end - pg_start;
	if (off_end)
		map.m_len++;

	if (!map.m_len)
		return 0;

	if (f2fs_is_pinned_file(inode)) {
		block_t sec_blks = CAP_BLKS_PER_SEC(sbi);
		block_t sec_len = roundup(map.m_len, sec_blks);

		map.m_len = sec_blks;
next_alloc:
		if (has_not_enough_free_secs(sbi, 0,
			GET_SEC_FROM_SEG(sbi, overprovision_segments(sbi)))) {
			f2fs_down_write(&sbi->gc_lock);
			err = f2fs_gc(sbi, &gc_control);
			if (err && err != -ENODATA)
				goto out_err;
		}

		f2fs_down_write(&sbi->pin_sem);

		f2fs_lock_op(sbi);
		f2fs_allocate_new_section(sbi, CURSEG_COLD_DATA_PINNED, false);
		f2fs_unlock_op(sbi);

		map.m_seg_type = CURSEG_COLD_DATA_PINNED;
		err = f2fs_map_blocks(inode, &map, 1, F2FS_GET_BLOCK_PRE_DIO);
		file_dont_truncate(inode);

		f2fs_up_write(&sbi->pin_sem);

		expanded += map.m_len;
		sec_len -= map.m_len;
		map.m_lblk += map.m_len;
		if (!err && sec_len)
			goto next_alloc;

		map.m_len = expanded;
	} else {
		err = f2fs_map_blocks(inode, &map, 1, F2FS_GET_BLOCK_PRE_AIO);
		expanded = map.m_len;
	}
out_err:
	if (err) {
		pgoff_t last_off;

		if (!expanded)
			return err;

		last_off = pg_start + expanded - 1;

		/* update new size to the failed position */
		new_size = (last_off == pg_end) ? offset + len :
					(loff_t)(last_off + 1) << PAGE_SHIFT;
	} else {
		new_size = ((loff_t)pg_end << PAGE_SHIFT) + off_end;
	}

	if (new_size > i_size_read(inode)) {
		if (mode & FALLOC_FL_KEEP_SIZE)
			file_set_keep_isize(inode);
		else
			f2fs_i_size_write(inode, new_size);
	}

	return err;
}

static long f2fs_fallocate(struct file *file, int mode,
				loff_t offset, loff_t len)
{
	struct inode *inode = file_inode(file);
	long ret = 0;

	if (unlikely(f2fs_cp_error(F2FS_I_SB(inode))))
		return -EIO;
	if (!f2fs_is_checkpoint_ready(F2FS_I_SB(inode)))
		return -ENOSPC;
	if (!f2fs_is_compress_backend_ready(inode))
		return -EOPNOTSUPP;

	/* f2fs only support ->fallocate for regular file */
	if (!S_ISREG(inode->i_mode))
		return -EINVAL;

	if (IS_ENCRYPTED(inode) &&
		(mode & (FALLOC_FL_COLLAPSE_RANGE | FALLOC_FL_INSERT_RANGE)))
		return -EOPNOTSUPP;

	/*
	 * Pinned file should not support partial trucation since the block
	 * can be used by applications.
	 */
	if ((f2fs_compressed_file(inode) || f2fs_is_pinned_file(inode)) &&
		(mode & (FALLOC_FL_PUNCH_HOLE | FALLOC_FL_COLLAPSE_RANGE |
			FALLOC_FL_ZERO_RANGE | FALLOC_FL_INSERT_RANGE)))
		return -EOPNOTSUPP;

	if (mode & ~(FALLOC_FL_KEEP_SIZE | FALLOC_FL_PUNCH_HOLE |
			FALLOC_FL_COLLAPSE_RANGE | FALLOC_FL_ZERO_RANGE |
			FALLOC_FL_INSERT_RANGE))
		return -EOPNOTSUPP;

	inode_lock(inode);

	ret = file_modified(file);
	if (ret)
		goto out;

	if (mode & FALLOC_FL_PUNCH_HOLE) {
		if (offset >= inode->i_size)
			goto out;

		ret = punch_hole(inode, offset, len);
	} else if (mode & FALLOC_FL_COLLAPSE_RANGE) {
		ret = f2fs_collapse_range(inode, offset, len);
	} else if (mode & FALLOC_FL_ZERO_RANGE) {
		ret = f2fs_zero_range(inode, offset, len, mode);
	} else if (mode & FALLOC_FL_INSERT_RANGE) {
		ret = f2fs_insert_range(inode, offset, len);
	} else {
		ret = expand_inode_data(inode, offset, len, mode);
	}

	if (!ret) {
		inode->i_mtime = inode->i_ctime = current_time(inode);
		f2fs_mark_inode_dirty_sync(inode, false);
		f2fs_update_time(F2FS_I_SB(inode), REQ_TIME);
	}

out:
	inode_unlock(inode);

	trace_f2fs_fallocate(inode, mode, offset, len, ret);
	return ret;
}

static int f2fs_release_file(struct inode *inode, struct file *filp)
{
	/*
	 * f2fs_relase_file is called at every close calls. So we should
	 * not drop any inmemory pages by close called by other process.
	 */
	if (!(filp->f_mode & FMODE_WRITE) ||
			atomic_read(&inode->i_writecount) != 1)
		return 0;

	f2fs_abort_atomic_write(inode, true);
	return 0;
}

static int f2fs_file_flush(struct file *file, fl_owner_t id)
{
	struct inode *inode = file_inode(file);

	/*
	 * If the process doing a transaction is crashed, we should do
	 * roll-back. Otherwise, other reader/write can see corrupted database
	 * until all the writers close its file. Since this should be done
	 * before dropping file lock, it needs to do in ->flush.
	 */
	if (F2FS_I(inode)->atomic_write_task == current)
		f2fs_abort_atomic_write(inode, true);
	return 0;
}

static int f2fs_setflags_common(struct inode *inode, u32 iflags, u32 mask)
{
	struct f2fs_inode_info *fi = F2FS_I(inode);
	u32 masked_flags = fi->i_flags & mask;

	/* mask can be shrunk by flags_valid selector */
	iflags &= mask;

	/* Is it quota file? Do not allow user to mess with it */
	if (IS_NOQUOTA(inode))
		return -EPERM;

	if ((iflags ^ masked_flags) & F2FS_CASEFOLD_FL) {
		if (!f2fs_sb_has_casefold(F2FS_I_SB(inode)))
			return -EOPNOTSUPP;
		if (!f2fs_empty_dir(inode))
			return -ENOTEMPTY;
	}

	if (iflags & (F2FS_COMPR_FL | F2FS_NOCOMP_FL)) {
		if (!f2fs_sb_has_compression(F2FS_I_SB(inode)))
			return -EOPNOTSUPP;
		if ((iflags & F2FS_COMPR_FL) && (iflags & F2FS_NOCOMP_FL))
			return -EINVAL;
	}

	if ((iflags ^ masked_flags) & F2FS_COMPR_FL) {
		if (masked_flags & F2FS_COMPR_FL) {
			if (!f2fs_disable_compressed_file(inode))
				return -EINVAL;
		} else {
			/* try to convert inline_data to support compression */
			int err = f2fs_convert_inline_inode(inode);
			if (err)
				return err;
			if (!f2fs_may_compress(inode))
				return -EINVAL;
			if (S_ISREG(inode->i_mode) && F2FS_HAS_BLOCKS(inode))
				return -EINVAL;
			if (set_compress_context(inode))
				return -EOPNOTSUPP;
		}
	}

	fi->i_flags = iflags | (fi->i_flags & ~mask);
	f2fs_bug_on(F2FS_I_SB(inode), (fi->i_flags & F2FS_COMPR_FL) &&
					(fi->i_flags & F2FS_NOCOMP_FL));

	if (fi->i_flags & F2FS_PROJINHERIT_FL)
		set_inode_flag(inode, FI_PROJ_INHERIT);
	else
		clear_inode_flag(inode, FI_PROJ_INHERIT);

	inode->i_ctime = current_time(inode);
	f2fs_set_inode_flags(inode);
	f2fs_mark_inode_dirty_sync(inode, true);
	return 0;
}

/* FS_IOC_GETFLAGS and FS_IOC_SETFLAGS support */

/*
 * To make a new on-disk f2fs i_flag gettable via FS_IOC_GETFLAGS, add an entry
 * for it to f2fs_fsflags_map[], and add its FS_*_FL equivalent to
 * F2FS_GETTABLE_FS_FL.  To also make it settable via FS_IOC_SETFLAGS, also add
 * its FS_*_FL equivalent to F2FS_SETTABLE_FS_FL.
 */

static const struct {
	u32 iflag;
	u32 fsflag;
} f2fs_fsflags_map[] = {
	{ F2FS_COMPR_FL,	FS_COMPR_FL },
	{ F2FS_SYNC_FL,		FS_SYNC_FL },
	{ F2FS_IMMUTABLE_FL,	FS_IMMUTABLE_FL },
	{ F2FS_APPEND_FL,	FS_APPEND_FL },
	{ F2FS_NODUMP_FL,	FS_NODUMP_FL },
	{ F2FS_NOATIME_FL,	FS_NOATIME_FL },
	{ F2FS_NOCOMP_FL,	FS_NOCOMP_FL },
	{ F2FS_INDEX_FL,	FS_INDEX_FL },
	{ F2FS_DIRSYNC_FL,	FS_DIRSYNC_FL },
	{ F2FS_PROJINHERIT_FL,	FS_PROJINHERIT_FL },
	{ F2FS_CASEFOLD_FL,	FS_CASEFOLD_FL },
};

#define F2FS_GETTABLE_FS_FL (		\
		FS_COMPR_FL |		\
		FS_SYNC_FL |		\
		FS_IMMUTABLE_FL |	\
		FS_APPEND_FL |		\
		FS_NODUMP_FL |		\
		FS_NOATIME_FL |		\
		FS_NOCOMP_FL |		\
		FS_INDEX_FL |		\
		FS_DIRSYNC_FL |		\
		FS_PROJINHERIT_FL |	\
		FS_ENCRYPT_FL |		\
		FS_INLINE_DATA_FL |	\
		FS_NOCOW_FL |		\
		FS_VERITY_FL |		\
		FS_CASEFOLD_FL)

#define F2FS_SETTABLE_FS_FL (		\
		FS_COMPR_FL |		\
		FS_SYNC_FL |		\
		FS_IMMUTABLE_FL |	\
		FS_APPEND_FL |		\
		FS_NODUMP_FL |		\
		FS_NOATIME_FL |		\
		FS_NOCOMP_FL |		\
		FS_DIRSYNC_FL |		\
		FS_PROJINHERIT_FL |	\
		FS_CASEFOLD_FL)

/* Convert f2fs on-disk i_flags to FS_IOC_{GET,SET}FLAGS flags */
static inline u32 f2fs_iflags_to_fsflags(u32 iflags)
{
	u32 fsflags = 0;
	int i;

	for (i = 0; i < ARRAY_SIZE(f2fs_fsflags_map); i++)
		if (iflags & f2fs_fsflags_map[i].iflag)
			fsflags |= f2fs_fsflags_map[i].fsflag;

	return fsflags;
}

/* Convert FS_IOC_{GET,SET}FLAGS flags to f2fs on-disk i_flags */
static inline u32 f2fs_fsflags_to_iflags(u32 fsflags)
{
	u32 iflags = 0;
	int i;

	for (i = 0; i < ARRAY_SIZE(f2fs_fsflags_map); i++)
		if (fsflags & f2fs_fsflags_map[i].fsflag)
			iflags |= f2fs_fsflags_map[i].iflag;

	return iflags;
}

static int f2fs_ioc_getflags(struct file *filp, unsigned long arg)
{
	struct inode *inode = file_inode(filp);
	struct f2fs_inode_info *fi = F2FS_I(inode);
	u32 fsflags = f2fs_iflags_to_fsflags(fi->i_flags);

	if (IS_ENCRYPTED(inode))
		fsflags |= FS_ENCRYPT_FL;
	if (IS_VERITY(inode))
		fsflags |= FS_VERITY_FL;
	if (f2fs_has_inline_data(inode) || f2fs_has_inline_dentry(inode))
		fsflags |= FS_INLINE_DATA_FL;
	if (is_inode_flag_set(inode, FI_PIN_FILE))
		fsflags |= FS_NOCOW_FL;

	fsflags &= F2FS_GETTABLE_FS_FL;

	return put_user(fsflags, (int __user *)arg);
}

static int f2fs_ioc_setflags(struct file *filp, unsigned long arg)
{
	struct inode *inode = file_inode(filp);
	struct f2fs_inode_info *fi = F2FS_I(inode);
	u32 fsflags, old_fsflags;
	u32 iflags;
	int ret;

	if (!inode_owner_or_capable(inode))
		return -EACCES;

	if (get_user(fsflags, (int __user *)arg))
		return -EFAULT;

	if (fsflags & ~F2FS_GETTABLE_FS_FL)
		return -EOPNOTSUPP;
	fsflags &= F2FS_SETTABLE_FS_FL;

	iflags = f2fs_fsflags_to_iflags(fsflags);
	if (f2fs_mask_flags(inode->i_mode, iflags) != iflags)
		return -EOPNOTSUPP;

	ret = mnt_want_write_file(filp);
	if (ret)
		return ret;

	inode_lock(inode);

	old_fsflags = f2fs_iflags_to_fsflags(fi->i_flags);
	ret = vfs_ioc_setflags_prepare(inode, old_fsflags, fsflags);
	if (ret)
		goto out;

	ret = f2fs_setflags_common(inode, iflags,
			f2fs_fsflags_to_iflags(F2FS_SETTABLE_FS_FL));
out:
	inode_unlock(inode);
	mnt_drop_write_file(filp);
	return ret;
}

static int f2fs_ioc_getversion(struct file *filp, unsigned long arg)
{
	struct inode *inode = file_inode(filp);

	return put_user(inode->i_generation, (int __user *)arg);
}

static int f2fs_ioc_start_atomic_write(struct file *filp, bool truncate)
{
	struct inode *inode = file_inode(filp);
	struct f2fs_inode_info *fi = F2FS_I(inode);
	struct f2fs_sb_info *sbi = F2FS_I_SB(inode);
	struct inode *pinode;
	loff_t isize;
	int ret;

	if (!inode_owner_or_capable(inode))
		return -EACCES;

	if (!S_ISREG(inode->i_mode))
		return -EINVAL;

	if (filp->f_flags & O_DIRECT)
		return -EINVAL;

	ret = mnt_want_write_file(filp);
	if (ret)
		return ret;

	inode_lock(inode);

	if (!f2fs_disable_compressed_file(inode)) {
		ret = -EINVAL;
		goto out;
	}

	if (f2fs_is_atomic_file(inode))
		goto out;

	ret = f2fs_convert_inline_inode(inode);
	if (ret)
		goto out;

	f2fs_down_write(&fi->i_gc_rwsem[WRITE]);

	/*
	 * Should wait end_io to count F2FS_WB_CP_DATA correctly by
	 * f2fs_is_atomic_file.
	 */
	if (get_dirty_pages(inode))
		f2fs_warn(sbi, "Unexpected flush for atomic writes: ino=%lu, npages=%u",
			  inode->i_ino, get_dirty_pages(inode));
	ret = filemap_write_and_wait_range(inode->i_mapping, 0, LLONG_MAX);
	if (ret) {
		f2fs_up_write(&fi->i_gc_rwsem[WRITE]);
		goto out;
	}

	/* Create a COW inode for atomic write */
	pinode = f2fs_iget(inode->i_sb, fi->i_pino);
	if (IS_ERR(pinode)) {
		f2fs_up_write(&fi->i_gc_rwsem[WRITE]);
		ret = PTR_ERR(pinode);
		goto out;
	}

	ret = f2fs_get_tmpfile(pinode, &fi->cow_inode);
	iput(pinode);
	if (ret) {
		f2fs_up_write(&fi->i_gc_rwsem[WRITE]);
		goto out;
	}

	f2fs_write_inode(inode, NULL);

	stat_inc_atomic_inode(inode);

	set_inode_flag(inode, FI_ATOMIC_FILE);
	set_inode_flag(fi->cow_inode, FI_COW_FILE);
	clear_inode_flag(fi->cow_inode, FI_INLINE_DATA);

	isize = i_size_read(inode);
	fi->original_i_size = isize;
	if (truncate) {
		set_inode_flag(inode, FI_ATOMIC_REPLACE);
		truncate_inode_pages_final(inode->i_mapping);
		f2fs_i_size_write(inode, 0);
		isize = 0;
	}
	f2fs_i_size_write(fi->cow_inode, isize);

	f2fs_up_write(&fi->i_gc_rwsem[WRITE]);

	f2fs_update_time(sbi, REQ_TIME);
	fi->atomic_write_task = current;
	stat_update_max_atomic_write(inode);
	fi->atomic_write_cnt = 0;
out:
	inode_unlock(inode);
	mnt_drop_write_file(filp);
	return ret;
}

static int f2fs_ioc_commit_atomic_write(struct file *filp)
{
	struct inode *inode = file_inode(filp);
	int ret;

	if (!inode_owner_or_capable(inode))
		return -EACCES;

	ret = mnt_want_write_file(filp);
	if (ret)
		return ret;

	f2fs_balance_fs(F2FS_I_SB(inode), true);

	inode_lock(inode);

	if (f2fs_is_atomic_file(inode)) {
		ret = f2fs_commit_atomic_write(inode);
		if (!ret)
			ret = f2fs_do_sync_file(filp, 0, LLONG_MAX, 0, true);

		f2fs_abort_atomic_write(inode, ret);
	} else {
		ret = f2fs_do_sync_file(filp, 0, LLONG_MAX, 1, false);
	}

	inode_unlock(inode);
	mnt_drop_write_file(filp);
	return ret;
}

static int f2fs_ioc_abort_atomic_write(struct file *filp)
{
	struct inode *inode = file_inode(filp);
	int ret;

	if (!inode_owner_or_capable(inode))
		return -EACCES;

	ret = mnt_want_write_file(filp);
	if (ret)
		return ret;

	inode_lock(inode);

	f2fs_abort_atomic_write(inode, true);

	inode_unlock(inode);

	mnt_drop_write_file(filp);
	f2fs_update_time(F2FS_I_SB(inode), REQ_TIME);
	return ret;
}

static int f2fs_ioc_shutdown(struct file *filp, unsigned long arg)
{
	struct inode *inode = file_inode(filp);
	struct f2fs_sb_info *sbi = F2FS_I_SB(inode);
	struct super_block *sb = sbi->sb;
	__u32 in;
	int ret = 0;

	if (!capable(CAP_SYS_ADMIN))
		return -EPERM;

	if (get_user(in, (__u32 __user *)arg))
		return -EFAULT;

	if (in != F2FS_GOING_DOWN_FULLSYNC) {
		ret = mnt_want_write_file(filp);
		if (ret) {
			if (ret == -EROFS) {
				ret = 0;
				f2fs_stop_checkpoint(sbi, false,
						STOP_CP_REASON_SHUTDOWN);
				set_sbi_flag(sbi, SBI_IS_SHUTDOWN);
				trace_f2fs_shutdown(sbi, in, ret);
			}
			return ret;
		}
	}

	switch (in) {
	case F2FS_GOING_DOWN_FULLSYNC:
		sb = freeze_bdev(sb->s_bdev);
		if (IS_ERR(sb)) {
			ret = PTR_ERR(sb);
			goto out;
		}
		if (sb) {
			f2fs_stop_checkpoint(sbi, false,
					STOP_CP_REASON_SHUTDOWN);
			set_sbi_flag(sbi, SBI_IS_SHUTDOWN);
			thaw_bdev(sb->s_bdev, sb);
		}
		break;
	case F2FS_GOING_DOWN_METASYNC:
		/* do checkpoint only */
		ret = f2fs_sync_fs(sb, 1);
		if (ret)
			goto out;
		f2fs_stop_checkpoint(sbi, false, STOP_CP_REASON_SHUTDOWN);
		set_sbi_flag(sbi, SBI_IS_SHUTDOWN);
		break;
	case F2FS_GOING_DOWN_NOSYNC:
		f2fs_stop_checkpoint(sbi, false, STOP_CP_REASON_SHUTDOWN);
		set_sbi_flag(sbi, SBI_IS_SHUTDOWN);
		break;
	case F2FS_GOING_DOWN_METAFLUSH:
		f2fs_sync_meta_pages(sbi, META, LONG_MAX, FS_META_IO);
		f2fs_stop_checkpoint(sbi, false, STOP_CP_REASON_SHUTDOWN);
		set_sbi_flag(sbi, SBI_IS_SHUTDOWN);
		break;
	case F2FS_GOING_DOWN_NEED_FSCK:
		set_sbi_flag(sbi, SBI_NEED_FSCK);
		set_sbi_flag(sbi, SBI_CP_DISABLED_QUICK);
		set_sbi_flag(sbi, SBI_IS_DIRTY);
		/* do checkpoint only */
		ret = f2fs_sync_fs(sb, 1);
		goto out;
	default:
		ret = -EINVAL;
		goto out;
	}

	f2fs_stop_gc_thread(sbi);
	f2fs_stop_discard_thread(sbi);

	f2fs_drop_discard_cmd(sbi);
	clear_opt(sbi, DISCARD);

	f2fs_update_time(sbi, REQ_TIME);
out:
	if (in != F2FS_GOING_DOWN_FULLSYNC)
		mnt_drop_write_file(filp);

	trace_f2fs_shutdown(sbi, in, ret);

	return ret;
}

static int f2fs_ioc_fitrim(struct file *filp, unsigned long arg)
{
	struct inode *inode = file_inode(filp);
	struct super_block *sb = inode->i_sb;
	struct request_queue *q = bdev_get_queue(sb->s_bdev);
	struct fstrim_range range;
	int ret;

	if (!capable(CAP_SYS_ADMIN))
		return -EPERM;

	if (!f2fs_hw_support_discard(F2FS_SB(sb)))
		return -EOPNOTSUPP;

	if (copy_from_user(&range, (struct fstrim_range __user *)arg,
				sizeof(range)))
		return -EFAULT;

	ret = mnt_want_write_file(filp);
	if (ret)
		return ret;

	range.minlen = max((unsigned int)range.minlen,
				q->limits.discard_granularity);
	ret = f2fs_trim_fs(F2FS_SB(sb), &range);
	mnt_drop_write_file(filp);
	if (ret < 0)
		return ret;

	if (copy_to_user((struct fstrim_range __user *)arg, &range,
				sizeof(range)))
		return -EFAULT;
	f2fs_update_time(F2FS_I_SB(inode), REQ_TIME);
	return 0;
}

static bool uuid_is_nonzero(__u8 u[16])
{
	int i;

	for (i = 0; i < 16; i++)
		if (u[i])
			return true;
	return false;
}

static int f2fs_ioc_set_encryption_policy(struct file *filp, unsigned long arg)
{
	struct inode *inode = file_inode(filp);

	if (!f2fs_sb_has_encrypt(F2FS_I_SB(inode)))
		return -EOPNOTSUPP;

	f2fs_update_time(F2FS_I_SB(inode), REQ_TIME);

	return fscrypt_ioctl_set_policy(filp, (const void __user *)arg);
}

static int f2fs_ioc_get_encryption_policy(struct file *filp, unsigned long arg)
{
	if (!f2fs_sb_has_encrypt(F2FS_I_SB(file_inode(filp))))
		return -EOPNOTSUPP;
	return fscrypt_ioctl_get_policy(filp, (void __user *)arg);
}

static int f2fs_ioc_get_encryption_pwsalt(struct file *filp, unsigned long arg)
{
	struct inode *inode = file_inode(filp);
	struct f2fs_sb_info *sbi = F2FS_I_SB(inode);
	int err;

	if (!f2fs_sb_has_encrypt(sbi))
		return -EOPNOTSUPP;

	err = mnt_want_write_file(filp);
	if (err)
		return err;

	f2fs_down_write(&sbi->sb_lock);

	if (uuid_is_nonzero(sbi->raw_super->encrypt_pw_salt))
		goto got_it;

	/* update superblock with uuid */
	generate_random_uuid(sbi->raw_super->encrypt_pw_salt);

	err = f2fs_commit_super(sbi, false);
	if (err) {
		/* undo new data */
		memset(sbi->raw_super->encrypt_pw_salt, 0, 16);
		goto out_err;
	}
got_it:
	if (copy_to_user((__u8 __user *)arg, sbi->raw_super->encrypt_pw_salt,
									16))
		err = -EFAULT;
out_err:
	f2fs_up_write(&sbi->sb_lock);
	mnt_drop_write_file(filp);
	return err;
}

static int f2fs_ioc_get_encryption_policy_ex(struct file *filp,
					     unsigned long arg)
{
	if (!f2fs_sb_has_encrypt(F2FS_I_SB(file_inode(filp))))
		return -EOPNOTSUPP;

	return fscrypt_ioctl_get_policy_ex(filp, (void __user *)arg);
}

static int f2fs_ioc_add_encryption_key(struct file *filp, unsigned long arg)
{
	if (!f2fs_sb_has_encrypt(F2FS_I_SB(file_inode(filp))))
		return -EOPNOTSUPP;

	return fscrypt_ioctl_add_key(filp, (void __user *)arg);
}

static int f2fs_ioc_remove_encryption_key(struct file *filp, unsigned long arg)
{
	if (!f2fs_sb_has_encrypt(F2FS_I_SB(file_inode(filp))))
		return -EOPNOTSUPP;

	return fscrypt_ioctl_remove_key(filp, (void __user *)arg);
}

static int f2fs_ioc_remove_encryption_key_all_users(struct file *filp,
						    unsigned long arg)
{
	if (!f2fs_sb_has_encrypt(F2FS_I_SB(file_inode(filp))))
		return -EOPNOTSUPP;

	return fscrypt_ioctl_remove_key_all_users(filp, (void __user *)arg);
}

static int f2fs_ioc_get_encryption_key_status(struct file *filp,
					      unsigned long arg)
{
	if (!f2fs_sb_has_encrypt(F2FS_I_SB(file_inode(filp))))
		return -EOPNOTSUPP;

	return fscrypt_ioctl_get_key_status(filp, (void __user *)arg);
}

static int f2fs_ioc_get_encryption_nonce(struct file *filp, unsigned long arg)
{
	if (!f2fs_sb_has_encrypt(F2FS_I_SB(file_inode(filp))))
		return -EOPNOTSUPP;

	return fscrypt_ioctl_get_nonce(filp, (void __user *)arg);
}

static int f2fs_ioc_gc(struct file *filp, unsigned long arg)
{
	struct inode *inode = file_inode(filp);
	struct f2fs_sb_info *sbi = F2FS_I_SB(inode);
	struct f2fs_gc_control gc_control = { .victim_segno = NULL_SEGNO,
			.no_bg_gc = false,
			.should_migrate_blocks = false,
			.nr_free_secs = 0 };
	__u32 sync;
	int ret;

	if (!capable(CAP_SYS_ADMIN))
		return -EPERM;

	if (get_user(sync, (__u32 __user *)arg))
		return -EFAULT;

	if (f2fs_readonly(sbi->sb))
		return -EROFS;

	ret = mnt_want_write_file(filp);
	if (ret)
		return ret;

	if (!sync) {
		if (!f2fs_down_write_trylock(&sbi->gc_lock)) {
			ret = -EBUSY;
			goto out;
		}
	} else {
		f2fs_down_write(&sbi->gc_lock);
	}

	gc_control.init_gc_type = sync ? FG_GC : BG_GC;
	gc_control.err_gc_skipped = sync;
	ret = f2fs_gc(sbi, &gc_control);
out:
	mnt_drop_write_file(filp);
	return ret;
}

static int __f2fs_ioc_gc_range(struct file *filp, struct f2fs_gc_range *range)
{
	struct f2fs_sb_info *sbi = F2FS_I_SB(file_inode(filp));
	struct f2fs_gc_control gc_control = {
			.init_gc_type = range->sync ? FG_GC : BG_GC,
			.no_bg_gc = false,
			.should_migrate_blocks = false,
			.err_gc_skipped = range->sync,
			.nr_free_secs = 0 };
	u64 end;
	int ret;

	if (!capable(CAP_SYS_ADMIN))
		return -EPERM;
	if (f2fs_readonly(sbi->sb))
		return -EROFS;

	end = range->start + range->len;
	if (end < range->start || range->start < MAIN_BLKADDR(sbi) ||
					end >= MAX_BLKADDR(sbi))
		return -EINVAL;

	ret = mnt_want_write_file(filp);
	if (ret)
		return ret;

do_more:
	if (!range->sync) {
		if (!f2fs_down_write_trylock(&sbi->gc_lock)) {
			ret = -EBUSY;
			goto out;
		}
	} else {
		f2fs_down_write(&sbi->gc_lock);
	}

	gc_control.victim_segno = GET_SEGNO(sbi, range->start);
	ret = f2fs_gc(sbi, &gc_control);
	if (ret) {
		if (ret == -EBUSY)
			ret = -EAGAIN;
		goto out;
	}
	range->start += CAP_BLKS_PER_SEC(sbi);
	if (range->start <= end)
		goto do_more;
out:
	mnt_drop_write_file(filp);
	return ret;
}

static int f2fs_ioc_gc_range(struct file *filp, unsigned long arg)
{
	struct f2fs_gc_range range;

	if (copy_from_user(&range, (struct f2fs_gc_range __user *)arg,
							sizeof(range)))
		return -EFAULT;
	return __f2fs_ioc_gc_range(filp, &range);
}

static int f2fs_ioc_write_checkpoint(struct file *filp, unsigned long arg)
{
	struct inode *inode = file_inode(filp);
	struct f2fs_sb_info *sbi = F2FS_I_SB(inode);
	int ret;

	if (!capable(CAP_SYS_ADMIN))
		return -EPERM;

	if (f2fs_readonly(sbi->sb))
		return -EROFS;

	if (unlikely(is_sbi_flag_set(sbi, SBI_CP_DISABLED))) {
		f2fs_info(sbi, "Skipping Checkpoint. Checkpoints currently disabled.");
		return -EINVAL;
	}

	ret = mnt_want_write_file(filp);
	if (ret)
		return ret;

	ret = f2fs_sync_fs(sbi->sb, 1);

	mnt_drop_write_file(filp);
	return ret;
}

static int f2fs_defragment_range(struct f2fs_sb_info *sbi,
					struct file *filp,
					struct f2fs_defragment *range)
{
	struct inode *inode = file_inode(filp);
	struct f2fs_map_blocks map = { .m_next_extent = NULL,
					.m_seg_type = NO_CHECK_TYPE,
					.m_may_create = false };
	struct extent_info ei = {0, };
	pgoff_t pg_start, pg_end, next_pgofs;
	unsigned int blk_per_seg = sbi->blocks_per_seg;
	unsigned int total = 0, sec_num;
	block_t blk_end = 0;
	bool fragmented = false;
	int err;

	pg_start = range->start >> PAGE_SHIFT;
	pg_end = (range->start + range->len) >> PAGE_SHIFT;

	f2fs_balance_fs(sbi, true);

	inode_lock(inode);

	/* if in-place-update policy is enabled, don't waste time here */
	set_inode_flag(inode, FI_OPU_WRITE);
	if (f2fs_should_update_inplace(inode, NULL)) {
		err = -EINVAL;
		goto out;
	}

	/* writeback all dirty pages in the range */
	err = filemap_write_and_wait_range(inode->i_mapping, range->start,
						range->start + range->len - 1);
	if (err)
		goto out;

	/*
	 * lookup mapping info in extent cache, skip defragmenting if physical
	 * block addresses are continuous.
	 */
	if (f2fs_lookup_read_extent_cache(inode, pg_start, &ei)) {
		if (ei.fofs + ei.len >= pg_end)
			goto out;
	}

	map.m_lblk = pg_start;
	map.m_next_pgofs = &next_pgofs;

	/*
	 * lookup mapping info in dnode page cache, skip defragmenting if all
	 * physical block addresses are continuous even if there are hole(s)
	 * in logical blocks.
	 */
	while (map.m_lblk < pg_end) {
		map.m_len = pg_end - map.m_lblk;
		err = f2fs_map_blocks(inode, &map, 0, F2FS_GET_BLOCK_DEFAULT);
		if (err)
			goto out;

		if (!(map.m_flags & F2FS_MAP_FLAGS)) {
			map.m_lblk = next_pgofs;
			continue;
		}

		if (blk_end && blk_end != map.m_pblk)
			fragmented = true;

		/* record total count of block that we're going to move */
		total += map.m_len;

		blk_end = map.m_pblk + map.m_len;

		map.m_lblk += map.m_len;
	}

	if (!fragmented) {
		total = 0;
		goto out;
	}

	sec_num = DIV_ROUND_UP(total, CAP_BLKS_PER_SEC(sbi));

	/*
	 * make sure there are enough free section for LFS allocation, this can
	 * avoid defragment running in SSR mode when free section are allocated
	 * intensively
	 */
	if (has_not_enough_free_secs(sbi, 0, sec_num)) {
		err = -EAGAIN;
		goto out;
	}

	map.m_lblk = pg_start;
	map.m_len = pg_end - pg_start;
	total = 0;

	while (map.m_lblk < pg_end) {
		pgoff_t idx;
		int cnt = 0;

do_map:
		map.m_len = pg_end - map.m_lblk;
		err = f2fs_map_blocks(inode, &map, 0, F2FS_GET_BLOCK_DEFAULT);
		if (err)
			goto clear_out;

		if (!(map.m_flags & F2FS_MAP_FLAGS)) {
			map.m_lblk = next_pgofs;
			goto check;
		}

		set_inode_flag(inode, FI_SKIP_WRITES);

		idx = map.m_lblk;
		while (idx < map.m_lblk + map.m_len && cnt < blk_per_seg) {
			struct page *page;

			page = f2fs_get_lock_data_page(inode, idx, true);
			if (IS_ERR(page)) {
				err = PTR_ERR(page);
				goto clear_out;
			}

			set_page_dirty(page);
			set_page_private_gcing(page);
			f2fs_put_page(page, 1);

			idx++;
			cnt++;
			total++;
		}

		map.m_lblk = idx;
check:
		if (map.m_lblk < pg_end && cnt < blk_per_seg)
			goto do_map;

		clear_inode_flag(inode, FI_SKIP_WRITES);

		err = filemap_fdatawrite(inode->i_mapping);
		if (err)
			goto out;
	}
clear_out:
	clear_inode_flag(inode, FI_SKIP_WRITES);
out:
	clear_inode_flag(inode, FI_OPU_WRITE);
	inode_unlock(inode);
	if (!err)
		range->len = (u64)total << PAGE_SHIFT;
	return err;
}

static int f2fs_ioc_defragment(struct file *filp, unsigned long arg)
{
	struct inode *inode = file_inode(filp);
	struct f2fs_sb_info *sbi = F2FS_I_SB(inode);
	struct f2fs_defragment range;
	int err;

	if (!capable(CAP_SYS_ADMIN))
		return -EPERM;

	if (!S_ISREG(inode->i_mode) || f2fs_is_atomic_file(inode))
		return -EINVAL;

	if (f2fs_readonly(sbi->sb))
		return -EROFS;

	if (copy_from_user(&range, (struct f2fs_defragment __user *)arg,
							sizeof(range)))
		return -EFAULT;

	/* verify alignment of offset & size */
	if (range.start & (F2FS_BLKSIZE - 1) || range.len & (F2FS_BLKSIZE - 1))
		return -EINVAL;

	if (unlikely((range.start + range.len) >> PAGE_SHIFT >
					max_file_blocks(inode)))
		return -EINVAL;

	err = mnt_want_write_file(filp);
	if (err)
		return err;

	err = f2fs_defragment_range(sbi, filp, &range);
	mnt_drop_write_file(filp);

	f2fs_update_time(sbi, REQ_TIME);
	if (err < 0)
		return err;

	if (copy_to_user((struct f2fs_defragment __user *)arg, &range,
							sizeof(range)))
		return -EFAULT;

	return 0;
}

static int f2fs_move_file_range(struct file *file_in, loff_t pos_in,
			struct file *file_out, loff_t pos_out, size_t len)
{
	struct inode *src = file_inode(file_in);
	struct inode *dst = file_inode(file_out);
	struct f2fs_sb_info *sbi = F2FS_I_SB(src);
	size_t olen = len, dst_max_i_size = 0;
	size_t dst_osize;
	int ret;

	if (file_in->f_path.mnt != file_out->f_path.mnt ||
				src->i_sb != dst->i_sb)
		return -EXDEV;

	if (unlikely(f2fs_readonly(src->i_sb)))
		return -EROFS;

	if (!S_ISREG(src->i_mode) || !S_ISREG(dst->i_mode))
		return -EINVAL;

	if (IS_ENCRYPTED(src) || IS_ENCRYPTED(dst))
		return -EOPNOTSUPP;

	if (pos_out < 0 || pos_in < 0)
		return -EINVAL;

	if (src == dst) {
		if (pos_in == pos_out)
			return 0;
		if (pos_out > pos_in && pos_out < pos_in + len)
			return -EINVAL;
	}

	inode_lock(src);
	if (src != dst) {
		ret = -EBUSY;
		if (!inode_trylock(dst))
			goto out;
	}

	ret = -EINVAL;
	if (pos_in + len > src->i_size || pos_in + len < pos_in)
		goto out_unlock;
	if (len == 0)
		olen = len = src->i_size - pos_in;
	if (pos_in + len == src->i_size)
		len = ALIGN(src->i_size, F2FS_BLKSIZE) - pos_in;
	if (len == 0) {
		ret = 0;
		goto out_unlock;
	}

	dst_osize = dst->i_size;
	if (pos_out + olen > dst->i_size)
		dst_max_i_size = pos_out + olen;

	/* verify the end result is block aligned */
	if (!IS_ALIGNED(pos_in, F2FS_BLKSIZE) ||
			!IS_ALIGNED(pos_in + len, F2FS_BLKSIZE) ||
			!IS_ALIGNED(pos_out, F2FS_BLKSIZE))
		goto out_unlock;

	ret = f2fs_convert_inline_inode(src);
	if (ret)
		goto out_unlock;

	ret = f2fs_convert_inline_inode(dst);
	if (ret)
		goto out_unlock;

	/* write out all dirty pages from offset */
	ret = filemap_write_and_wait_range(src->i_mapping,
					pos_in, pos_in + len);
	if (ret)
		goto out_unlock;

	ret = filemap_write_and_wait_range(dst->i_mapping,
					pos_out, pos_out + len);
	if (ret)
		goto out_unlock;

	f2fs_balance_fs(sbi, true);

	f2fs_down_write(&F2FS_I(src)->i_gc_rwsem[WRITE]);
	if (src != dst) {
		ret = -EBUSY;
		if (!f2fs_down_write_trylock(&F2FS_I(dst)->i_gc_rwsem[WRITE]))
			goto out_src;
	}

	f2fs_lock_op(sbi);
	ret = __exchange_data_block(src, dst, pos_in >> F2FS_BLKSIZE_BITS,
				pos_out >> F2FS_BLKSIZE_BITS,
				len >> F2FS_BLKSIZE_BITS, false);

	if (!ret) {
		if (dst_max_i_size)
			f2fs_i_size_write(dst, dst_max_i_size);
		else if (dst_osize != dst->i_size)
			f2fs_i_size_write(dst, dst_osize);
	}
	f2fs_unlock_op(sbi);

	if (src != dst)
		f2fs_up_write(&F2FS_I(dst)->i_gc_rwsem[WRITE]);
out_src:
	f2fs_up_write(&F2FS_I(src)->i_gc_rwsem[WRITE]);
out_unlock:
	if (src != dst)
		inode_unlock(dst);
out:
	inode_unlock(src);
	return ret;
}

static int __f2fs_ioc_move_range(struct file *filp,
				struct f2fs_move_range *range)
{
	struct fd dst;
	int err;

	if (!(filp->f_mode & FMODE_READ) ||
			!(filp->f_mode & FMODE_WRITE))
		return -EBADF;

	dst = fdget(range->dst_fd);
	if (!dst.file)
		return -EBADF;

	if (!(dst.file->f_mode & FMODE_WRITE)) {
		err = -EBADF;
		goto err_out;
	}

	err = mnt_want_write_file(filp);
	if (err)
		goto err_out;

	err = f2fs_move_file_range(filp, range->pos_in, dst.file,
					range->pos_out, range->len);

	mnt_drop_write_file(filp);
err_out:
	fdput(dst);
	return err;
}

static int f2fs_ioc_move_range(struct file *filp, unsigned long arg)
{
	struct f2fs_move_range range;

	if (copy_from_user(&range, (struct f2fs_move_range __user *)arg,
							sizeof(range)))
		return -EFAULT;
	return __f2fs_ioc_move_range(filp, &range);
}

static int f2fs_ioc_flush_device(struct file *filp, unsigned long arg)
{
	struct inode *inode = file_inode(filp);
	struct f2fs_sb_info *sbi = F2FS_I_SB(inode);
	struct sit_info *sm = SIT_I(sbi);
	unsigned int start_segno = 0, end_segno = 0;
	unsigned int dev_start_segno = 0, dev_end_segno = 0;
	struct f2fs_flush_device range;
	struct f2fs_gc_control gc_control = {
			.init_gc_type = FG_GC,
			.should_migrate_blocks = true,
			.err_gc_skipped = true,
			.nr_free_secs = 0 };
	int ret;

	if (!capable(CAP_SYS_ADMIN))
		return -EPERM;

	if (f2fs_readonly(sbi->sb))
		return -EROFS;

	if (unlikely(is_sbi_flag_set(sbi, SBI_CP_DISABLED)))
		return -EINVAL;

	if (copy_from_user(&range, (struct f2fs_flush_device __user *)arg,
							sizeof(range)))
		return -EFAULT;

	if (!f2fs_is_multi_device(sbi) || sbi->s_ndevs - 1 <= range.dev_num ||
			__is_large_section(sbi)) {
		f2fs_warn(sbi, "Can't flush %u in %d for segs_per_sec %u != 1",
			  range.dev_num, sbi->s_ndevs, sbi->segs_per_sec);
		return -EINVAL;
	}

	ret = mnt_want_write_file(filp);
	if (ret)
		return ret;

	if (range.dev_num != 0)
		dev_start_segno = GET_SEGNO(sbi, FDEV(range.dev_num).start_blk);
	dev_end_segno = GET_SEGNO(sbi, FDEV(range.dev_num).end_blk);

	start_segno = sm->last_victim[FLUSH_DEVICE];
	if (start_segno < dev_start_segno || start_segno >= dev_end_segno)
		start_segno = dev_start_segno;
	end_segno = min(start_segno + range.segments, dev_end_segno);

	while (start_segno < end_segno) {
		if (!f2fs_down_write_trylock(&sbi->gc_lock)) {
			ret = -EBUSY;
			goto out;
		}
		sm->last_victim[GC_CB] = end_segno + 1;
		sm->last_victim[GC_GREEDY] = end_segno + 1;
		sm->last_victim[ALLOC_NEXT] = end_segno + 1;

		gc_control.victim_segno = start_segno;
		ret = f2fs_gc(sbi, &gc_control);
		if (ret == -EAGAIN)
			ret = 0;
		else if (ret < 0)
			break;
		start_segno++;
	}
out:
	mnt_drop_write_file(filp);
	return ret;
}

static int f2fs_ioc_get_features(struct file *filp, unsigned long arg)
{
	struct inode *inode = file_inode(filp);
	u32 sb_feature = le32_to_cpu(F2FS_I_SB(inode)->raw_super->feature);

	/* Must validate to set it with SQLite behavior in Android. */
	sb_feature |= F2FS_FEATURE_ATOMIC_WRITE;

	return put_user(sb_feature, (u32 __user *)arg);
}

#ifdef CONFIG_QUOTA
int f2fs_transfer_project_quota(struct inode *inode, kprojid_t kprojid)
{
	struct dquot *transfer_to[MAXQUOTAS] = {};
	struct f2fs_sb_info *sbi = F2FS_I_SB(inode);
	struct super_block *sb = sbi->sb;
	int err = 0;

	transfer_to[PRJQUOTA] = dqget(sb, make_kqid_projid(kprojid));
	if (!IS_ERR(transfer_to[PRJQUOTA])) {
		err = __dquot_transfer(inode, transfer_to);
		if (err)
			set_sbi_flag(sbi, SBI_QUOTA_NEED_REPAIR);
		dqput(transfer_to[PRJQUOTA]);
	}
	return err;
}

static int f2fs_ioc_setproject(struct file *filp, __u32 projid)
{
	struct inode *inode = file_inode(filp);
	struct f2fs_inode_info *fi = F2FS_I(inode);
	struct f2fs_sb_info *sbi = F2FS_I_SB(inode);
	struct f2fs_inode *ri = NULL;
	kprojid_t kprojid;
	int err;

	if (!f2fs_sb_has_project_quota(sbi)) {
		if (projid != F2FS_DEF_PROJID)
			return -EOPNOTSUPP;
		else
			return 0;
	}

	if (!f2fs_has_extra_attr(inode))
		return -EOPNOTSUPP;

	kprojid = make_kprojid(&init_user_ns, (projid_t)projid);

	if (projid_eq(kprojid, fi->i_projid))
		return 0;

	err = -EPERM;
	/* Is it quota file? Do not allow user to mess with it */
	if (IS_NOQUOTA(inode))
		return err;

	if (!F2FS_FITS_IN_INODE(ri, fi->i_extra_isize, i_projid))
		return -EOVERFLOW;

	err = f2fs_dquot_initialize(inode);
	if (err)
		return err;

	f2fs_lock_op(sbi);
	err = f2fs_transfer_project_quota(inode, kprojid);
	if (err)
		goto out_unlock;

	fi->i_projid = kprojid;
	inode->i_ctime = current_time(inode);
	f2fs_mark_inode_dirty_sync(inode, true);
out_unlock:
	f2fs_unlock_op(sbi);
	return err;
}
#else
int f2fs_transfer_project_quota(struct inode *inode, kprojid_t kprojid)
{
	return 0;
}

static int f2fs_ioc_setproject(struct file *filp, __u32 projid)
{
	if (projid != F2FS_DEF_PROJID)
		return -EOPNOTSUPP;
	return 0;
}
#endif

/* FS_IOC_FSGETXATTR and FS_IOC_FSSETXATTR support */

/*
 * To make a new on-disk f2fs i_flag gettable via FS_IOC_FSGETXATTR and settable
 * via FS_IOC_FSSETXATTR, add an entry for it to f2fs_xflags_map[], and add its
 * FS_XFLAG_* equivalent to F2FS_SUPPORTED_XFLAGS.
 */

static const struct {
	u32 iflag;
	u32 xflag;
} f2fs_xflags_map[] = {
	{ F2FS_SYNC_FL,		FS_XFLAG_SYNC },
	{ F2FS_IMMUTABLE_FL,	FS_XFLAG_IMMUTABLE },
	{ F2FS_APPEND_FL,	FS_XFLAG_APPEND },
	{ F2FS_NODUMP_FL,	FS_XFLAG_NODUMP },
	{ F2FS_NOATIME_FL,	FS_XFLAG_NOATIME },
	{ F2FS_PROJINHERIT_FL,	FS_XFLAG_PROJINHERIT },
};

#define F2FS_SUPPORTED_XFLAGS (		\
		FS_XFLAG_SYNC |		\
		FS_XFLAG_IMMUTABLE |	\
		FS_XFLAG_APPEND |	\
		FS_XFLAG_NODUMP |	\
		FS_XFLAG_NOATIME |	\
		FS_XFLAG_PROJINHERIT)

/* Convert f2fs on-disk i_flags to FS_IOC_FS{GET,SET}XATTR flags */
static inline u32 f2fs_iflags_to_xflags(u32 iflags)
{
	u32 xflags = 0;
	int i;

	for (i = 0; i < ARRAY_SIZE(f2fs_xflags_map); i++)
		if (iflags & f2fs_xflags_map[i].iflag)
			xflags |= f2fs_xflags_map[i].xflag;

	return xflags;
}

/* Convert FS_IOC_FS{GET,SET}XATTR flags to f2fs on-disk i_flags */
static inline u32 f2fs_xflags_to_iflags(u32 xflags)
{
	u32 iflags = 0;
	int i;

	for (i = 0; i < ARRAY_SIZE(f2fs_xflags_map); i++)
		if (xflags & f2fs_xflags_map[i].xflag)
			iflags |= f2fs_xflags_map[i].iflag;

	return iflags;
}

static void f2fs_fill_fsxattr(struct inode *inode, struct fsxattr *fa)
{
	struct f2fs_inode_info *fi = F2FS_I(inode);

	simple_fill_fsxattr(fa, f2fs_iflags_to_xflags(fi->i_flags));

	if (f2fs_sb_has_project_quota(F2FS_I_SB(inode)))
		fa->fsx_projid = from_kprojid(&init_user_ns, fi->i_projid);
}

static int f2fs_ioc_fsgetxattr(struct file *filp, unsigned long arg)
{
	struct inode *inode = file_inode(filp);
	struct fsxattr fa;

	f2fs_fill_fsxattr(inode, &fa);

	if (copy_to_user((struct fsxattr __user *)arg, &fa, sizeof(fa)))
		return -EFAULT;
	return 0;
}

static int f2fs_ioc_fssetxattr(struct file *filp, unsigned long arg)
{
	struct inode *inode = file_inode(filp);
	struct fsxattr fa, old_fa;
	u32 iflags;
	int err;

	if (copy_from_user(&fa, (struct fsxattr __user *)arg, sizeof(fa)))
		return -EFAULT;

	/* Make sure caller has proper permission */
	if (!inode_owner_or_capable(inode))
		return -EACCES;

	if (fa.fsx_xflags & ~F2FS_SUPPORTED_XFLAGS)
		return -EOPNOTSUPP;

	iflags = f2fs_xflags_to_iflags(fa.fsx_xflags);
	if (f2fs_mask_flags(inode->i_mode, iflags) != iflags)
		return -EOPNOTSUPP;

	err = mnt_want_write_file(filp);
	if (err)
		return err;

	inode_lock(inode);

	f2fs_fill_fsxattr(inode, &old_fa);
	err = vfs_ioc_fssetxattr_check(inode, &old_fa, &fa);
	if (err)
		goto out;

	err = f2fs_setflags_common(inode, iflags,
			f2fs_xflags_to_iflags(F2FS_SUPPORTED_XFLAGS));
	if (err)
		goto out;

	err = f2fs_ioc_setproject(filp, fa.fsx_projid);
out:
	inode_unlock(inode);
	mnt_drop_write_file(filp);
	return err;
}

int f2fs_pin_file_control(struct inode *inode, bool inc)
{
	struct f2fs_inode_info *fi = F2FS_I(inode);
	struct f2fs_sb_info *sbi = F2FS_I_SB(inode);

	/* Use i_gc_failures for normal file as a risk signal. */
	if (inc)
		f2fs_i_gc_failures_write(inode,
				fi->i_gc_failures[GC_FAILURE_PIN] + 1);

	if (fi->i_gc_failures[GC_FAILURE_PIN] > sbi->gc_pin_file_threshold) {
		f2fs_warn(sbi, "%s: Enable GC = ino %lx after %x GC trials",
			  __func__, inode->i_ino,
			  fi->i_gc_failures[GC_FAILURE_PIN]);
		clear_inode_flag(inode, FI_PIN_FILE);
		return -EAGAIN;
	}
	return 0;
}

static int f2fs_ioc_set_pin_file(struct file *filp, unsigned long arg)
{
	struct inode *inode = file_inode(filp);
	__u32 pin;
	int ret = 0;

	if (get_user(pin, (__u32 __user *)arg))
		return -EFAULT;

	if (!S_ISREG(inode->i_mode))
		return -EINVAL;

	if (f2fs_readonly(F2FS_I_SB(inode)->sb))
		return -EROFS;

	ret = mnt_want_write_file(filp);
	if (ret)
		return ret;

	inode_lock(inode);

	if (!pin) {
		clear_inode_flag(inode, FI_PIN_FILE);
		f2fs_i_gc_failures_write(inode, 0);
		goto done;
	}

	if (f2fs_should_update_outplace(inode, NULL)) {
		ret = -EINVAL;
		goto out;
	}

	if (f2fs_pin_file_control(inode, false)) {
		ret = -EAGAIN;
		goto out;
	}

	ret = f2fs_convert_inline_inode(inode);
	if (ret)
		goto out;

	if (!f2fs_disable_compressed_file(inode)) {
		ret = -EOPNOTSUPP;
		goto out;
	}

	set_inode_flag(inode, FI_PIN_FILE);
	ret = F2FS_I(inode)->i_gc_failures[GC_FAILURE_PIN];
done:
	f2fs_update_time(F2FS_I_SB(inode), REQ_TIME);
out:
	inode_unlock(inode);
	mnt_drop_write_file(filp);
	return ret;
}

static int f2fs_ioc_get_pin_file(struct file *filp, unsigned long arg)
{
	struct inode *inode = file_inode(filp);
	__u32 pin = 0;

	if (is_inode_flag_set(inode, FI_PIN_FILE))
		pin = F2FS_I(inode)->i_gc_failures[GC_FAILURE_PIN];
	return put_user(pin, (u32 __user *)arg);
}

int f2fs_precache_extents(struct inode *inode)
{
	struct f2fs_inode_info *fi = F2FS_I(inode);
	struct f2fs_map_blocks map;
	pgoff_t m_next_extent;
	loff_t end;
	int err;

	if (is_inode_flag_set(inode, FI_NO_EXTENT))
		return -EOPNOTSUPP;

	map.m_lblk = 0;
	map.m_next_pgofs = NULL;
	map.m_next_extent = &m_next_extent;
	map.m_seg_type = NO_CHECK_TYPE;
	map.m_may_create = false;
	end = max_file_blocks(inode);

	while (map.m_lblk < end) {
		map.m_len = end - map.m_lblk;

		f2fs_down_write(&fi->i_gc_rwsem[WRITE]);
		err = f2fs_map_blocks(inode, &map, 0, F2FS_GET_BLOCK_PRECACHE);
		f2fs_up_write(&fi->i_gc_rwsem[WRITE]);
		if (err)
			return err;

		map.m_lblk = m_next_extent;
	}

	return 0;
}

static int f2fs_ioc_precache_extents(struct file *filp, unsigned long arg)
{
	return f2fs_precache_extents(file_inode(filp));
}

static int f2fs_ioc_resize_fs(struct file *filp, unsigned long arg)
{
	struct f2fs_sb_info *sbi = F2FS_I_SB(file_inode(filp));
	__u64 block_count;

	if (!capable(CAP_SYS_ADMIN))
		return -EPERM;

	if (f2fs_readonly(sbi->sb))
		return -EROFS;

	if (copy_from_user(&block_count, (void __user *)arg,
			   sizeof(block_count)))
		return -EFAULT;

	return f2fs_resize_fs(sbi, block_count);
}

static int f2fs_ioc_enable_verity(struct file *filp, unsigned long arg)
{
	struct inode *inode = file_inode(filp);

	f2fs_update_time(F2FS_I_SB(inode), REQ_TIME);

	if (!f2fs_sb_has_verity(F2FS_I_SB(inode))) {
		f2fs_warn(F2FS_I_SB(inode),
			  "Can't enable fs-verity on inode %lu: the verity feature is not enabled on this filesystem",
			  inode->i_ino);
		return -EOPNOTSUPP;
	}

	return fsverity_ioctl_enable(filp, (const void __user *)arg);
}

static int f2fs_ioc_measure_verity(struct file *filp, unsigned long arg)
{
	if (!f2fs_sb_has_verity(F2FS_I_SB(file_inode(filp))))
		return -EOPNOTSUPP;

	return fsverity_ioctl_measure(filp, (void __user *)arg);
}

static int f2fs_ioc_read_verity_metadata(struct file *filp, unsigned long arg)
{
	if (!f2fs_sb_has_verity(F2FS_I_SB(file_inode(filp))))
		return -EOPNOTSUPP;

	return fsverity_ioctl_read_metadata(filp, (const void __user *)arg);
}

static int f2fs_ioc_getfslabel(struct file *filp, unsigned long arg)
{
	struct inode *inode = file_inode(filp);
	struct f2fs_sb_info *sbi = F2FS_I_SB(inode);
	char *vbuf;
	int count;
	int err = 0;

	vbuf = f2fs_kzalloc(sbi, MAX_VOLUME_NAME, GFP_KERNEL);
	if (!vbuf)
		return -ENOMEM;

	f2fs_down_read(&sbi->sb_lock);
	count = utf16s_to_utf8s(sbi->raw_super->volume_name,
			ARRAY_SIZE(sbi->raw_super->volume_name),
			UTF16_LITTLE_ENDIAN, vbuf, MAX_VOLUME_NAME);
	f2fs_up_read(&sbi->sb_lock);

	if (copy_to_user((char __user *)arg, vbuf,
				min(FSLABEL_MAX, count)))
		err = -EFAULT;

	kfree(vbuf);
	return err;
}

static int f2fs_ioc_setfslabel(struct file *filp, unsigned long arg)
{
	struct inode *inode = file_inode(filp);
	struct f2fs_sb_info *sbi = F2FS_I_SB(inode);
	char *vbuf;
	int err = 0;

	if (!capable(CAP_SYS_ADMIN))
		return -EPERM;

	vbuf = strndup_user((const char __user *)arg, FSLABEL_MAX);
	if (IS_ERR(vbuf))
		return PTR_ERR(vbuf);

	err = mnt_want_write_file(filp);
	if (err)
		goto out;

	f2fs_down_write(&sbi->sb_lock);

	memset(sbi->raw_super->volume_name, 0,
			sizeof(sbi->raw_super->volume_name));
	utf8s_to_utf16s(vbuf, strlen(vbuf), UTF16_LITTLE_ENDIAN,
			sbi->raw_super->volume_name,
			ARRAY_SIZE(sbi->raw_super->volume_name));

	err = f2fs_commit_super(sbi, false);

	f2fs_up_write(&sbi->sb_lock);

	mnt_drop_write_file(filp);
out:
	kfree(vbuf);
	return err;
}

static int f2fs_get_compress_blocks(struct file *filp, unsigned long arg)
{
	struct inode *inode = file_inode(filp);
	__u64 blocks;

	if (!f2fs_sb_has_compression(F2FS_I_SB(inode)))
		return -EOPNOTSUPP;

	if (!f2fs_compressed_file(inode))
		return -EINVAL;

	blocks = atomic_read(&F2FS_I(inode)->i_compr_blocks);
	return put_user(blocks, (u64 __user *)arg);
}

static int release_compress_blocks(struct dnode_of_data *dn, pgoff_t count)
{
	struct f2fs_sb_info *sbi = F2FS_I_SB(dn->inode);
	unsigned int released_blocks = 0;
	int cluster_size = F2FS_I(dn->inode)->i_cluster_size;
	block_t blkaddr;
	int i;

	for (i = 0; i < count; i++) {
		blkaddr = data_blkaddr(dn->inode, dn->node_page,
						dn->ofs_in_node + i);

		if (!__is_valid_data_blkaddr(blkaddr))
			continue;
		if (unlikely(!f2fs_is_valid_blkaddr(sbi, blkaddr,
					DATA_GENERIC_ENHANCE))) {
			f2fs_handle_error(sbi, ERROR_INVALID_BLKADDR);
			return -EFSCORRUPTED;
		}
	}

	while (count) {
		int compr_blocks = 0;

		for (i = 0; i < cluster_size; i++, dn->ofs_in_node++) {
			blkaddr = f2fs_data_blkaddr(dn);

			if (i == 0) {
				if (blkaddr == COMPRESS_ADDR)
					continue;
				dn->ofs_in_node += cluster_size;
				goto next;
			}

			if (__is_valid_data_blkaddr(blkaddr))
				compr_blocks++;

			if (blkaddr != NEW_ADDR)
				continue;

			dn->data_blkaddr = NULL_ADDR;
			f2fs_set_data_blkaddr(dn);
		}

		f2fs_i_compr_blocks_update(dn->inode, compr_blocks, false);
		dec_valid_block_count(sbi, dn->inode,
					cluster_size - compr_blocks);

		released_blocks += cluster_size - compr_blocks;
next:
		count -= cluster_size;
	}

	return released_blocks;
}

static int f2fs_release_compress_blocks(struct file *filp, unsigned long arg)
{
	struct inode *inode = file_inode(filp);
	struct f2fs_sb_info *sbi = F2FS_I_SB(inode);
	pgoff_t page_idx = 0, last_idx;
	unsigned int released_blocks = 0;
	int ret;
	int writecount;

	if (!f2fs_sb_has_compression(F2FS_I_SB(inode)))
		return -EOPNOTSUPP;

	if (!f2fs_compressed_file(inode))
		return -EINVAL;

	if (f2fs_readonly(sbi->sb))
		return -EROFS;

	ret = mnt_want_write_file(filp);
	if (ret)
		return ret;

	f2fs_balance_fs(F2FS_I_SB(inode), true);

	inode_lock(inode);

	writecount = atomic_read(&inode->i_writecount);
	if ((filp->f_mode & FMODE_WRITE && writecount != 1) ||
			(!(filp->f_mode & FMODE_WRITE) && writecount)) {
		ret = -EBUSY;
		goto out;
	}

	if (is_inode_flag_set(inode, FI_COMPRESS_RELEASED)) {
		ret = -EINVAL;
		goto out;
	}

	ret = filemap_write_and_wait_range(inode->i_mapping, 0, LLONG_MAX);
	if (ret)
		goto out;

	set_inode_flag(inode, FI_COMPRESS_RELEASED);
	inode->i_ctime = current_time(inode);
	f2fs_mark_inode_dirty_sync(inode, true);

	if (!atomic_read(&F2FS_I(inode)->i_compr_blocks))
		goto out;

	f2fs_down_write(&F2FS_I(inode)->i_gc_rwsem[WRITE]);
	f2fs_down_write(&F2FS_I(inode)->i_mmap_sem);

	last_idx = DIV_ROUND_UP(i_size_read(inode), PAGE_SIZE);

	while (page_idx < last_idx) {
		struct dnode_of_data dn;
		pgoff_t end_offset, count;

		set_new_dnode(&dn, inode, NULL, NULL, 0);
		ret = f2fs_get_dnode_of_data(&dn, page_idx, LOOKUP_NODE);
		if (ret) {
			if (ret == -ENOENT) {
				page_idx = f2fs_get_next_page_offset(&dn,
								page_idx);
				ret = 0;
				continue;
			}
			break;
		}

		end_offset = ADDRS_PER_PAGE(dn.node_page, inode);
		count = min(end_offset - dn.ofs_in_node, last_idx - page_idx);
		count = round_up(count, F2FS_I(inode)->i_cluster_size);

		ret = release_compress_blocks(&dn, count);

		f2fs_put_dnode(&dn);

		if (ret < 0)
			break;

		page_idx += count;
		released_blocks += ret;
	}

	f2fs_up_write(&F2FS_I(inode)->i_mmap_sem);
	f2fs_up_write(&F2FS_I(inode)->i_gc_rwsem[WRITE]);
out:
	inode_unlock(inode);

	mnt_drop_write_file(filp);

	if (ret >= 0) {
		ret = put_user(released_blocks, (u64 __user *)arg);
	} else if (released_blocks &&
			atomic_read(&F2FS_I(inode)->i_compr_blocks)) {
		set_sbi_flag(sbi, SBI_NEED_FSCK);
		f2fs_warn(sbi, "%s: partial blocks were released i_ino=%lx "
			"iblocks=%llu, released=%u, compr_blocks=%u, "
			"run fsck to fix.",
			__func__, inode->i_ino, (u64)inode->i_blocks,
			released_blocks,
			atomic_read(&F2FS_I(inode)->i_compr_blocks));
	}

	return ret;
}

static int reserve_compress_blocks(struct dnode_of_data *dn, pgoff_t count)
{
	struct f2fs_sb_info *sbi = F2FS_I_SB(dn->inode);
	unsigned int reserved_blocks = 0;
	int cluster_size = F2FS_I(dn->inode)->i_cluster_size;
	block_t blkaddr;
	int i;

	for (i = 0; i < count; i++) {
		blkaddr = data_blkaddr(dn->inode, dn->node_page,
						dn->ofs_in_node + i);

		if (!__is_valid_data_blkaddr(blkaddr))
			continue;
		if (unlikely(!f2fs_is_valid_blkaddr(sbi, blkaddr,
					DATA_GENERIC_ENHANCE))) {
			f2fs_handle_error(sbi, ERROR_INVALID_BLKADDR);
			return -EFSCORRUPTED;
		}
	}

	while (count) {
		int compr_blocks = 0;
		blkcnt_t reserved;
		int ret;

		for (i = 0; i < cluster_size; i++, dn->ofs_in_node++) {
			blkaddr = f2fs_data_blkaddr(dn);

			if (i == 0) {
				if (blkaddr == COMPRESS_ADDR)
					continue;
				dn->ofs_in_node += cluster_size;
				goto next;
			}

			if (__is_valid_data_blkaddr(blkaddr)) {
				compr_blocks++;
				continue;
			}

			dn->data_blkaddr = NEW_ADDR;
			f2fs_set_data_blkaddr(dn);
		}

		reserved = cluster_size - compr_blocks;
		ret = inc_valid_block_count(sbi, dn->inode, &reserved);
		if (ret)
			return ret;

		if (reserved != cluster_size - compr_blocks)
			return -ENOSPC;

		f2fs_i_compr_blocks_update(dn->inode, compr_blocks, true);

		reserved_blocks += reserved;
next:
		count -= cluster_size;
	}

	return reserved_blocks;
}

static int f2fs_reserve_compress_blocks(struct file *filp, unsigned long arg)
{
	struct inode *inode = file_inode(filp);
	struct f2fs_sb_info *sbi = F2FS_I_SB(inode);
	pgoff_t page_idx = 0, last_idx;
	unsigned int reserved_blocks = 0;
	int ret;

	if (!f2fs_sb_has_compression(F2FS_I_SB(inode)))
		return -EOPNOTSUPP;

	if (!f2fs_compressed_file(inode))
		return -EINVAL;

	if (f2fs_readonly(sbi->sb))
		return -EROFS;

	ret = mnt_want_write_file(filp);
	if (ret)
		return ret;

	if (atomic_read(&F2FS_I(inode)->i_compr_blocks))
		goto out;

	f2fs_balance_fs(F2FS_I_SB(inode), true);

	inode_lock(inode);

	if (!is_inode_flag_set(inode, FI_COMPRESS_RELEASED)) {
		ret = -EINVAL;
		goto unlock_inode;
	}

	f2fs_down_write(&F2FS_I(inode)->i_gc_rwsem[WRITE]);
	f2fs_down_write(&F2FS_I(inode)->i_mmap_sem);

	last_idx = DIV_ROUND_UP(i_size_read(inode), PAGE_SIZE);

	while (page_idx < last_idx) {
		struct dnode_of_data dn;
		pgoff_t end_offset, count;

		set_new_dnode(&dn, inode, NULL, NULL, 0);
		ret = f2fs_get_dnode_of_data(&dn, page_idx, LOOKUP_NODE);
		if (ret) {
			if (ret == -ENOENT) {
				page_idx = f2fs_get_next_page_offset(&dn,
								page_idx);
				ret = 0;
				continue;
			}
			break;
		}

		end_offset = ADDRS_PER_PAGE(dn.node_page, inode);
		count = min(end_offset - dn.ofs_in_node, last_idx - page_idx);
		count = round_up(count, F2FS_I(inode)->i_cluster_size);

		ret = reserve_compress_blocks(&dn, count);

		f2fs_put_dnode(&dn);

		if (ret < 0)
			break;

		page_idx += count;
		reserved_blocks += ret;
	}

	f2fs_up_write(&F2FS_I(inode)->i_mmap_sem);
	f2fs_up_write(&F2FS_I(inode)->i_gc_rwsem[WRITE]);

	if (ret >= 0) {
		clear_inode_flag(inode, FI_COMPRESS_RELEASED);
		inode->i_ctime = current_time(inode);
		f2fs_mark_inode_dirty_sync(inode, true);
	}
unlock_inode:
	inode_unlock(inode);
out:
	mnt_drop_write_file(filp);

	if (ret >= 0) {
		ret = put_user(reserved_blocks, (u64 __user *)arg);
	} else if (reserved_blocks &&
			atomic_read(&F2FS_I(inode)->i_compr_blocks)) {
		set_sbi_flag(sbi, SBI_NEED_FSCK);
		f2fs_warn(sbi, "%s: partial blocks were released i_ino=%lx "
			"iblocks=%llu, reserved=%u, compr_blocks=%u, "
			"run fsck to fix.",
			__func__, inode->i_ino, (u64)inode->i_blocks,
			reserved_blocks,
			atomic_read(&F2FS_I(inode)->i_compr_blocks));
	}

	return ret;
}

static int f2fs_secure_erase(struct block_device *bdev, struct inode *inode,
		pgoff_t off, block_t block, block_t len, u32 flags)
{
	struct request_queue *q = bdev_get_queue(bdev);
	sector_t sector = SECTOR_FROM_BLOCK(block);
	sector_t nr_sects = SECTOR_FROM_BLOCK(len);
	int ret = 0;

	if (!q)
		return -ENXIO;

	if (flags & F2FS_TRIM_FILE_DISCARD)
		ret = blkdev_issue_discard(bdev, sector, nr_sects, GFP_NOFS,
						blk_queue_secure_erase(q) ?
						BLKDEV_DISCARD_SECURE : 0);

	if (!ret && (flags & F2FS_TRIM_FILE_ZEROOUT)) {
		if (IS_ENCRYPTED(inode))
			ret = fscrypt_zeroout_range(inode, off, block, len);
		else
			ret = blkdev_issue_zeroout(bdev, sector, nr_sects,
					GFP_NOFS, 0);
	}

	return ret;
}

static int f2fs_sec_trim_file(struct file *filp, unsigned long arg)
{
	struct inode *inode = file_inode(filp);
	struct f2fs_sb_info *sbi = F2FS_I_SB(inode);
	struct address_space *mapping = inode->i_mapping;
	struct block_device *prev_bdev = NULL;
	struct f2fs_sectrim_range range;
	pgoff_t index, pg_end, prev_index = 0;
	block_t prev_block = 0, len = 0;
	loff_t end_addr;
	bool to_end = false;
	int ret = 0;

	if (!(filp->f_mode & FMODE_WRITE))
		return -EBADF;

	if (copy_from_user(&range, (struct f2fs_sectrim_range __user *)arg,
				sizeof(range)))
		return -EFAULT;

	if (range.flags == 0 || (range.flags & ~F2FS_TRIM_FILE_MASK) ||
			!S_ISREG(inode->i_mode))
		return -EINVAL;

	if (((range.flags & F2FS_TRIM_FILE_DISCARD) &&
			!f2fs_hw_support_discard(sbi)) ||
			((range.flags & F2FS_TRIM_FILE_ZEROOUT) &&
			 IS_ENCRYPTED(inode) && f2fs_is_multi_device(sbi)))
		return -EOPNOTSUPP;

	file_start_write(filp);
	inode_lock(inode);

	if (f2fs_is_atomic_file(inode) || f2fs_compressed_file(inode) ||
			range.start >= inode->i_size) {
		ret = -EINVAL;
		goto err;
	}

	if (range.len == 0)
		goto err;

	if (inode->i_size - range.start > range.len) {
		end_addr = range.start + range.len;
	} else {
		end_addr = range.len == (u64)-1 ?
			sbi->sb->s_maxbytes : inode->i_size;
		to_end = true;
	}

	if (!IS_ALIGNED(range.start, F2FS_BLKSIZE) ||
			(!to_end && !IS_ALIGNED(end_addr, F2FS_BLKSIZE))) {
		ret = -EINVAL;
		goto err;
	}

	index = F2FS_BYTES_TO_BLK(range.start);
	pg_end = DIV_ROUND_UP(end_addr, F2FS_BLKSIZE);

	ret = f2fs_convert_inline_inode(inode);
	if (ret)
		goto err;

	f2fs_down_write(&F2FS_I(inode)->i_gc_rwsem[WRITE]);
	f2fs_down_write(&F2FS_I(inode)->i_mmap_sem);

	ret = filemap_write_and_wait_range(mapping, range.start,
			to_end ? LLONG_MAX : end_addr - 1);
	if (ret)
		goto out;

	truncate_inode_pages_range(mapping, range.start,
			to_end ? -1 : end_addr - 1);

	while (index < pg_end) {
		struct dnode_of_data dn;
		pgoff_t end_offset, count;
		int i;

		set_new_dnode(&dn, inode, NULL, NULL, 0);
		ret = f2fs_get_dnode_of_data(&dn, index, LOOKUP_NODE);
		if (ret) {
			if (ret == -ENOENT) {
				index = f2fs_get_next_page_offset(&dn, index);
				continue;
			}
			goto out;
		}

		end_offset = ADDRS_PER_PAGE(dn.node_page, inode);
		count = min(end_offset - dn.ofs_in_node, pg_end - index);
		for (i = 0; i < count; i++, index++, dn.ofs_in_node++) {
			struct block_device *cur_bdev;
			block_t blkaddr = f2fs_data_blkaddr(&dn);

			if (!__is_valid_data_blkaddr(blkaddr))
				continue;

			if (!f2fs_is_valid_blkaddr(sbi, blkaddr,
						DATA_GENERIC_ENHANCE)) {
				ret = -EFSCORRUPTED;
				f2fs_put_dnode(&dn);
				f2fs_handle_error(sbi,
						ERROR_INVALID_BLKADDR);
				goto out;
			}

			cur_bdev = f2fs_target_device(sbi, blkaddr, NULL);
			if (f2fs_is_multi_device(sbi)) {
				int di = f2fs_target_device_index(sbi, blkaddr);

				blkaddr -= FDEV(di).start_blk;
			}

			if (len) {
				if (prev_bdev == cur_bdev &&
						index == prev_index + len &&
						blkaddr == prev_block + len) {
					len++;
				} else {
					ret = f2fs_secure_erase(prev_bdev,
						inode, prev_index, prev_block,
						len, range.flags);
					if (ret) {
						f2fs_put_dnode(&dn);
						goto out;
					}

					len = 0;
				}
			}

			if (!len) {
				prev_bdev = cur_bdev;
				prev_index = index;
				prev_block = blkaddr;
				len = 1;
			}
		}

		f2fs_put_dnode(&dn);

		if (fatal_signal_pending(current)) {
			ret = -EINTR;
			goto out;
		}
		cond_resched();
	}

	if (len)
		ret = f2fs_secure_erase(prev_bdev, inode, prev_index,
				prev_block, len, range.flags);
out:
	f2fs_up_write(&F2FS_I(inode)->i_mmap_sem);
	f2fs_up_write(&F2FS_I(inode)->i_gc_rwsem[WRITE]);
err:
	inode_unlock(inode);
	file_end_write(filp);

	return ret;
}

static int f2fs_ioc_get_compress_option(struct file *filp, unsigned long arg)
{
	struct inode *inode = file_inode(filp);
	struct f2fs_comp_option option;

	if (!f2fs_sb_has_compression(F2FS_I_SB(inode)))
		return -EOPNOTSUPP;

	inode_lock_shared(inode);

	if (!f2fs_compressed_file(inode)) {
		inode_unlock_shared(inode);
		return -ENODATA;
	}

	option.algorithm = F2FS_I(inode)->i_compress_algorithm;
	option.log_cluster_size = F2FS_I(inode)->i_log_cluster_size;

	inode_unlock_shared(inode);

	if (copy_to_user((struct f2fs_comp_option __user *)arg, &option,
				sizeof(option)))
		return -EFAULT;

	return 0;
}

static int f2fs_ioc_set_compress_option(struct file *filp, unsigned long arg)
{
	struct inode *inode = file_inode(filp);
	struct f2fs_sb_info *sbi = F2FS_I_SB(inode);
	struct f2fs_comp_option option;
	int ret = 0;

	if (!f2fs_sb_has_compression(sbi))
		return -EOPNOTSUPP;

	if (!(filp->f_mode & FMODE_WRITE))
		return -EBADF;

	if (copy_from_user(&option, (struct f2fs_comp_option __user *)arg,
				sizeof(option)))
		return -EFAULT;

	if (!f2fs_compressed_file(inode) ||
			option.log_cluster_size < MIN_COMPRESS_LOG_SIZE ||
			option.log_cluster_size > MAX_COMPRESS_LOG_SIZE ||
			option.algorithm >= COMPRESS_MAX)
		return -EINVAL;

	file_start_write(filp);
	inode_lock(inode);

	if (f2fs_is_mmap_file(inode) || get_dirty_pages(inode)) {
		ret = -EBUSY;
		goto out;
	}

	if (inode->i_size != 0) {
		ret = -EFBIG;
		goto out;
	}

	F2FS_I(inode)->i_compress_algorithm = option.algorithm;
	F2FS_I(inode)->i_log_cluster_size = option.log_cluster_size;
	F2FS_I(inode)->i_cluster_size = 1 << option.log_cluster_size;
	f2fs_mark_inode_dirty_sync(inode, true);

	if (!f2fs_is_compress_backend_ready(inode))
		f2fs_warn(sbi, "compression algorithm is successfully set, "
			"but current kernel doesn't support this algorithm.");
out:
	inode_unlock(inode);
	file_end_write(filp);

	return ret;
}

static int redirty_blocks(struct inode *inode, pgoff_t page_idx, int len)
{
	struct address_space *mapping = inode->i_mapping;
	struct page *page;
	pgoff_t redirty_idx = page_idx;
	int i, page_len = 0, ret = 0;

	for (i = 0; i < len; i++, page_idx++) {
		page = read_cache_page(mapping, page_idx, NULL, NULL);
		if (IS_ERR(page)) {
			ret = PTR_ERR(page);
			break;
		}
		page_len++;
	}

	for (i = 0; i < page_len; i++, redirty_idx++) {
		page = find_lock_page(mapping, redirty_idx);

		/* It will never fail, when page has pinned above */
		f2fs_bug_on(F2FS_I_SB(inode), !page);

		set_page_dirty(page);
		f2fs_put_page(page, 1);
		f2fs_put_page(page, 0);
	}

	return ret;
}

static int f2fs_ioc_decompress_file(struct file *filp, unsigned long arg)
{
	struct inode *inode = file_inode(filp);
	struct f2fs_sb_info *sbi = F2FS_I_SB(inode);
	struct f2fs_inode_info *fi = F2FS_I(inode);
	pgoff_t page_idx = 0, last_idx;
	unsigned int blk_per_seg = sbi->blocks_per_seg;
	int cluster_size = fi->i_cluster_size;
	int count, ret;

	if (!f2fs_sb_has_compression(sbi) ||
			F2FS_OPTION(sbi).compress_mode != COMPR_MODE_USER)
		return -EOPNOTSUPP;

<<<<<<< HEAD
	if (!(filp->f_mode & FMODE_WRITE))
		return -EBADF;
=======
	map.m_lblk = 0;
	map.m_pblk = 0;
	map.m_next_pgofs = NULL;
	map.m_next_extent = &m_next_extent;
	map.m_seg_type = NO_CHECK_TYPE;
	end = F2FS_I_SB(inode)->max_file_blocks;
>>>>>>> 88afb447

	if (!f2fs_compressed_file(inode))
		return -EINVAL;

	f2fs_balance_fs(F2FS_I_SB(inode), true);

	file_start_write(filp);
	inode_lock(inode);

	if (!f2fs_is_compress_backend_ready(inode)) {
		ret = -EOPNOTSUPP;
		goto out;
	}

	if (is_inode_flag_set(inode, FI_COMPRESS_RELEASED)) {
		ret = -EINVAL;
		goto out;
	}

	ret = filemap_write_and_wait_range(inode->i_mapping, 0, LLONG_MAX);
	if (ret)
		goto out;

	if (!atomic_read(&fi->i_compr_blocks))
		goto out;

	last_idx = DIV_ROUND_UP(i_size_read(inode), PAGE_SIZE);

	count = last_idx - page_idx;
	while (count) {
		int len = min(cluster_size, count);

		ret = redirty_blocks(inode, page_idx, len);
		if (ret < 0)
			break;

		if (get_dirty_pages(inode) >= blk_per_seg)
			filemap_fdatawrite(inode->i_mapping);

		count -= len;
		page_idx += len;
	}

	if (!ret)
		ret = filemap_write_and_wait_range(inode->i_mapping, 0,
							LLONG_MAX);

	if (ret)
		f2fs_warn(sbi, "%s: The file might be partially decompressed (errno=%d). Please delete the file.",
			  __func__, ret);
out:
	inode_unlock(inode);
	file_end_write(filp);

	return ret;
}

static int f2fs_ioc_compress_file(struct file *filp, unsigned long arg)
{
	struct inode *inode = file_inode(filp);
	struct f2fs_sb_info *sbi = F2FS_I_SB(inode);
	pgoff_t page_idx = 0, last_idx;
	unsigned int blk_per_seg = sbi->blocks_per_seg;
	int cluster_size = F2FS_I(inode)->i_cluster_size;
	int count, ret;

	if (!f2fs_sb_has_compression(sbi) ||
			F2FS_OPTION(sbi).compress_mode != COMPR_MODE_USER)
		return -EOPNOTSUPP;

	if (!(filp->f_mode & FMODE_WRITE))
		return -EBADF;

	if (!f2fs_compressed_file(inode))
		return -EINVAL;

	f2fs_balance_fs(F2FS_I_SB(inode), true);

	file_start_write(filp);
	inode_lock(inode);

	if (!f2fs_is_compress_backend_ready(inode)) {
		ret = -EOPNOTSUPP;
		goto out;
	}

	if (is_inode_flag_set(inode, FI_COMPRESS_RELEASED)) {
		ret = -EINVAL;
		goto out;
	}

	ret = filemap_write_and_wait_range(inode->i_mapping, 0, LLONG_MAX);
	if (ret)
		goto out;

	set_inode_flag(inode, FI_ENABLE_COMPRESS);

	last_idx = DIV_ROUND_UP(i_size_read(inode), PAGE_SIZE);

	count = last_idx - page_idx;
	while (count) {
		int len = min(cluster_size, count);

		ret = redirty_blocks(inode, page_idx, len);
		if (ret < 0)
			break;

		if (get_dirty_pages(inode) >= blk_per_seg)
			filemap_fdatawrite(inode->i_mapping);

		count -= len;
		page_idx += len;
	}

	if (!ret)
		ret = filemap_write_and_wait_range(inode->i_mapping, 0,
							LLONG_MAX);

	clear_inode_flag(inode, FI_ENABLE_COMPRESS);

	if (ret)
		f2fs_warn(sbi, "%s: The file might be partially compressed (errno=%d). Please delete the file.",
			  __func__, ret);
out:
	inode_unlock(inode);
	file_end_write(filp);

	return ret;
}

static long __f2fs_ioctl(struct file *filp, unsigned int cmd, unsigned long arg)
{
	switch (cmd) {
	case FS_IOC_GETFLAGS:
		return f2fs_ioc_getflags(filp, arg);
	case FS_IOC_SETFLAGS:
		return f2fs_ioc_setflags(filp, arg);
	case FS_IOC_GETVERSION:
		return f2fs_ioc_getversion(filp, arg);
	case F2FS_IOC_START_ATOMIC_WRITE:
		return f2fs_ioc_start_atomic_write(filp, false);
	case F2FS_IOC_START_ATOMIC_REPLACE:
		return f2fs_ioc_start_atomic_write(filp, true);
	case F2FS_IOC_COMMIT_ATOMIC_WRITE:
		return f2fs_ioc_commit_atomic_write(filp);
	case F2FS_IOC_ABORT_ATOMIC_WRITE:
		return f2fs_ioc_abort_atomic_write(filp);
	case F2FS_IOC_START_VOLATILE_WRITE:
	case F2FS_IOC_RELEASE_VOLATILE_WRITE:
		return -EOPNOTSUPP;
	case F2FS_IOC_SHUTDOWN:
		return f2fs_ioc_shutdown(filp, arg);
	case FITRIM:
		return f2fs_ioc_fitrim(filp, arg);
	case FS_IOC_SET_ENCRYPTION_POLICY:
		return f2fs_ioc_set_encryption_policy(filp, arg);
	case FS_IOC_GET_ENCRYPTION_POLICY:
		return f2fs_ioc_get_encryption_policy(filp, arg);
	case FS_IOC_GET_ENCRYPTION_PWSALT:
		return f2fs_ioc_get_encryption_pwsalt(filp, arg);
	case FS_IOC_GET_ENCRYPTION_POLICY_EX:
		return f2fs_ioc_get_encryption_policy_ex(filp, arg);
	case FS_IOC_ADD_ENCRYPTION_KEY:
		return f2fs_ioc_add_encryption_key(filp, arg);
	case FS_IOC_REMOVE_ENCRYPTION_KEY:
		return f2fs_ioc_remove_encryption_key(filp, arg);
	case FS_IOC_REMOVE_ENCRYPTION_KEY_ALL_USERS:
		return f2fs_ioc_remove_encryption_key_all_users(filp, arg);
	case FS_IOC_GET_ENCRYPTION_KEY_STATUS:
		return f2fs_ioc_get_encryption_key_status(filp, arg);
	case FS_IOC_GET_ENCRYPTION_NONCE:
		return f2fs_ioc_get_encryption_nonce(filp, arg);
	case F2FS_IOC_GARBAGE_COLLECT:
		return f2fs_ioc_gc(filp, arg);
	case F2FS_IOC_GARBAGE_COLLECT_RANGE:
		return f2fs_ioc_gc_range(filp, arg);
	case F2FS_IOC_WRITE_CHECKPOINT:
		return f2fs_ioc_write_checkpoint(filp, arg);
	case F2FS_IOC_DEFRAGMENT:
		return f2fs_ioc_defragment(filp, arg);
	case F2FS_IOC_MOVE_RANGE:
		return f2fs_ioc_move_range(filp, arg);
	case F2FS_IOC_FLUSH_DEVICE:
		return f2fs_ioc_flush_device(filp, arg);
	case F2FS_IOC_GET_FEATURES:
		return f2fs_ioc_get_features(filp, arg);
	case FS_IOC_FSGETXATTR:
		return f2fs_ioc_fsgetxattr(filp, arg);
	case FS_IOC_FSSETXATTR:
		return f2fs_ioc_fssetxattr(filp, arg);
	case F2FS_IOC_GET_PIN_FILE:
		return f2fs_ioc_get_pin_file(filp, arg);
	case F2FS_IOC_SET_PIN_FILE:
		return f2fs_ioc_set_pin_file(filp, arg);
	case F2FS_IOC_PRECACHE_EXTENTS:
		return f2fs_ioc_precache_extents(filp, arg);
	case F2FS_IOC_RESIZE_FS:
		return f2fs_ioc_resize_fs(filp, arg);
	case FS_IOC_ENABLE_VERITY:
		return f2fs_ioc_enable_verity(filp, arg);
	case FS_IOC_MEASURE_VERITY:
		return f2fs_ioc_measure_verity(filp, arg);
	case FS_IOC_READ_VERITY_METADATA:
		return f2fs_ioc_read_verity_metadata(filp, arg);
	case FS_IOC_GETFSLABEL:
		return f2fs_ioc_getfslabel(filp, arg);
	case FS_IOC_SETFSLABEL:
		return f2fs_ioc_setfslabel(filp, arg);
	case F2FS_IOC_GET_COMPRESS_BLOCKS:
		return f2fs_get_compress_blocks(filp, arg);
	case F2FS_IOC_RELEASE_COMPRESS_BLOCKS:
		return f2fs_release_compress_blocks(filp, arg);
	case F2FS_IOC_RESERVE_COMPRESS_BLOCKS:
		return f2fs_reserve_compress_blocks(filp, arg);
	case F2FS_IOC_SEC_TRIM_FILE:
		return f2fs_sec_trim_file(filp, arg);
	case F2FS_IOC_GET_COMPRESS_OPTION:
		return f2fs_ioc_get_compress_option(filp, arg);
	case F2FS_IOC_SET_COMPRESS_OPTION:
		return f2fs_ioc_set_compress_option(filp, arg);
	case F2FS_IOC_DECOMPRESS_FILE:
		return f2fs_ioc_decompress_file(filp, arg);
	case F2FS_IOC_COMPRESS_FILE:
		return f2fs_ioc_compress_file(filp, arg);
	default:
		return -ENOTTY;
	}
}

long f2fs_ioctl(struct file *filp, unsigned int cmd, unsigned long arg)
{
	if (unlikely(f2fs_cp_error(F2FS_I_SB(file_inode(filp)))))
		return -EIO;
	if (!f2fs_is_checkpoint_ready(F2FS_I_SB(file_inode(filp))))
		return -ENOSPC;

	return __f2fs_ioctl(filp, cmd, arg);
}

static ssize_t f2fs_file_read_iter(struct kiocb *iocb, struct iov_iter *iter)
{
	struct file *file = iocb->ki_filp;
	struct inode *inode = file_inode(file);
	int ret;

	if (!f2fs_is_compress_backend_ready(inode))
		return -EOPNOTSUPP;

	if (trace_f2fs_dataread_start_enabled()) {
		char *p = f2fs_kmalloc(F2FS_I_SB(inode), PATH_MAX, GFP_KERNEL);
		char *path;

		if (!p)
			goto skip_read_trace;

		path = dentry_path_raw(file_dentry(iocb->ki_filp), p, PATH_MAX);
		if (IS_ERR(path)) {
			kfree(p);
			goto skip_read_trace;
		}

		trace_f2fs_dataread_start(inode, iocb->ki_pos,
					iov_iter_count(iter),
					current->pid, path, current->comm);
		kfree(p);
	}
skip_read_trace:
	ret = generic_file_read_iter(iocb, iter);

	if (ret > 0)
		f2fs_update_iostat(F2FS_I_SB(inode), APP_READ_IO, ret);

	if (trace_f2fs_dataread_end_enabled())
		trace_f2fs_dataread_end(inode, iocb->ki_pos, ret);
	return ret;
}

/*
 * Preallocate blocks for a write request, if it is possible and helpful to do
 * so.  Returns a positive number if blocks may have been preallocated, 0 if no
 * blocks were preallocated, or a negative errno value if something went
 * seriously wrong.  Also sets FI_PREALLOCATED_ALL on the inode if *all* the
 * requested blocks (not just some of them) have been allocated.
 */
static int f2fs_preallocate_blocks(struct kiocb *iocb, struct iov_iter *iter)
{
	struct inode *inode = file_inode(iocb->ki_filp);
	struct f2fs_sb_info *sbi = F2FS_I_SB(inode);
	const loff_t pos = iocb->ki_pos;
	const size_t count = iov_iter_count(iter);
	struct f2fs_map_blocks map = {};
	bool dio = (iocb->ki_flags & IOCB_DIRECT) &&
		   !f2fs_force_buffered_io(inode, iocb, iter);
	int flag;
	int ret;

	/* If it will be an out-of-place direct write, don't bother. */
	if (dio && f2fs_lfs_mode(sbi))
		return 0;
	/*
	 * Don't preallocate holes aligned to DIO_SKIP_HOLES which turns into
	 * buffered IO, if DIO meets any holes.
	 */
	if (dio && i_size_read(inode) &&
		(F2FS_BYTES_TO_BLK(pos) < F2FS_BLK_ALIGN(i_size_read(inode))))
		return 0;

	/* No-wait I/O can't allocate blocks. */
	if (iocb->ki_flags & IOCB_NOWAIT)
		return 0;

	/* If it will be a short write, don't bother. */
	if (iov_iter_fault_in_readable(iter, count))
		return 0;

	if (f2fs_has_inline_data(inode)) {
		/* If the data will fit inline, don't bother. */
		if (pos + count <= MAX_INLINE_DATA(inode))
			return 0;
		ret = f2fs_convert_inline_inode(inode);
		if (ret)
			return ret;
	}

	/* Do not preallocate blocks that will be written partially in 4KB. */
	map.m_lblk = F2FS_BLK_ALIGN(pos);
	map.m_len = F2FS_BYTES_TO_BLK(pos + count);
	if (map.m_len > map.m_lblk)
		map.m_len -= map.m_lblk;
	else
		map.m_len = 0;
	map.m_may_create = true;
	if (dio) {
		map.m_seg_type = f2fs_rw_hint_to_seg_type(inode->i_write_hint);
		flag = F2FS_GET_BLOCK_PRE_DIO;
	} else {
		map.m_seg_type = NO_CHECK_TYPE;
		flag = F2FS_GET_BLOCK_PRE_AIO;
	}

	ret = f2fs_map_blocks(inode, &map, 1, flag);
	/* -ENOSPC|-EDQUOT are fine to report the number of allocated blocks. */
	if (ret < 0 && !((ret == -ENOSPC || ret == -EDQUOT) && map.m_len > 0))
		return ret;
	if (ret == 0)
		set_inode_flag(inode, FI_PREALLOCATED_ALL);
	return map.m_len;
}

static ssize_t f2fs_file_write_iter(struct kiocb *iocb, struct iov_iter *from)
{
	struct file *file = iocb->ki_filp;
	struct inode *inode = file_inode(file);
	const loff_t orig_pos = iocb->ki_pos;
	const size_t orig_count = iov_iter_count(from);
	loff_t target_size;
	int preallocated;
	ssize_t ret;

	if (unlikely(f2fs_cp_error(F2FS_I_SB(inode)))) {
		ret = -EIO;
		goto out;
	}

	if (!f2fs_is_compress_backend_ready(inode)) {
		ret = -EOPNOTSUPP;
		goto out;
	}

	if (iocb->ki_flags & IOCB_NOWAIT) {
		if (!inode_trylock(inode)) {
			ret = -EAGAIN;
			goto out;
		}
	} else {
		inode_lock(inode);
	}

	if (unlikely(IS_IMMUTABLE(inode))) {
		ret = -EPERM;
		goto out_unlock;
	}

	if (is_inode_flag_set(inode, FI_COMPRESS_RELEASED)) {
		ret = -EPERM;
		goto out_unlock;
	}

	ret = generic_write_checks(iocb, from);
	if (ret <= 0)
		goto out_unlock;

	if (iocb->ki_flags & IOCB_NOWAIT) {
		if (!f2fs_overwrite_io(inode, iocb->ki_pos,
					iov_iter_count(from)) ||
				f2fs_has_inline_data(inode) ||
				f2fs_force_buffered_io(inode, iocb, from)) {
			ret = -EAGAIN;
			goto out_unlock;
		}
	}

	if (iocb->ki_flags & IOCB_DIRECT) {
		ret = f2fs_convert_inline_inode(inode);
		if (ret)
			goto out_unlock;
	}
	/* Possibly preallocate the blocks for the write. */
	target_size = iocb->ki_pos + iov_iter_count(from);
	preallocated = f2fs_preallocate_blocks(iocb, from);
	if (preallocated < 0) {
		ret = preallocated;
	} else {
		if (trace_f2fs_datawrite_start_enabled()) {
			char *p = f2fs_kmalloc(F2FS_I_SB(inode),
						PATH_MAX, GFP_KERNEL);
			char *path;

			if (!p)
				goto skip_write_trace;
			path = dentry_path_raw(file_dentry(iocb->ki_filp),
								p, PATH_MAX);
			if (IS_ERR(path)) {
				kfree(p);
				goto skip_write_trace;
			}
			trace_f2fs_datawrite_start(inode, orig_pos, orig_count,
					current->pid, path, current->comm);
			kfree(p);
		}
skip_write_trace:
		ret = __generic_file_write_iter(iocb, from);

		if (trace_f2fs_datawrite_end_enabled())
			trace_f2fs_datawrite_end(inode, orig_pos, ret);
	}

	/* Don't leave any preallocated blocks around past i_size. */
	if (preallocated && i_size_read(inode) < target_size) {
		f2fs_down_write(&F2FS_I(inode)->i_gc_rwsem[WRITE]);
		f2fs_down_write(&F2FS_I(inode)->i_mmap_sem);
		if (!f2fs_truncate(inode))
			file_dont_truncate(inode);
		f2fs_up_write(&F2FS_I(inode)->i_mmap_sem);
		f2fs_up_write(&F2FS_I(inode)->i_gc_rwsem[WRITE]);
	} else {
		file_dont_truncate(inode);
	}

	clear_inode_flag(inode, FI_PREALLOCATED_ALL);

	if (ret > 0)
		f2fs_update_iostat(F2FS_I_SB(inode), APP_WRITE_IO, ret);

out_unlock:
	inode_unlock(inode);
out:
	trace_f2fs_file_write_iter(inode, orig_pos, orig_count, ret);
	if (ret > 0)
		ret = generic_write_sync(iocb, ret);
	return ret;
}

#ifdef CONFIG_COMPAT
struct compat_f2fs_gc_range {
	u32 sync;
	compat_u64 start;
	compat_u64 len;
};
#define F2FS_IOC32_GARBAGE_COLLECT_RANGE	_IOW(F2FS_IOCTL_MAGIC, 11,\
						struct compat_f2fs_gc_range)

static int f2fs_compat_ioc_gc_range(struct file *file, unsigned long arg)
{
	struct compat_f2fs_gc_range __user *urange;
	struct f2fs_gc_range range;
	int err;

	urange = compat_ptr(arg);
	err = get_user(range.sync, &urange->sync);
	err |= get_user(range.start, &urange->start);
	err |= get_user(range.len, &urange->len);
	if (err)
		return -EFAULT;

	return __f2fs_ioc_gc_range(file, &range);
}

struct compat_f2fs_move_range {
	u32 dst_fd;
	compat_u64 pos_in;
	compat_u64 pos_out;
	compat_u64 len;
};
#define F2FS_IOC32_MOVE_RANGE		_IOWR(F2FS_IOCTL_MAGIC, 9,	\
					struct compat_f2fs_move_range)

static int f2fs_compat_ioc_move_range(struct file *file, unsigned long arg)
{
	struct compat_f2fs_move_range __user *urange;
	struct f2fs_move_range range;
	int err;

	urange = compat_ptr(arg);
	err = get_user(range.dst_fd, &urange->dst_fd);
	err |= get_user(range.pos_in, &urange->pos_in);
	err |= get_user(range.pos_out, &urange->pos_out);
	err |= get_user(range.len, &urange->len);
	if (err)
		return -EFAULT;

	return __f2fs_ioc_move_range(file, &range);
}

long f2fs_compat_ioctl(struct file *file, unsigned int cmd, unsigned long arg)
{
	if (unlikely(f2fs_cp_error(F2FS_I_SB(file_inode(file)))))
		return -EIO;
	if (!f2fs_is_checkpoint_ready(F2FS_I_SB(file_inode(file))))
		return -ENOSPC;

	switch (cmd) {
	case FS_IOC32_GETFLAGS:
		cmd = FS_IOC_GETFLAGS;
		break;
	case FS_IOC32_SETFLAGS:
		cmd = FS_IOC_SETFLAGS;
		break;
	case FS_IOC32_GETVERSION:
		cmd = FS_IOC_GETVERSION;
		break;
	case F2FS_IOC32_GARBAGE_COLLECT_RANGE:
		return f2fs_compat_ioc_gc_range(file, arg);
	case F2FS_IOC32_MOVE_RANGE:
		return f2fs_compat_ioc_move_range(file, arg);
	case F2FS_IOC_START_ATOMIC_WRITE:
	case F2FS_IOC_COMMIT_ATOMIC_WRITE:
	case F2FS_IOC_START_VOLATILE_WRITE:
	case F2FS_IOC_RELEASE_VOLATILE_WRITE:
	case F2FS_IOC_ABORT_ATOMIC_WRITE:
	case F2FS_IOC_SHUTDOWN:
	case FS_IOC_SET_ENCRYPTION_POLICY:
	case FS_IOC_GET_ENCRYPTION_PWSALT:
	case FS_IOC_GET_ENCRYPTION_POLICY:
	case FS_IOC_GET_ENCRYPTION_POLICY_EX:
	case FS_IOC_ADD_ENCRYPTION_KEY:
	case FS_IOC_REMOVE_ENCRYPTION_KEY:
	case FS_IOC_REMOVE_ENCRYPTION_KEY_ALL_USERS:
	case FS_IOC_GET_ENCRYPTION_KEY_STATUS:
	case FS_IOC_GET_ENCRYPTION_NONCE:
	case F2FS_IOC_GARBAGE_COLLECT:
	case F2FS_IOC_WRITE_CHECKPOINT:
	case F2FS_IOC_DEFRAGMENT:
	case F2FS_IOC_FLUSH_DEVICE:
	case F2FS_IOC_GET_FEATURES:
	case FS_IOC_FSGETXATTR:
	case FS_IOC_FSSETXATTR:
	case F2FS_IOC_GET_PIN_FILE:
	case F2FS_IOC_SET_PIN_FILE:
	case F2FS_IOC_PRECACHE_EXTENTS:
	case F2FS_IOC_RESIZE_FS:
	case FS_IOC_ENABLE_VERITY:
	case FS_IOC_MEASURE_VERITY:
	case FS_IOC_READ_VERITY_METADATA:
	case FS_IOC_GETFSLABEL:
	case FS_IOC_SETFSLABEL:
	case F2FS_IOC_GET_COMPRESS_BLOCKS:
	case F2FS_IOC_RELEASE_COMPRESS_BLOCKS:
	case F2FS_IOC_RESERVE_COMPRESS_BLOCKS:
	case F2FS_IOC_SEC_TRIM_FILE:
	case F2FS_IOC_GET_COMPRESS_OPTION:
	case F2FS_IOC_SET_COMPRESS_OPTION:
	case F2FS_IOC_DECOMPRESS_FILE:
	case F2FS_IOC_COMPRESS_FILE:
		break;
	default:
		return -ENOIOCTLCMD;
	}
	return __f2fs_ioctl(file, cmd, (unsigned long) compat_ptr(arg));
}
#endif

const struct file_operations f2fs_file_operations = {
	.llseek		= f2fs_llseek,
	.read_iter	= f2fs_file_read_iter,
	.write_iter	= f2fs_file_write_iter,
	.open		= f2fs_file_open,
	.release	= f2fs_release_file,
	.mmap		= f2fs_file_mmap,
	.flush		= f2fs_file_flush,
	.fsync		= f2fs_sync_file,
	.fallocate	= f2fs_fallocate,
	.unlocked_ioctl	= f2fs_ioctl,
#ifdef CONFIG_COMPAT
	.compat_ioctl	= f2fs_compat_ioctl,
#endif
	.splice_read	= generic_file_splice_read,
	.splice_write	= iter_file_splice_write,
};<|MERGE_RESOLUTION|>--- conflicted
+++ resolved
@@ -3329,6 +3329,7 @@
 		return -EOPNOTSUPP;
 
 	map.m_lblk = 0;
+	map.m_pblk = 0;
 	map.m_next_pgofs = NULL;
 	map.m_next_extent = &m_next_extent;
 	map.m_seg_type = NO_CHECK_TYPE;
@@ -4118,17 +4119,8 @@
 			F2FS_OPTION(sbi).compress_mode != COMPR_MODE_USER)
 		return -EOPNOTSUPP;
 
-<<<<<<< HEAD
 	if (!(filp->f_mode & FMODE_WRITE))
 		return -EBADF;
-=======
-	map.m_lblk = 0;
-	map.m_pblk = 0;
-	map.m_next_pgofs = NULL;
-	map.m_next_extent = &m_next_extent;
-	map.m_seg_type = NO_CHECK_TYPE;
-	end = F2FS_I_SB(inode)->max_file_blocks;
->>>>>>> 88afb447
 
 	if (!f2fs_compressed_file(inode))
 		return -EINVAL;
