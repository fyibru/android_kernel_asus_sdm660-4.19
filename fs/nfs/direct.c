/*
 * linux/fs/nfs/direct.c
 *
 * Copyright (C) 2003 by Chuck Lever <cel@netapp.com>
 *
 * High-performance uncached I/O for the Linux NFS client
 *
 * There are important applications whose performance or correctness
 * depends on uncached access to file data.  Database clusters
 * (multiple copies of the same instance running on separate hosts)
 * implement their own cache coherency protocol that subsumes file
 * system cache protocols.  Applications that process datasets
 * considerably larger than the client's memory do not always benefit
 * from a local cache.  A streaming video server, for instance, has no
 * need to cache the contents of a file.
 *
 * When an application requests uncached I/O, all read and write requests
 * are made directly to the server; data stored or fetched via these
 * requests is not cached in the Linux page cache.  The client does not
 * correct unaligned requests from applications.  All requested bytes are
 * held on permanent storage before a direct write system call returns to
 * an application.
 *
 * Solaris implements an uncached I/O facility called directio() that
 * is used for backups and sequential I/O to very large files.  Solaris
 * also supports uncaching whole NFS partitions with "-o forcedirectio,"
 * an undocumented mount option.
 *
 * Designed by Jeff Kimmel, Chuck Lever, and Trond Myklebust, with
 * help from Andrew Morton.
 *
 * 18 Dec 2001	Initial implementation for 2.4  --cel
 * 08 Jul 2002	Version for 2.4.19, with bug fixes --trondmy
 * 08 Jun 2003	Port to 2.5 APIs  --cel
 * 31 Mar 2004	Handle direct I/O without VFS support  --cel
 * 15 Sep 2004	Parallel async reads  --cel
 * 04 May 2005	support O_DIRECT with aio  --cel
 *
 */

#include <linux/errno.h>
#include <linux/sched.h>
#include <linux/kernel.h>
#include <linux/file.h>
#include <linux/pagemap.h>
#include <linux/kref.h>
#include <linux/slab.h>
#include <linux/task_io_accounting_ops.h>
#include <linux/module.h>

#include <linux/nfs_fs.h>
#include <linux/nfs_page.h>
#include <linux/sunrpc/clnt.h>

#include <asm/uaccess.h>
#include <linux/atomic.h>

#include "internal.h"
#include "iostat.h"
#include "pnfs.h"

#define NFSDBG_FACILITY		NFSDBG_VFS

static struct kmem_cache *nfs_direct_cachep;

/*
 * This represents a set of asynchronous requests that we're waiting on
 */
struct nfs_direct_mirror {
	ssize_t count;
};

struct nfs_direct_req {
	struct kref		kref;		/* release manager */

	/* I/O parameters */
	struct nfs_open_context	*ctx;		/* file open context info */
	struct nfs_lock_context *l_ctx;		/* Lock context info */
	struct kiocb *		iocb;		/* controlling i/o request */
	struct inode *		inode;		/* target file of i/o */

	/* completion state */
	atomic_t		io_count;	/* i/os we're waiting for */
	spinlock_t		lock;		/* protect completion state */

	struct nfs_direct_mirror mirrors[NFS_PAGEIO_DESCRIPTOR_MIRROR_MAX];
	int			mirror_count;

	ssize_t			count,		/* bytes actually processed */
				bytes_left,	/* bytes left to be sent */
				io_start,	/* start of IO */
				error;		/* any reported error */
	struct completion	completion;	/* wait for i/o completion */

	/* commit state */
	struct nfs_mds_commit_info mds_cinfo;	/* Storage for cinfo */
	struct pnfs_ds_commit_info ds_cinfo;	/* Storage for cinfo */
	struct work_struct	work;
	int			flags;
#define NFS_ODIRECT_DO_COMMIT		(1)	/* an unstable reply was received */
#define NFS_ODIRECT_RESCHED_WRITES	(2)	/* write verification failed */
	struct nfs_writeverf	verf;		/* unstable write verifier */
};

static const struct nfs_pgio_completion_ops nfs_direct_write_completion_ops;
static const struct nfs_commit_completion_ops nfs_direct_commit_completion_ops;
static void nfs_direct_write_complete(struct nfs_direct_req *dreq, struct inode *inode);
static void nfs_direct_write_schedule_work(struct work_struct *work);

static inline void get_dreq(struct nfs_direct_req *dreq)
{
	atomic_inc(&dreq->io_count);
}

static inline int put_dreq(struct nfs_direct_req *dreq)
{
	return atomic_dec_and_test(&dreq->io_count);
}

void nfs_direct_set_resched_writes(struct nfs_direct_req *dreq)
{
	dreq->flags = NFS_ODIRECT_RESCHED_WRITES;
}
EXPORT_SYMBOL_GPL(nfs_direct_set_resched_writes);

static void
nfs_direct_good_bytes(struct nfs_direct_req *dreq, struct nfs_pgio_header *hdr)
{
	int i;
	ssize_t count;

	if (dreq->mirror_count == 1) {
		dreq->mirrors[hdr->pgio_mirror_idx].count += hdr->good_bytes;
		dreq->count += hdr->good_bytes;
	} else {
		/* mirrored writes */
		count = dreq->mirrors[hdr->pgio_mirror_idx].count;
		if (count + dreq->io_start < hdr->io_start + hdr->good_bytes) {
			count = hdr->io_start + hdr->good_bytes - dreq->io_start;
			dreq->mirrors[hdr->pgio_mirror_idx].count = count;
		}
		/* update the dreq->count by finding the minimum agreed count from all
		 * mirrors */
		count = dreq->mirrors[0].count;

		for (i = 1; i < dreq->mirror_count; i++)
			count = min(count, dreq->mirrors[i].count);

		dreq->count = count;
	}
}

/*
 * nfs_direct_select_verf - select the right verifier
 * @dreq - direct request possibly spanning multiple servers
 * @ds_clp - nfs_client of data server or NULL if MDS / non-pnfs
 * @commit_idx - commit bucket index for the DS
 *
 * returns the correct verifier to use given the role of the server
 */
static struct nfs_writeverf *
nfs_direct_select_verf(struct nfs_direct_req *dreq,
		       struct nfs_client *ds_clp,
		       int commit_idx)
{
	struct nfs_writeverf *verfp = &dreq->verf;

#ifdef CONFIG_NFS_V4_1
	if (ds_clp) {
		/* pNFS is in use, use the DS verf */
		if (commit_idx >= 0 && commit_idx < dreq->ds_cinfo.nbuckets)
			verfp = &dreq->ds_cinfo.buckets[commit_idx].direct_verf;
		else
			WARN_ON_ONCE(1);
	}
#endif
	return verfp;
}


/*
 * nfs_direct_set_hdr_verf - set the write/commit verifier
 * @dreq - direct request possibly spanning multiple servers
 * @hdr - pageio header to validate against previously seen verfs
 *
 * Set the server's (MDS or DS) "seen" verifier
 */
static void nfs_direct_set_hdr_verf(struct nfs_direct_req *dreq,
				    struct nfs_pgio_header *hdr)
{
	struct nfs_writeverf *verfp;

	verfp = nfs_direct_select_verf(dreq, hdr->ds_clp, hdr->ds_commit_idx);
	WARN_ON_ONCE(verfp->committed >= 0);
	memcpy(verfp, &hdr->verf, sizeof(struct nfs_writeverf));
	WARN_ON_ONCE(verfp->committed < 0);
}

/*
 * nfs_direct_cmp_hdr_verf - compare verifier for pgio header
 * @dreq - direct request possibly spanning multiple servers
 * @hdr - pageio header to validate against previously seen verf
 *
 * set the server's "seen" verf if not initialized.
 * returns result of comparison between @hdr->verf and the "seen"
 * verf of the server used by @hdr (DS or MDS)
 */
static int nfs_direct_set_or_cmp_hdr_verf(struct nfs_direct_req *dreq,
					  struct nfs_pgio_header *hdr)
{
	struct nfs_writeverf *verfp;

	verfp = nfs_direct_select_verf(dreq, hdr->ds_clp, hdr->ds_commit_idx);
	if (verfp->committed < 0) {
		nfs_direct_set_hdr_verf(dreq, hdr);
		return 0;
	}
	return memcmp(verfp, &hdr->verf, sizeof(struct nfs_writeverf));
}

/*
 * nfs_direct_cmp_commit_data_verf - compare verifier for commit data
 * @dreq - direct request possibly spanning multiple servers
 * @data - commit data to validate against previously seen verf
 *
 * returns result of comparison between @data->verf and the verf of
 * the server used by @data (DS or MDS)
 */
static int nfs_direct_cmp_commit_data_verf(struct nfs_direct_req *dreq,
					   struct nfs_commit_data *data)
{
	struct nfs_writeverf *verfp;

	verfp = nfs_direct_select_verf(dreq, data->ds_clp,
					 data->ds_commit_index);

	/* verifier not set so always fail */
	if (verfp->committed < 0)
		return 1;

	return memcmp(verfp, &data->verf, sizeof(struct nfs_writeverf));
}

/**
 * nfs_direct_IO - NFS address space operation for direct I/O
 * @iocb: target I/O control block
 * @iov: array of vectors that define I/O buffer
 * @pos: offset in file to begin the operation
 * @nr_segs: size of iovec array
 *
 * The presence of this routine in the address space ops vector means
 * the NFS client supports direct I/O. However, for most direct IO, we
 * shunt off direct read and write requests before the VFS gets them,
 * so this method is only ever called for swap.
 */
ssize_t nfs_direct_IO(struct kiocb *iocb, struct iov_iter *iter, loff_t pos)
{
	struct inode *inode = iocb->ki_filp->f_mapping->host;

	/* we only support swap file calling nfs_direct_IO */
	if (!IS_SWAPFILE(inode))
		return 0;

<<<<<<< HEAD
#ifndef CONFIG_NFS_SWAP
	dprintk("NFS: nfs_direct_IO (%pD) off/no(%Ld/%lu) EINVAL\n",
			iocb->ki_filp, (long long) pos, iter->nr_segs);

	return -EINVAL;
#else
	VM_BUG_ON(iov_iter_count(iter) != PAGE_SIZE);
=======
	VM_BUG_ON(iocb->ki_nbytes != PAGE_SIZE);
>>>>>>> f139b6c6

	if (iov_iter_rw(iter) == READ)
		return nfs_file_direct_read(iocb, iter, pos);
<<<<<<< HEAD
	return nfs_file_direct_write(iocb, iter);
#endif /* CONFIG_NFS_SWAP */
=======
	return nfs_file_direct_write(iocb, iter, pos);
>>>>>>> f139b6c6
}

static void nfs_direct_release_pages(struct page **pages, unsigned int npages)
{
	unsigned int i;
	for (i = 0; i < npages; i++)
		page_cache_release(pages[i]);
}

void nfs_init_cinfo_from_dreq(struct nfs_commit_info *cinfo,
			      struct nfs_direct_req *dreq)
{
	cinfo->lock = &dreq->inode->i_lock;
	cinfo->mds = &dreq->mds_cinfo;
	cinfo->ds = &dreq->ds_cinfo;
	cinfo->dreq = dreq;
	cinfo->completion_ops = &nfs_direct_commit_completion_ops;
}

static inline void nfs_direct_setup_mirroring(struct nfs_direct_req *dreq,
					     struct nfs_pageio_descriptor *pgio,
					     struct nfs_page *req)
{
	int mirror_count = 1;

	if (pgio->pg_ops->pg_get_mirror_count)
		mirror_count = pgio->pg_ops->pg_get_mirror_count(pgio, req);

	dreq->mirror_count = mirror_count;
}

static inline struct nfs_direct_req *nfs_direct_req_alloc(void)
{
	struct nfs_direct_req *dreq;

	dreq = kmem_cache_zalloc(nfs_direct_cachep, GFP_KERNEL);
	if (!dreq)
		return NULL;

	kref_init(&dreq->kref);
	kref_get(&dreq->kref);
	init_completion(&dreq->completion);
	INIT_LIST_HEAD(&dreq->mds_cinfo.list);
	dreq->verf.committed = NFS_INVALID_STABLE_HOW;	/* not set yet */
	INIT_WORK(&dreq->work, nfs_direct_write_schedule_work);
	dreq->mirror_count = 1;
	spin_lock_init(&dreq->lock);

	return dreq;
}

static void nfs_direct_req_free(struct kref *kref)
{
	struct nfs_direct_req *dreq = container_of(kref, struct nfs_direct_req, kref);

	nfs_free_pnfs_ds_cinfo(&dreq->ds_cinfo);
	if (dreq->l_ctx != NULL)
		nfs_put_lock_context(dreq->l_ctx);
	if (dreq->ctx != NULL)
		put_nfs_open_context(dreq->ctx);
	kmem_cache_free(nfs_direct_cachep, dreq);
}

static void nfs_direct_req_release(struct nfs_direct_req *dreq)
{
	kref_put(&dreq->kref, nfs_direct_req_free);
}

ssize_t nfs_dreq_bytes_left(struct nfs_direct_req *dreq)
{
	return dreq->bytes_left;
}
EXPORT_SYMBOL_GPL(nfs_dreq_bytes_left);

/*
 * Collects and returns the final error value/byte-count.
 */
static ssize_t nfs_direct_wait(struct nfs_direct_req *dreq)
{
	ssize_t result = -EIOCBQUEUED;

	/* Async requests don't wait here */
	if (dreq->iocb)
		goto out;

	result = wait_for_completion_killable(&dreq->completion);

	if (!result)
		result = dreq->error;
	if (!result)
		result = dreq->count;

out:
	return (ssize_t) result;
}

/*
 * Synchronous I/O uses a stack-allocated iocb.  Thus we can't trust
 * the iocb is still valid here if this is a synchronous request.
 */
static void nfs_direct_complete(struct nfs_direct_req *dreq, bool write)
{
	struct inode *inode = dreq->inode;

	if (dreq->iocb && write) {
		loff_t pos = dreq->iocb->ki_pos + dreq->count;

		spin_lock(&inode->i_lock);
		if (i_size_read(inode) < pos)
			i_size_write(inode, pos);
		spin_unlock(&inode->i_lock);
	}

	if (write)
		nfs_zap_mapping(inode, inode->i_mapping);

	inode_dio_end(inode);

	if (dreq->iocb) {
		long res = (long) dreq->error;
		if (!res)
			res = (long) dreq->count;
		dreq->iocb->ki_complete(dreq->iocb, res, 0);
	}

	complete_all(&dreq->completion);

	nfs_direct_req_release(dreq);
}

static void nfs_direct_readpage_release(struct nfs_page *req)
{
	dprintk("NFS: direct read done (%s/%llu %d@%lld)\n",
		d_inode(req->wb_context->dentry)->i_sb->s_id,
		(unsigned long long)NFS_FILEID(d_inode(req->wb_context->dentry)),
		req->wb_bytes,
		(long long)req_offset(req));
	nfs_release_request(req);
}

static void nfs_direct_read_completion(struct nfs_pgio_header *hdr)
{
	unsigned long bytes = 0;
	struct nfs_direct_req *dreq = hdr->dreq;

	if (test_bit(NFS_IOHDR_REDO, &hdr->flags))
		goto out_put;

	spin_lock(&dreq->lock);
	if (test_bit(NFS_IOHDR_ERROR, &hdr->flags) && (hdr->good_bytes == 0))
		dreq->error = hdr->error;
	else
		nfs_direct_good_bytes(dreq, hdr);

	spin_unlock(&dreq->lock);

	while (!list_empty(&hdr->pages)) {
		struct nfs_page *req = nfs_list_entry(hdr->pages.next);
		struct page *page = req->wb_page;

		if (!PageCompound(page) && bytes < hdr->good_bytes)
			set_page_dirty(page);
		bytes += req->wb_bytes;
		nfs_list_remove_request(req);
		nfs_direct_readpage_release(req);
	}
out_put:
	if (put_dreq(dreq))
		nfs_direct_complete(dreq, false);
	hdr->release(hdr);
}

static void nfs_read_sync_pgio_error(struct list_head *head)
{
	struct nfs_page *req;

	while (!list_empty(head)) {
		req = nfs_list_entry(head->next);
		nfs_list_remove_request(req);
		nfs_release_request(req);
	}
}

static void nfs_direct_pgio_init(struct nfs_pgio_header *hdr)
{
	get_dreq(hdr->dreq);
}

static const struct nfs_pgio_completion_ops nfs_direct_read_completion_ops = {
	.error_cleanup = nfs_read_sync_pgio_error,
	.init_hdr = nfs_direct_pgio_init,
	.completion = nfs_direct_read_completion,
};

/*
 * For each rsize'd chunk of the user's buffer, dispatch an NFS READ
 * operation.  If nfs_readdata_alloc() or get_user_pages() fails,
 * bail and stop sending more reads.  Read length accounting is
 * handled automatically by nfs_direct_read_result().  Otherwise, if
 * no requests have been sent, just return an error.
 */

static ssize_t nfs_direct_read_schedule_iovec(struct nfs_direct_req *dreq,
					      struct iov_iter *iter,
					      loff_t pos)
{
	struct nfs_pageio_descriptor desc;
	struct inode *inode = dreq->inode;
	ssize_t result = -EINVAL;
	size_t requested_bytes = 0;
	size_t rsize = max_t(size_t, NFS_SERVER(inode)->rsize, PAGE_SIZE);

	nfs_pageio_init_read(&desc, dreq->inode, false,
			     &nfs_direct_read_completion_ops);
	get_dreq(dreq);
	desc.pg_dreq = dreq;
	inode_dio_begin(inode);

	while (iov_iter_count(iter)) {
		struct page **pagevec;
		size_t bytes;
		size_t pgbase;
		unsigned npages, i;

		result = iov_iter_get_pages_alloc(iter, &pagevec, 
						  rsize, &pgbase);
		if (result < 0)
			break;
	
		bytes = result;
		iov_iter_advance(iter, bytes);
		npages = (result + pgbase + PAGE_SIZE - 1) / PAGE_SIZE;
		for (i = 0; i < npages; i++) {
			struct nfs_page *req;
			unsigned int req_len = min_t(size_t, bytes, PAGE_SIZE - pgbase);
			/* XXX do we need to do the eof zeroing found in async_filler? */
			req = nfs_create_request(dreq->ctx, pagevec[i], NULL,
						 pgbase, req_len);
			if (IS_ERR(req)) {
				result = PTR_ERR(req);
				break;
			}
			req->wb_index = pos >> PAGE_SHIFT;
			req->wb_offset = pos & ~PAGE_MASK;
			if (!nfs_pageio_add_request(&desc, req)) {
				result = desc.pg_error;
				nfs_release_request(req);
				break;
			}
			pgbase = 0;
			bytes -= req_len;
			requested_bytes += req_len;
			pos += req_len;
			dreq->bytes_left -= req_len;
		}
		nfs_direct_release_pages(pagevec, npages);
		kvfree(pagevec);
		if (result < 0)
			break;
	}

	nfs_pageio_complete(&desc);

	/*
	 * If no bytes were started, return the error, and let the
	 * generic layer handle the completion.
	 */
	if (requested_bytes == 0) {
		inode_dio_end(inode);
		nfs_direct_req_release(dreq);
		return result < 0 ? result : -EIO;
	}

	if (put_dreq(dreq))
		nfs_direct_complete(dreq, false);
	return 0;
}

/**
 * nfs_file_direct_read - file direct read operation for NFS files
 * @iocb: target I/O control block
 * @iter: vector of user buffers into which to read data
 * @pos: byte offset in file where reading starts
 *
 * We use this function for direct reads instead of calling
 * generic_file_aio_read() in order to avoid gfar's check to see if
 * the request starts before the end of the file.  For that check
 * to work, we must generate a GETATTR before each direct read, and
 * even then there is a window between the GETATTR and the subsequent
 * READ where the file size could change.  Our preference is simply
 * to do all reads the application wants, and the server will take
 * care of managing the end of file boundary.
 *
 * This function also eliminates unnecessarily updating the file's
 * atime locally, as the NFS server sets the file's atime, and this
 * client must read the updated atime from the server back into its
 * cache.
 */
ssize_t nfs_file_direct_read(struct kiocb *iocb, struct iov_iter *iter,
				loff_t pos)
{
	struct file *file = iocb->ki_filp;
	struct address_space *mapping = file->f_mapping;
	struct inode *inode = mapping->host;
	struct nfs_direct_req *dreq;
	struct nfs_lock_context *l_ctx;
	ssize_t result = -EINVAL;
	size_t count = iov_iter_count(iter);
	nfs_add_stats(mapping->host, NFSIOS_DIRECTREADBYTES, count);

	dfprintk(FILE, "NFS: direct read(%pD2, %zd@%Ld)\n",
		file, count, (long long) pos);

	result = 0;
	if (!count)
		goto out;

	mutex_lock(&inode->i_mutex);
	result = nfs_sync_mapping(mapping);
	if (result)
		goto out_unlock;

	task_io_account_read(count);

	result = -ENOMEM;
	dreq = nfs_direct_req_alloc();
	if (dreq == NULL)
		goto out_unlock;

	dreq->inode = inode;
	dreq->bytes_left = count;
	dreq->io_start = pos;
	dreq->ctx = get_nfs_open_context(nfs_file_open_context(iocb->ki_filp));
	l_ctx = nfs_get_lock_context(dreq->ctx);
	if (IS_ERR(l_ctx)) {
		result = PTR_ERR(l_ctx);
		goto out_release;
	}
	dreq->l_ctx = l_ctx;
	if (!is_sync_kiocb(iocb))
		dreq->iocb = iocb;

	NFS_I(inode)->read_io += count;
	result = nfs_direct_read_schedule_iovec(dreq, iter, pos);

	mutex_unlock(&inode->i_mutex);

	if (!result) {
		result = nfs_direct_wait(dreq);
		if (result > 0)
			iocb->ki_pos = pos + result;
	}

	nfs_direct_req_release(dreq);
	return result;

out_release:
	nfs_direct_req_release(dreq);
out_unlock:
	mutex_unlock(&inode->i_mutex);
out:
	return result;
}

static void
nfs_direct_write_scan_commit_list(struct inode *inode,
				  struct list_head *list,
				  struct nfs_commit_info *cinfo)
{
	spin_lock(cinfo->lock);
#ifdef CONFIG_NFS_V4_1
	if (cinfo->ds != NULL && cinfo->ds->nwritten != 0)
		NFS_SERVER(inode)->pnfs_curr_ld->recover_commit_reqs(list, cinfo);
#endif
	nfs_scan_commit_list(&cinfo->mds->list, list, cinfo, 0);
	spin_unlock(cinfo->lock);
}

static void nfs_direct_write_reschedule(struct nfs_direct_req *dreq)
{
	struct nfs_pageio_descriptor desc;
	struct nfs_page *req, *tmp;
	LIST_HEAD(reqs);
	struct nfs_commit_info cinfo;
	LIST_HEAD(failed);
	int i;

	nfs_init_cinfo_from_dreq(&cinfo, dreq);
	nfs_direct_write_scan_commit_list(dreq->inode, &reqs, &cinfo);

	dreq->count = 0;
	for (i = 0; i < dreq->mirror_count; i++)
		dreq->mirrors[i].count = 0;
	get_dreq(dreq);

	nfs_pageio_init_write(&desc, dreq->inode, FLUSH_STABLE, false,
			      &nfs_direct_write_completion_ops);
	desc.pg_dreq = dreq;

	req = nfs_list_entry(reqs.next);
	nfs_direct_setup_mirroring(dreq, &desc, req);

	list_for_each_entry_safe(req, tmp, &reqs, wb_list) {
		if (!nfs_pageio_add_request(&desc, req)) {
			nfs_list_remove_request(req);
			nfs_list_add_request(req, &failed);
			spin_lock(cinfo.lock);
			dreq->flags = 0;
			dreq->error = -EIO;
			spin_unlock(cinfo.lock);
		}
		nfs_release_request(req);
	}
	nfs_pageio_complete(&desc);

	while (!list_empty(&failed)) {
		req = nfs_list_entry(failed.next);
		nfs_list_remove_request(req);
		nfs_unlock_and_release_request(req);
	}

	if (put_dreq(dreq))
		nfs_direct_write_complete(dreq, dreq->inode);
}

static void nfs_direct_commit_complete(struct nfs_commit_data *data)
{
	struct nfs_direct_req *dreq = data->dreq;
	struct nfs_commit_info cinfo;
	struct nfs_page *req;
	int status = data->task.tk_status;

	nfs_init_cinfo_from_dreq(&cinfo, dreq);
	if (status < 0) {
		dprintk("NFS: %5u commit failed with error %d.\n",
			data->task.tk_pid, status);
		dreq->flags = NFS_ODIRECT_RESCHED_WRITES;
	} else if (nfs_direct_cmp_commit_data_verf(dreq, data)) {
		dprintk("NFS: %5u commit verify failed\n", data->task.tk_pid);
		dreq->flags = NFS_ODIRECT_RESCHED_WRITES;
	}

	dprintk("NFS: %5u commit returned %d\n", data->task.tk_pid, status);
	while (!list_empty(&data->pages)) {
		req = nfs_list_entry(data->pages.next);
		nfs_list_remove_request(req);
		if (dreq->flags == NFS_ODIRECT_RESCHED_WRITES) {
			/* Note the rewrite will go through mds */
			nfs_mark_request_commit(req, NULL, &cinfo, 0);
		} else
			nfs_release_request(req);
		nfs_unlock_and_release_request(req);
	}

	if (atomic_dec_and_test(&cinfo.mds->rpcs_out))
		nfs_direct_write_complete(dreq, data->inode);
}

static void nfs_direct_error_cleanup(struct nfs_inode *nfsi)
{
	/* There is no lock to clear */
}

static const struct nfs_commit_completion_ops nfs_direct_commit_completion_ops = {
	.completion = nfs_direct_commit_complete,
	.error_cleanup = nfs_direct_error_cleanup,
};

static void nfs_direct_commit_schedule(struct nfs_direct_req *dreq)
{
	int res;
	struct nfs_commit_info cinfo;
	LIST_HEAD(mds_list);

	nfs_init_cinfo_from_dreq(&cinfo, dreq);
	nfs_scan_commit(dreq->inode, &mds_list, &cinfo);
	res = nfs_generic_commit_list(dreq->inode, &mds_list, 0, &cinfo);
	if (res < 0) /* res == -ENOMEM */
		nfs_direct_write_reschedule(dreq);
}

static void nfs_direct_write_schedule_work(struct work_struct *work)
{
	struct nfs_direct_req *dreq = container_of(work, struct nfs_direct_req, work);
	int flags = dreq->flags;

	dreq->flags = 0;
	switch (flags) {
		case NFS_ODIRECT_DO_COMMIT:
			nfs_direct_commit_schedule(dreq);
			break;
		case NFS_ODIRECT_RESCHED_WRITES:
			nfs_direct_write_reschedule(dreq);
			break;
		default:
			nfs_direct_complete(dreq, true);
	}
}

static void nfs_direct_write_complete(struct nfs_direct_req *dreq, struct inode *inode)
{
	schedule_work(&dreq->work); /* Calls nfs_direct_write_schedule_work */
}

static void nfs_direct_write_completion(struct nfs_pgio_header *hdr)
{
	struct nfs_direct_req *dreq = hdr->dreq;
	struct nfs_commit_info cinfo;
	bool request_commit = false;
	struct nfs_page *req = nfs_list_entry(hdr->pages.next);

	if (test_bit(NFS_IOHDR_REDO, &hdr->flags))
		goto out_put;

	nfs_init_cinfo_from_dreq(&cinfo, dreq);

	spin_lock(&dreq->lock);

	if (test_bit(NFS_IOHDR_ERROR, &hdr->flags)) {
		dreq->flags = 0;
		dreq->error = hdr->error;
	}
	if (dreq->error == 0) {
		nfs_direct_good_bytes(dreq, hdr);
		if (nfs_write_need_commit(hdr)) {
			if (dreq->flags == NFS_ODIRECT_RESCHED_WRITES)
				request_commit = true;
			else if (dreq->flags == 0) {
				nfs_direct_set_hdr_verf(dreq, hdr);
				request_commit = true;
				dreq->flags = NFS_ODIRECT_DO_COMMIT;
			} else if (dreq->flags == NFS_ODIRECT_DO_COMMIT) {
				request_commit = true;
				if (nfs_direct_set_or_cmp_hdr_verf(dreq, hdr))
					dreq->flags =
						NFS_ODIRECT_RESCHED_WRITES;
			}
		}
	}
	spin_unlock(&dreq->lock);

	while (!list_empty(&hdr->pages)) {

		req = nfs_list_entry(hdr->pages.next);
		nfs_list_remove_request(req);
		if (request_commit) {
			kref_get(&req->wb_kref);
			nfs_mark_request_commit(req, hdr->lseg, &cinfo,
				hdr->ds_commit_idx);
		}
		nfs_unlock_and_release_request(req);
	}

out_put:
	if (put_dreq(dreq))
		nfs_direct_write_complete(dreq, hdr->inode);
	hdr->release(hdr);
}

static void nfs_write_sync_pgio_error(struct list_head *head)
{
	struct nfs_page *req;

	while (!list_empty(head)) {
		req = nfs_list_entry(head->next);
		nfs_list_remove_request(req);
		nfs_unlock_and_release_request(req);
	}
}

static const struct nfs_pgio_completion_ops nfs_direct_write_completion_ops = {
	.error_cleanup = nfs_write_sync_pgio_error,
	.init_hdr = nfs_direct_pgio_init,
	.completion = nfs_direct_write_completion,
};


/*
 * NB: Return the value of the first error return code.  Subsequent
 *     errors after the first one are ignored.
 */
/*
 * For each wsize'd chunk of the user's buffer, dispatch an NFS WRITE
 * operation.  If nfs_writedata_alloc() or get_user_pages() fails,
 * bail and stop sending more writes.  Write length accounting is
 * handled automatically by nfs_direct_write_result().  Otherwise, if
 * no requests have been sent, just return an error.
 */
static ssize_t nfs_direct_write_schedule_iovec(struct nfs_direct_req *dreq,
					       struct iov_iter *iter,
					       loff_t pos)
{
	struct nfs_pageio_descriptor desc;
	struct inode *inode = dreq->inode;
	ssize_t result = 0;
	size_t requested_bytes = 0;
	size_t wsize = max_t(size_t, NFS_SERVER(inode)->wsize, PAGE_SIZE);

	nfs_pageio_init_write(&desc, inode, FLUSH_COND_STABLE, false,
			      &nfs_direct_write_completion_ops);
	desc.pg_dreq = dreq;
	get_dreq(dreq);
	inode_dio_begin(inode);

	NFS_I(inode)->write_io += iov_iter_count(iter);
	while (iov_iter_count(iter)) {
		struct page **pagevec;
		size_t bytes;
		size_t pgbase;
		unsigned npages, i;

		result = iov_iter_get_pages_alloc(iter, &pagevec, 
						  wsize, &pgbase);
		if (result < 0)
			break;

		bytes = result;
		iov_iter_advance(iter, bytes);
		npages = (result + pgbase + PAGE_SIZE - 1) / PAGE_SIZE;
		for (i = 0; i < npages; i++) {
			struct nfs_page *req;
			unsigned int req_len = min_t(size_t, bytes, PAGE_SIZE - pgbase);

			req = nfs_create_request(dreq->ctx, pagevec[i], NULL,
						 pgbase, req_len);
			if (IS_ERR(req)) {
				result = PTR_ERR(req);
				break;
			}

			nfs_direct_setup_mirroring(dreq, &desc, req);

			nfs_lock_request(req);
			req->wb_index = pos >> PAGE_SHIFT;
			req->wb_offset = pos & ~PAGE_MASK;
			if (!nfs_pageio_add_request(&desc, req)) {
				result = desc.pg_error;
				nfs_unlock_and_release_request(req);
				break;
			}
			pgbase = 0;
			bytes -= req_len;
			requested_bytes += req_len;
			pos += req_len;
			dreq->bytes_left -= req_len;
		}
		nfs_direct_release_pages(pagevec, npages);
		kvfree(pagevec);
		if (result < 0)
			break;
	}
	nfs_pageio_complete(&desc);

	/*
	 * If no bytes were started, return the error, and let the
	 * generic layer handle the completion.
	 */
	if (requested_bytes == 0) {
		inode_dio_end(inode);
		nfs_direct_req_release(dreq);
		return result < 0 ? result : -EIO;
	}

	if (put_dreq(dreq))
		nfs_direct_write_complete(dreq, dreq->inode);
	return 0;
}

/**
 * nfs_file_direct_write - file direct write operation for NFS files
 * @iocb: target I/O control block
 * @iter: vector of user buffers from which to write data
 * @pos: byte offset in file where writing starts
 *
 * We use this function for direct writes instead of calling
 * generic_file_aio_write() in order to avoid taking the inode
 * semaphore and updating the i_size.  The NFS server will set
 * the new i_size and this client must read the updated size
 * back into its cache.  We let the server do generic write
 * parameter checking and report problems.
 *
 * We eliminate local atime updates, see direct read above.
 *
 * We avoid unnecessary page cache invalidations for normal cached
 * readers of this file.
 *
 * Note that O_APPEND is not supported for NFS direct writes, as there
 * is no atomic O_APPEND write facility in the NFS protocol.
 */
ssize_t nfs_file_direct_write(struct kiocb *iocb, struct iov_iter *iter)
{
	ssize_t result = -EINVAL;
	struct file *file = iocb->ki_filp;
	struct address_space *mapping = file->f_mapping;
	struct inode *inode = mapping->host;
	struct nfs_direct_req *dreq;
	struct nfs_lock_context *l_ctx;
	loff_t pos, end;

	dfprintk(FILE, "NFS: direct write(%pD2, %zd@%Ld)\n",
		file, iov_iter_count(iter), (long long) iocb->ki_pos);

	nfs_add_stats(mapping->host, NFSIOS_DIRECTWRITTENBYTES,
		      iov_iter_count(iter));

	pos = iocb->ki_pos;
	end = (pos + iov_iter_count(iter) - 1) >> PAGE_CACHE_SHIFT;

	mutex_lock(&inode->i_mutex);

	result = nfs_sync_mapping(mapping);
	if (result)
		goto out_unlock;

	if (mapping->nrpages) {
		result = invalidate_inode_pages2_range(mapping,
					pos >> PAGE_CACHE_SHIFT, end);
		if (result)
			goto out_unlock;
	}

	task_io_account_write(iov_iter_count(iter));

	result = -ENOMEM;
	dreq = nfs_direct_req_alloc();
	if (!dreq)
		goto out_unlock;

	dreq->inode = inode;
	dreq->bytes_left = iov_iter_count(iter);
	dreq->io_start = pos;
	dreq->ctx = get_nfs_open_context(nfs_file_open_context(iocb->ki_filp));
	l_ctx = nfs_get_lock_context(dreq->ctx);
	if (IS_ERR(l_ctx)) {
		result = PTR_ERR(l_ctx);
		goto out_release;
	}
	dreq->l_ctx = l_ctx;
	if (!is_sync_kiocb(iocb))
		dreq->iocb = iocb;

	result = nfs_direct_write_schedule_iovec(dreq, iter, pos);

	if (mapping->nrpages) {
		invalidate_inode_pages2_range(mapping,
					      pos >> PAGE_CACHE_SHIFT, end);
	}

	mutex_unlock(&inode->i_mutex);

	if (!result) {
		result = nfs_direct_wait(dreq);
		if (result > 0) {
			struct inode *inode = mapping->host;

			iocb->ki_pos = pos + result;
			spin_lock(&inode->i_lock);
			if (i_size_read(inode) < iocb->ki_pos)
				i_size_write(inode, iocb->ki_pos);
			spin_unlock(&inode->i_lock);
			generic_write_sync(file, pos, result);
		}
	}
	nfs_direct_req_release(dreq);
	return result;

out_release:
	nfs_direct_req_release(dreq);
out_unlock:
	mutex_unlock(&inode->i_mutex);
	return result;
}

/**
 * nfs_init_directcache - create a slab cache for nfs_direct_req structures
 *
 */
int __init nfs_init_directcache(void)
{
	nfs_direct_cachep = kmem_cache_create("nfs_direct_cache",
						sizeof(struct nfs_direct_req),
						0, (SLAB_RECLAIM_ACCOUNT|
							SLAB_MEM_SPREAD),
						NULL);
	if (nfs_direct_cachep == NULL)
		return -ENOMEM;

	return 0;
}

/**
 * nfs_destroy_directcache - destroy the slab cache for nfs_direct_req structures
 *
 */
void nfs_destroy_directcache(void)
{
	kmem_cache_destroy(nfs_direct_cachep);
}<|MERGE_RESOLUTION|>--- conflicted
+++ resolved
@@ -261,26 +261,11 @@
 	if (!IS_SWAPFILE(inode))
 		return 0;
 
-<<<<<<< HEAD
-#ifndef CONFIG_NFS_SWAP
-	dprintk("NFS: nfs_direct_IO (%pD) off/no(%Ld/%lu) EINVAL\n",
-			iocb->ki_filp, (long long) pos, iter->nr_segs);
-
-	return -EINVAL;
-#else
 	VM_BUG_ON(iov_iter_count(iter) != PAGE_SIZE);
-=======
-	VM_BUG_ON(iocb->ki_nbytes != PAGE_SIZE);
->>>>>>> f139b6c6
 
 	if (iov_iter_rw(iter) == READ)
 		return nfs_file_direct_read(iocb, iter, pos);
-<<<<<<< HEAD
 	return nfs_file_direct_write(iocb, iter);
-#endif /* CONFIG_NFS_SWAP */
-=======
-	return nfs_file_direct_write(iocb, iter, pos);
->>>>>>> f139b6c6
 }
 
 static void nfs_direct_release_pages(struct page **pages, unsigned int npages)
