--- conflicted
+++ resolved
@@ -983,11 +983,6 @@
 	.cia_decrypt		=	des3_ede_decrypt } }
 } };
 
-<<<<<<< HEAD
-MODULE_ALIAS_CRYPTO("des3_ede");
-
-=======
->>>>>>> 59343cd7
 static int __init des_generic_mod_init(void)
 {
 	return crypto_register_algs(des_algs, ARRAY_SIZE(des_algs));
