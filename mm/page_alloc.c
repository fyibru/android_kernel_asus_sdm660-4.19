--- conflicted
+++ resolved
@@ -319,7 +319,6 @@
  */
 int min_free_kbytes = 1024;
 int user_min_free_kbytes = -1;
-<<<<<<< HEAD
 #ifdef CONFIG_DISCONTIGMEM
 /*
  * DiscontigMem defines memory ranges as separate pg_data_t even if the ranges
@@ -334,9 +333,6 @@
 #else
 int watermark_boost_factor __read_mostly = 15000;
 #endif
-=======
-int watermark_boost_factor __read_mostly = 15000;
->>>>>>> f8b19f1e
 int watermark_scale_factor = 10;
 
 /*
@@ -2294,7 +2290,6 @@
 	return false;
 }
 
-<<<<<<< HEAD
 static bool boost_eligible(struct zone *z)
 {
 	unsigned long high_wmark, threshold;
@@ -2322,22 +2317,15 @@
 	return true;
 }
 
-=======
->>>>>>> f8b19f1e
 static inline void boost_watermark(struct zone *zone)
 {
 	unsigned long max_boost;
 
-<<<<<<< HEAD
 	if (!watermark_boost_factor || !boost_eligible(zone))
-=======
-	if (!watermark_boost_factor)
->>>>>>> f8b19f1e
 		return;
 
 	max_boost = mult_frac(zone->_watermark[WMARK_HIGH],
 			watermark_boost_factor, 10000);
-<<<<<<< HEAD
 
 	/*
 	 * high watermark may be uninitialised if fragmentation occurs
@@ -2350,8 +2338,6 @@
 	if (!max_boost)
 		return;
 
-=======
->>>>>>> f8b19f1e
 	max_boost = max(pageblock_nr_pages, max_boost);
 
 	zone->watermark_boost = min(zone->watermark_boost + pageblock_nr_pages,
@@ -2396,11 +2382,7 @@
 	 */
 	boost_watermark(zone);
 	if (alloc_flags & ALLOC_KSWAPD)
-<<<<<<< HEAD
 		set_bit(ZONE_BOOSTED_WATERMARK, &zone->flags);
-=======
-		wakeup_kswapd(zone, 0, 0, zone_idx(zone));
->>>>>>> f8b19f1e
 
 	/* We are not allowed to try stealing from the whole block */
 	if (!whole_block)
@@ -2709,11 +2691,7 @@
 	page = __rmqueue_smallest(zone, order, migratetype);
 
 	if (unlikely(!page) && __rmqueue_fallback(zone, order, migratetype,
-<<<<<<< HEAD
-								alloc_flags))
-=======
 						  alloc_flags))
->>>>>>> f8b19f1e
 		goto retry;
 
 	trace_mm_page_alloc_zone_locked(page, order, migratetype);
@@ -3611,16 +3589,11 @@
 		alloc_flags |= ALLOC_KSWAPD;
 
 #ifdef CONFIG_ZONE_DMA32
-<<<<<<< HEAD
 	if (!zone)
 		return alloc_flags;
 
 	if (zone_idx(zone) != ZONE_NORMAL)
 		return alloc_flags;
-=======
-	if (zone_idx(zone) != ZONE_NORMAL)
-		goto out;
->>>>>>> f8b19f1e
 
 	/*
 	 * If ZONE_DMA32 exists, assume it is the one after ZONE_NORMAL and
@@ -3629,15 +3602,9 @@
 	 */
 	BUILD_BUG_ON(ZONE_NORMAL - ZONE_DMA32 != 1);
 	if (nr_online_nodes > 1 && !populated_zone(--zone))
-<<<<<<< HEAD
 		return alloc_flags;
 
 	alloc_flags |= ALLOC_NOFRAGMENT;
-=======
-		goto out;
-
-out:
->>>>>>> f8b19f1e
 #endif /* CONFIG_ZONE_DMA32 */
 	return alloc_flags;
 }
@@ -3717,7 +3684,6 @@
 		}
 
 		mark = wmark_pages(zone, alloc_flags & ALLOC_WMARK_MASK);
-<<<<<<< HEAD
 		/*
 		 * Allow high, atomic, harder order-0 allocation requests
 		 * to skip the ->watermark_boost for min watermark check.
@@ -3732,8 +3698,6 @@
 		     (alloc_flags & (ALLOC_HARDER | ALLOC_HIGH)))) {
 			mark = zone->_watermark[WMARK_MIN];
 		}
-=======
->>>>>>> f8b19f1e
 		if (!zone_watermark_fast(zone, order, mark,
 				       ac_classzone_idx(ac), alloc_flags)) {
 			int ret;
@@ -7821,15 +7785,11 @@
 			    mult_frac(zone->managed_pages,
 				      watermark_scale_factor, 10000));
 
-<<<<<<< HEAD
 		zone->watermark_boost = 0;
-=======
->>>>>>> f8b19f1e
 		zone->_watermark[WMARK_LOW]  = min_wmark_pages(zone) +
 					low + min;
 		zone->_watermark[WMARK_HIGH] = min_wmark_pages(zone) +
 					low + min * 2;
-		zone->watermark_boost = 0;
 
 		spin_unlock_irqrestore(&zone->lock, flags);
 	}
@@ -7942,7 +7902,6 @@
 	return 0;
 }
 
-<<<<<<< HEAD
 int kswapd_threads_sysctl_handler(struct ctl_table *table, int write,
 	void __user *buffer, size_t *length, loff_t *ppos)
 {
@@ -7958,8 +7917,6 @@
 	return 0;
 }
 
-=======
->>>>>>> f8b19f1e
 int watermark_scale_factor_sysctl_handler(struct ctl_table *table, int write,
 	void __user *buffer, size_t *length, loff_t *ppos)
 {
@@ -8485,13 +8442,9 @@
 	if (ret)
 		return ret;
 
-<<<<<<< HEAD
-	cc.zone->cma_alloc = 1;
-=======
 #ifdef CONFIG_CMA
 	cc.zone->cma_alloc = 1;
 #endif
->>>>>>> f8b19f1e
 	/*
 	 * In case of -EBUSY, we'd like to know which page causes problem.
 	 * So, just fall through. test_pages_isolated() has a tracepoint
@@ -8574,13 +8527,9 @@
 done:
 	undo_isolate_page_range(pfn_max_align_down(start),
 				pfn_max_align_up(end), migratetype);
-<<<<<<< HEAD
-	cc.zone->cma_alloc = 0;
-=======
 #ifdef CONFIG_CMA
 	cc.zone->cma_alloc = 0;
 #endif
->>>>>>> f8b19f1e
 	return ret;
 }
 
