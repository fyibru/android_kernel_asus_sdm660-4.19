--- conflicted
+++ resolved
@@ -643,7 +643,6 @@
 	  information to userspace via debugfs.
 	  If unsure, say N.
 
-<<<<<<< HEAD
 config VMAP_LAZY_PURGING_FACTOR
 	int "multiplier to the size of purged vmap areas"
 	default "8" if ARM
@@ -653,7 +652,6 @@
 	  single attempt. For 32-bit in order to reduce fragmentation
 	  of vmalloc space, we decrease the default value to "8".
 
-=======
 config MM_EVENT_STAT
 	bool "Track per-process MM event"
 	depends on MMU
@@ -669,7 +667,6 @@
 	  the MM event). If it's too large, that would be not good situation.
 
 	  System can dump the trace into bugreport when user allows the dump.
->>>>>>> 5e52a76e
 
 config GENERIC_EARLY_IOREMAP
 	bool
