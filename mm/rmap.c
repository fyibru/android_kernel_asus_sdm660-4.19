/*
 * mm/rmap.c - physical to virtual reverse mappings
 *
 * Copyright 2001, Rik van Riel <riel@conectiva.com.br>
 * Released under the General Public License (GPL).
 *
 * Simple, low overhead reverse mapping scheme.
 * Please try to keep this thing as modular as possible.
 *
 * Provides methods for unmapping each kind of mapped page:
 * the anon methods track anonymous pages, and
 * the file methods track pages belonging to an inode.
 *
 * Original design by Rik van Riel <riel@conectiva.com.br> 2001
 * File methods by Dave McCracken <dmccr@us.ibm.com> 2003, 2004
 * Anonymous methods by Andrea Arcangeli <andrea@suse.de> 2004
 * Contributions by Hugh Dickins 2003, 2004
 */

/*
 * Lock ordering in mm:
 *
 * inode->i_mutex	(while writing or truncating, not reading or faulting)
 *   mm->mmap_sem
 *     page->flags PG_locked (lock_page)
 *       hugetlbfs_i_mmap_rwsem_key (in huge_pmd_share)
 *         mapping->i_mmap_rwsem
 *           anon_vma->rwsem
 *             mm->page_table_lock or pte_lock
 *               zone_lru_lock (in mark_page_accessed, isolate_lru_page)
 *               swap_lock (in swap_duplicate, swap_info_get)
 *                 mmlist_lock (in mmput, drain_mmlist and others)
 *                 mapping->private_lock (in __set_page_dirty_buffers)
 *                   mem_cgroup_{begin,end}_page_stat (memcg->move_lock)
 *                     i_pages lock (widely used)
 *                 inode->i_lock (in set_page_dirty's __mark_inode_dirty)
 *                 bdi.wb->list_lock (in set_page_dirty's __mark_inode_dirty)
 *                   sb_lock (within inode_lock in fs/fs-writeback.c)
 *                   i_pages lock (widely used, in set_page_dirty,
 *                             in arch-dependent flush_dcache_mmap_lock,
 *                             within bdi.wb->list_lock in __sync_single_inode)
 *
 * anon_vma->rwsem,mapping->i_mutex      (memory_failure, collect_procs_anon)
 *   ->tasklist_lock
 *     pte map lock
 */

#include <linux/mm.h>
#include <linux/sched/mm.h>
#include <linux/sched/task.h>
#include <linux/pagemap.h>
#include <linux/swap.h>
#include <linux/swapops.h>
#include <linux/slab.h>
#include <linux/init.h>
#include <linux/ksm.h>
#include <linux/rmap.h>
#include <linux/rcupdate.h>
#include <linux/export.h>
#include <linux/memcontrol.h>
#include <linux/mmu_notifier.h>
#include <linux/migrate.h>
#include <linux/hugetlb.h>
#include <linux/backing-dev.h>
#include <linux/page_idle.h>
#include <linux/memremap.h>
#include <linux/userfaultfd_k.h>
#include <linux/mm_inline.h>

#include <asm/tlbflush.h>

#include <trace/events/tlb.h>

#include "internal.h"

static struct kmem_cache *anon_vma_cachep;
static struct kmem_cache *anon_vma_chain_cachep;

static inline struct anon_vma *anon_vma_alloc(void)
{
	struct anon_vma *anon_vma;

	anon_vma = kmem_cache_alloc(anon_vma_cachep, GFP_KERNEL);
	if (anon_vma) {
		atomic_set(&anon_vma->refcount, 1);
		anon_vma->num_children = 0;
		anon_vma->num_active_vmas = 0;
		anon_vma->parent = anon_vma;
		/*
		 * Initialise the anon_vma root to point to itself. If called
		 * from fork, the root will be reset to the parents anon_vma.
		 */
		anon_vma->root = anon_vma;
	}

	return anon_vma;
}

static inline void anon_vma_free(struct anon_vma *anon_vma)
{
	VM_BUG_ON(atomic_read(&anon_vma->refcount));

	/*
	 * Synchronize against page_lock_anon_vma_read() such that
	 * we can safely hold the lock without the anon_vma getting
	 * freed.
	 *
	 * Relies on the full mb implied by the atomic_dec_and_test() from
	 * put_anon_vma() against the acquire barrier implied by
	 * down_read_trylock() from page_lock_anon_vma_read(). This orders:
	 *
	 * page_lock_anon_vma_read()	VS	put_anon_vma()
	 *   down_read_trylock()		  atomic_dec_and_test()
	 *   LOCK				  MB
	 *   atomic_read()			  rwsem_is_locked()
	 *
	 * LOCK should suffice since the actual taking of the lock must
	 * happen _before_ what follows.
	 */
	might_sleep();
	if (rwsem_is_locked(&anon_vma->root->rwsem)) {
		anon_vma_lock_write(anon_vma);
		anon_vma_unlock_write(anon_vma);
	}

	kmem_cache_free(anon_vma_cachep, anon_vma);
}

static inline struct anon_vma_chain *anon_vma_chain_alloc(gfp_t gfp)
{
	return kmem_cache_alloc(anon_vma_chain_cachep, gfp);
}

static void anon_vma_chain_free(struct anon_vma_chain *anon_vma_chain)
{
	kmem_cache_free(anon_vma_chain_cachep, anon_vma_chain);
}

static void anon_vma_chain_link(struct vm_area_struct *vma,
				struct anon_vma_chain *avc,
				struct anon_vma *anon_vma)
{
	avc->vma = vma;
	avc->anon_vma = anon_vma;
	list_add(&avc->same_vma, &vma->anon_vma_chain);
	anon_vma_interval_tree_insert(avc, &anon_vma->rb_root);
}

/**
 * __anon_vma_prepare - attach an anon_vma to a memory region
 * @vma: the memory region in question
 *
 * This makes sure the memory mapping described by 'vma' has
 * an 'anon_vma' attached to it, so that we can associate the
 * anonymous pages mapped into it with that anon_vma.
 *
 * The common case will be that we already have one, which
 * is handled inline by anon_vma_prepare(). But if
 * not we either need to find an adjacent mapping that we
 * can re-use the anon_vma from (very common when the only
 * reason for splitting a vma has been mprotect()), or we
 * allocate a new one.
 *
 * Anon-vma allocations are very subtle, because we may have
 * optimistically looked up an anon_vma in page_lock_anon_vma_read()
 * and that may actually touch the spinlock even in the newly
 * allocated vma (it depends on RCU to make sure that the
 * anon_vma isn't actually destroyed).
 *
 * As a result, we need to do proper anon_vma locking even
 * for the new allocation. At the same time, we do not want
 * to do any locking for the common case of already having
 * an anon_vma.
 *
 * This must be called with the mmap_sem held for reading.
 */
int __anon_vma_prepare(struct vm_area_struct *vma)
{
	struct mm_struct *mm = vma->vm_mm;
	struct anon_vma *anon_vma, *allocated;
	struct anon_vma_chain *avc;

	might_sleep();

	avc = anon_vma_chain_alloc(GFP_KERNEL);
	if (!avc)
		goto out_enomem;

	anon_vma = find_mergeable_anon_vma(vma);
	allocated = NULL;
	if (!anon_vma) {
		anon_vma = anon_vma_alloc();
		if (unlikely(!anon_vma))
			goto out_enomem_free_avc;
		anon_vma->num_children++; /* self-parent link for new root */
		allocated = anon_vma;
	}

	anon_vma_lock_write(anon_vma);
	/* page_table_lock to protect against threads */
	spin_lock(&mm->page_table_lock);
	if (likely(!vma->anon_vma)) {
		vma->anon_vma = anon_vma;
		anon_vma_chain_link(vma, avc, anon_vma);
		anon_vma->num_active_vmas++;
		allocated = NULL;
		avc = NULL;
	}
	spin_unlock(&mm->page_table_lock);
	anon_vma_unlock_write(anon_vma);

	if (unlikely(allocated))
		put_anon_vma(allocated);
	if (unlikely(avc))
		anon_vma_chain_free(avc);

	return 0;

 out_enomem_free_avc:
	anon_vma_chain_free(avc);
 out_enomem:
	return -ENOMEM;
}

/*
 * This is a useful helper function for locking the anon_vma root as
 * we traverse the vma->anon_vma_chain, looping over anon_vma's that
 * have the same vma.
 *
 * Such anon_vma's should have the same root, so you'd expect to see
 * just a single mutex_lock for the whole traversal.
 */
static inline struct anon_vma *lock_anon_vma_root(struct anon_vma *root, struct anon_vma *anon_vma)
{
	struct anon_vma *new_root = anon_vma->root;
	if (new_root != root) {
		if (WARN_ON_ONCE(root))
			up_write(&root->rwsem);
		root = new_root;
		down_write(&root->rwsem);
	}
	return root;
}

static inline void unlock_anon_vma_root(struct anon_vma *root)
{
	if (root)
		up_write(&root->rwsem);
}

/*
 * Attach the anon_vmas from src to dst.
 * Returns 0 on success, -ENOMEM on failure.
 *
 * anon_vma_clone() is called by __vma_split(), __split_vma(), copy_vma() and
 * anon_vma_fork(). The first three want an exact copy of src, while the last
 * one, anon_vma_fork(), may try to reuse an existing anon_vma to prevent
 * endless growth of anon_vma. Since dst->anon_vma is set to NULL before call,
 * we can identify this case by checking (!dst->anon_vma && src->anon_vma).
 *
 * If (!dst->anon_vma && src->anon_vma) is true, this function tries to find
 * and reuse existing anon_vma which has no vmas and only one child anon_vma.
 * This prevents degradation of anon_vma hierarchy to endless linear chain in
 * case of constantly forking task. On the other hand, an anon_vma with more
 * than one child isn't reused even if there was no alive vma, thus rmap
 * walker has a good chance of avoiding scanning the whole hierarchy when it
 * searches where page is mapped.
 */
int anon_vma_clone(struct vm_area_struct *dst, struct vm_area_struct *src)
{
	struct anon_vma_chain *avc, *pavc;
	struct anon_vma *root = NULL;

	list_for_each_entry_reverse(pavc, &src->anon_vma_chain, same_vma) {
		struct anon_vma *anon_vma;

		avc = anon_vma_chain_alloc(GFP_NOWAIT | __GFP_NOWARN);
		if (unlikely(!avc)) {
			unlock_anon_vma_root(root);
			root = NULL;
			avc = anon_vma_chain_alloc(GFP_KERNEL);
			if (!avc)
				goto enomem_failure;
		}
		anon_vma = pavc->anon_vma;
		root = lock_anon_vma_root(root, anon_vma);
		anon_vma_chain_link(dst, avc, anon_vma);

		/*
		 * Reuse existing anon_vma if it has no vma and only one
		 * anon_vma child.
		 *
		 * Root anon_vma is never reused:
		 * it has self-parent reference and at least one child.
		 */
		if (!dst->anon_vma && src->anon_vma &&
<<<<<<< HEAD
		    anon_vma != src->anon_vma && anon_vma->degree < 2)
=======
		    anon_vma->num_children < 2 &&
		    anon_vma->num_active_vmas == 0)
>>>>>>> 5958b699
			dst->anon_vma = anon_vma;
	}
	if (dst->anon_vma)
		dst->anon_vma->num_active_vmas++;
	unlock_anon_vma_root(root);
	return 0;

 enomem_failure:
	/*
	 * dst->anon_vma is dropped here otherwise its degree can be incorrectly
	 * decremented in unlink_anon_vmas().
	 * We can safely do this because callers of anon_vma_clone() don't care
	 * about dst->anon_vma if anon_vma_clone() failed.
	 */
	dst->anon_vma = NULL;
	unlink_anon_vmas(dst);
	return -ENOMEM;
}

/*
 * Attach vma to its own anon_vma, as well as to the anon_vmas that
 * the corresponding VMA in the parent process is attached to.
 * Returns 0 on success, non-zero on failure.
 */
int anon_vma_fork(struct vm_area_struct *vma, struct vm_area_struct *pvma)
{
	struct anon_vma_chain *avc;
	struct anon_vma *anon_vma;
	int error;

	/* Don't bother if the parent process has no anon_vma here. */
	if (!pvma->anon_vma)
		return 0;

	/* Drop inherited anon_vma, we'll reuse existing or allocate new. */
	vma->anon_vma = NULL;

	/*
	 * First, attach the new VMA to the parent VMA's anon_vmas,
	 * so rmap can find non-COWed pages in child processes.
	 */
	error = anon_vma_clone(vma, pvma);
	if (error)
		return error;

	/* An existing anon_vma has been reused, all done then. */
	if (vma->anon_vma)
		return 0;

	/* Then add our own anon_vma. */
	anon_vma = anon_vma_alloc();
	if (!anon_vma)
		goto out_error;
	anon_vma->num_active_vmas++;
	avc = anon_vma_chain_alloc(GFP_KERNEL);
	if (!avc)
		goto out_error_free_anon_vma;

	/*
	 * The root anon_vma's spinlock is the lock actually used when we
	 * lock any of the anon_vmas in this anon_vma tree.
	 */
	anon_vma->root = pvma->anon_vma->root;
	anon_vma->parent = pvma->anon_vma;
	/*
	 * With refcounts, an anon_vma can stay around longer than the
	 * process it belongs to. The root anon_vma needs to be pinned until
	 * this anon_vma is freed, because the lock lives in the root.
	 */
	get_anon_vma(anon_vma->root);
	/* Mark this anon_vma as the one where our new (COWed) pages go. */
	vma->anon_vma = anon_vma;
	anon_vma_lock_write(anon_vma);
	anon_vma_chain_link(vma, avc, anon_vma);
	anon_vma->parent->num_children++;
	anon_vma_unlock_write(anon_vma);

	return 0;

 out_error_free_anon_vma:
	put_anon_vma(anon_vma);
 out_error:
	unlink_anon_vmas(vma);
	return -ENOMEM;
}

void unlink_anon_vmas(struct vm_area_struct *vma)
{
	struct anon_vma_chain *avc, *next;
	struct anon_vma *root = NULL;

	/*
	 * Unlink each anon_vma chained to the VMA.  This list is ordered
	 * from newest to oldest, ensuring the root anon_vma gets freed last.
	 */
	list_for_each_entry_safe(avc, next, &vma->anon_vma_chain, same_vma) {
		struct anon_vma *anon_vma = avc->anon_vma;

		root = lock_anon_vma_root(root, anon_vma);
		anon_vma_interval_tree_remove(avc, &anon_vma->rb_root);

		/*
		 * Leave empty anon_vmas on the list - we'll need
		 * to free them outside the lock.
		 */
		if (RB_EMPTY_ROOT(&anon_vma->rb_root.rb_root)) {
			anon_vma->parent->num_children--;
			continue;
		}

		list_del(&avc->same_vma);
		anon_vma_chain_free(avc);
	}
	if (vma->anon_vma)
		vma->anon_vma->num_active_vmas--;

	unlock_anon_vma_root(root);

	/*
	 * Iterate the list once more, it now only contains empty and unlinked
	 * anon_vmas, destroy them. Could not do before due to __put_anon_vma()
	 * needing to write-acquire the anon_vma->root->rwsem.
	 */
	list_for_each_entry_safe(avc, next, &vma->anon_vma_chain, same_vma) {
		struct anon_vma *anon_vma = avc->anon_vma;

		VM_WARN_ON(anon_vma->num_children);
		VM_WARN_ON(anon_vma->num_active_vmas);
		put_anon_vma(anon_vma);

		list_del(&avc->same_vma);
		anon_vma_chain_free(avc);
	}
}

static void anon_vma_ctor(void *data)
{
	struct anon_vma *anon_vma = data;

	init_rwsem(&anon_vma->rwsem);
	atomic_set(&anon_vma->refcount, 0);
	anon_vma->rb_root = RB_ROOT_CACHED;
}

void __init anon_vma_init(void)
{
	anon_vma_cachep = kmem_cache_create("anon_vma", sizeof(struct anon_vma),
			0, SLAB_TYPESAFE_BY_RCU|SLAB_PANIC|SLAB_ACCOUNT,
			anon_vma_ctor);
	anon_vma_chain_cachep = KMEM_CACHE(anon_vma_chain,
			SLAB_PANIC|SLAB_ACCOUNT);
}

/*
 * Getting a lock on a stable anon_vma from a page off the LRU is tricky!
 *
 * Since there is no serialization what so ever against page_remove_rmap()
 * the best this function can do is return a locked anon_vma that might
 * have been relevant to this page.
 *
 * The page might have been remapped to a different anon_vma or the anon_vma
 * returned may already be freed (and even reused).
 *
 * In case it was remapped to a different anon_vma, the new anon_vma will be a
 * child of the old anon_vma, and the anon_vma lifetime rules will therefore
 * ensure that any anon_vma obtained from the page will still be valid for as
 * long as we observe page_mapped() [ hence all those page_mapped() tests ].
 *
 * All users of this function must be very careful when walking the anon_vma
 * chain and verify that the page in question is indeed mapped in it
 * [ something equivalent to page_mapped_in_vma() ].
 *
 * Since anon_vma's slab is DESTROY_BY_RCU and we know from page_remove_rmap()
 * that the anon_vma pointer from page->mapping is valid if there is a
 * mapcount, we can dereference the anon_vma after observing those.
 */
struct anon_vma *page_get_anon_vma(struct page *page)
{
	struct anon_vma *anon_vma = NULL;
	unsigned long anon_mapping;

	rcu_read_lock();
	anon_mapping = (unsigned long)READ_ONCE(page->mapping);
	if ((anon_mapping & PAGE_MAPPING_FLAGS) != PAGE_MAPPING_ANON)
		goto out;
	if (!page_mapped(page))
		goto out;

	anon_vma = (struct anon_vma *) (anon_mapping - PAGE_MAPPING_ANON);
	if (!atomic_inc_not_zero(&anon_vma->refcount)) {
		anon_vma = NULL;
		goto out;
	}

	/*
	 * If this page is still mapped, then its anon_vma cannot have been
	 * freed.  But if it has been unmapped, we have no security against the
	 * anon_vma structure being freed and reused (for another anon_vma:
	 * SLAB_TYPESAFE_BY_RCU guarantees that - so the atomic_inc_not_zero()
	 * above cannot corrupt).
	 */
	if (!page_mapped(page)) {
		rcu_read_unlock();
		put_anon_vma(anon_vma);
		return NULL;
	}
out:
	rcu_read_unlock();

	return anon_vma;
}

/*
 * Similar to page_get_anon_vma() except it locks the anon_vma.
 *
 * Its a little more complex as it tries to keep the fast path to a single
 * atomic op -- the trylock. If we fail the trylock, we fall back to getting a
 * reference like with page_get_anon_vma() and then block on the mutex
 * on !rwc->try_lock case.
 */
struct anon_vma *page_lock_anon_vma_read(struct page *page,
					 struct rmap_walk_control *rwc)
{
	struct anon_vma *anon_vma = NULL;
	struct anon_vma *root_anon_vma;
	unsigned long anon_mapping;

	rcu_read_lock();
	anon_mapping = (unsigned long)READ_ONCE(page->mapping);
	if ((anon_mapping & PAGE_MAPPING_FLAGS) != PAGE_MAPPING_ANON)
		goto out;
	if (!page_mapped(page))
		goto out;

	anon_vma = (struct anon_vma *) (anon_mapping - PAGE_MAPPING_ANON);
	root_anon_vma = READ_ONCE(anon_vma->root);
	if (down_read_trylock(&root_anon_vma->rwsem)) {
		/*
		 * If the page is still mapped, then this anon_vma is still
		 * its anon_vma, and holding the mutex ensures that it will
		 * not go away, see anon_vma_free().
		 */
		if (!page_mapped(page)) {
			up_read(&root_anon_vma->rwsem);
			anon_vma = NULL;
		}
		goto out;
	}

	if (rwc && rwc->try_lock) {
		anon_vma = NULL;
		rwc->contended = true;
		goto out;
	}

	/* trylock failed, we got to sleep */
	if (!atomic_inc_not_zero(&anon_vma->refcount)) {
		anon_vma = NULL;
		goto out;
	}

	if (!page_mapped(page)) {
		rcu_read_unlock();
		put_anon_vma(anon_vma);
		return NULL;
	}

	/* we pinned the anon_vma, its safe to sleep */
	rcu_read_unlock();
	anon_vma_lock_read(anon_vma);

	if (atomic_dec_and_test(&anon_vma->refcount)) {
		/*
		 * Oops, we held the last refcount, release the lock
		 * and bail -- can't simply use put_anon_vma() because
		 * we'll deadlock on the anon_vma_lock_write() recursion.
		 */
		anon_vma_unlock_read(anon_vma);
		__put_anon_vma(anon_vma);
		anon_vma = NULL;
	}

	return anon_vma;

out:
	rcu_read_unlock();
	return anon_vma;
}

void page_unlock_anon_vma_read(struct anon_vma *anon_vma)
{
	anon_vma_unlock_read(anon_vma);
}

#ifdef CONFIG_ARCH_WANT_BATCHED_UNMAP_TLB_FLUSH
/*
 * Flush TLB entries for recently unmapped pages from remote CPUs. It is
 * important if a PTE was dirty when it was unmapped that it's flushed
 * before any IO is initiated on the page to prevent lost writes. Similarly,
 * it must be flushed before freeing to prevent data leakage.
 */
void try_to_unmap_flush(void)
{
	struct tlbflush_unmap_batch *tlb_ubc = &current->tlb_ubc;

	if (!tlb_ubc->flush_required)
		return;

	arch_tlbbatch_flush(&tlb_ubc->arch);
	tlb_ubc->flush_required = false;
	tlb_ubc->writable = false;
}

/* Flush iff there are potentially writable TLB entries that can race with IO */
void try_to_unmap_flush_dirty(void)
{
	struct tlbflush_unmap_batch *tlb_ubc = &current->tlb_ubc;

	if (tlb_ubc->writable)
		try_to_unmap_flush();
}

static void set_tlb_ubc_flush_pending(struct mm_struct *mm, bool writable)
{
	struct tlbflush_unmap_batch *tlb_ubc = &current->tlb_ubc;

	arch_tlbbatch_add_mm(&tlb_ubc->arch, mm);
	tlb_ubc->flush_required = true;

	/*
	 * Ensure compiler does not re-order the setting of tlb_flush_batched
	 * before the PTE is cleared.
	 */
	barrier();
	mm->tlb_flush_batched = true;

	/*
	 * If the PTE was dirty then it's best to assume it's writable. The
	 * caller must use try_to_unmap_flush_dirty() or try_to_unmap_flush()
	 * before the page is queued for IO.
	 */
	if (writable)
		tlb_ubc->writable = true;
}

/*
 * Returns true if the TLB flush should be deferred to the end of a batch of
 * unmap operations to reduce IPIs.
 */
static bool should_defer_flush(struct mm_struct *mm, enum ttu_flags flags)
{
	bool should_defer = false;

	if (!(flags & TTU_BATCH_FLUSH))
		return false;

	/* If remote CPUs need to be flushed then defer batch the flush */
	if (cpumask_any_but(mm_cpumask(mm), get_cpu()) < nr_cpu_ids)
		should_defer = true;
	put_cpu();

	return should_defer;
}

/*
 * Reclaim unmaps pages under the PTL but do not flush the TLB prior to
 * releasing the PTL if TLB flushes are batched. It's possible for a parallel
 * operation such as mprotect or munmap to race between reclaim unmapping
 * the page and flushing the page. If this race occurs, it potentially allows
 * access to data via a stale TLB entry. Tracking all mm's that have TLB
 * batching in flight would be expensive during reclaim so instead track
 * whether TLB batching occurred in the past and if so then do a flush here
 * if required. This will cost one additional flush per reclaim cycle paid
 * by the first operation at risk such as mprotect and mumap.
 *
 * This must be called under the PTL so that an access to tlb_flush_batched
 * that is potentially a "reclaim vs mprotect/munmap/etc" race will synchronise
 * via the PTL.
 */
void flush_tlb_batched_pending(struct mm_struct *mm)
{
	if (mm->tlb_flush_batched) {
		flush_tlb_mm(mm);

		/*
		 * Do not allow the compiler to re-order the clearing of
		 * tlb_flush_batched before the tlb is flushed.
		 */
		barrier();
		mm->tlb_flush_batched = false;
	}
}
#else
static void set_tlb_ubc_flush_pending(struct mm_struct *mm, bool writable)
{
}

static bool should_defer_flush(struct mm_struct *mm, enum ttu_flags flags)
{
	return false;
}
#endif /* CONFIG_ARCH_WANT_BATCHED_UNMAP_TLB_FLUSH */

/*
 * At what user virtual address is page expected in vma?
 * Caller should check the page is actually part of the vma.
 */
unsigned long page_address_in_vma(struct page *page, struct vm_area_struct *vma)
{
	if (PageAnon(page)) {
		struct anon_vma *page__anon_vma = page_anon_vma(page);
		/*
		 * Note: swapoff's unuse_vma() is more efficient with this
		 * check, and needs it to match anon_vma when KSM is active.
		 */
		if (!vma->anon_vma || !page__anon_vma ||
		    vma->anon_vma->root != page__anon_vma->root)
			return -EFAULT;
	} else if (!vma->vm_file) {
		return -EFAULT;
	} else if (vma->vm_file->f_mapping != compound_head(page)->mapping) {
		return -EFAULT;
	}

	return vma_address(page, vma);
}

pmd_t *mm_find_pmd(struct mm_struct *mm, unsigned long address)
{
	pgd_t *pgd;
	p4d_t *p4d;
	pud_t *pud;
	pmd_t *pmd = NULL;
	pmd_t pmde;

	pgd = pgd_offset(mm, address);
	if (!pgd_present(*pgd))
		goto out;

	p4d = p4d_offset(pgd, address);
	if (!p4d_present(*p4d))
		goto out;

	pud = pud_offset(p4d, address);
	if (!pud_present(*pud))
		goto out;

	pmd = pmd_offset(pud, address);
	/*
	 * Some THP functions use the sequence pmdp_huge_clear_flush(), set_pmd_at()
	 * without holding anon_vma lock for write.  So when looking for a
	 * genuine pmde (in which to find pte), test present and !THP together.
	 */
	pmde = *pmd;
	barrier();
	if (!pmd_present(pmde) || pmd_trans_huge(pmde))
		pmd = NULL;
out:
	return pmd;
}

struct page_referenced_arg {
	int mapcount;
	int referenced;
	unsigned long vm_flags;
	struct mem_cgroup *memcg;
};
/*
 * arg: page_referenced_arg will be passed
 */
static bool page_referenced_one(struct page *page, struct vm_area_struct *vma,
			unsigned long address, void *arg)
{
	struct page_referenced_arg *pra = arg;
	struct page_vma_mapped_walk pvmw = {
		.page = page,
		.vma = vma,
		.address = address,
	};
	int referenced = 0;

	while (page_vma_mapped_walk(&pvmw)) {
		address = pvmw.address;

		if (vma->vm_flags & VM_LOCKED) {
			page_vma_mapped_walk_done(&pvmw);
			pra->vm_flags |= VM_LOCKED;
			return false; /* To break the loop */
		}

		if (pvmw.pte) {
			/* the multigenerational lru exploits the spatial locality */
			if (lru_gen_enabled() && pte_young(*pvmw.pte)) {
				lru_gen_scan_around(&pvmw);
				referenced++;
			}
			if (ptep_clear_flush_young_notify(vma, address,
						pvmw.pte)) {
				/*
				 * Don't treat a reference through
				 * a sequentially read mapping as such.
				 * If the page has been used in another mapping,
				 * we will catch it; if this other mapping is
				 * already gone, the unmap path will have set
				 * PG_referenced or activated the page.
				 */
				if (likely(!(vma->vm_flags & VM_SEQ_READ)))
					referenced++;
			}
		} else if (IS_ENABLED(CONFIG_TRANSPARENT_HUGEPAGE)) {
			if (pmdp_clear_flush_young_notify(vma, address,
						pvmw.pmd))
				referenced++;
		} else {
			/* unexpected pmd-mapped page? */
			WARN_ON_ONCE(1);
		}

		pra->mapcount--;
	}

	if (referenced)
		clear_page_idle(page);
	if (test_and_clear_page_young(page))
		referenced++;

	if (referenced) {
		pra->referenced++;
		pra->vm_flags |= vma->vm_flags;
	}

	if (!pra->mapcount)
		return false; /* To break the loop */

	return true;
}

static bool invalid_page_referenced_vma(struct vm_area_struct *vma, void *arg)
{
	struct page_referenced_arg *pra = arg;
	struct mem_cgroup *memcg = pra->memcg;

	if (!mm_match_cgroup(vma->vm_mm, memcg))
		return true;

	return false;
}

/**
 * page_referenced - test if the page was referenced
 * @page: the page to test
 * @is_locked: caller holds lock on the page
 * @memcg: target memory cgroup
 * @vm_flags: collect encountered vma->vm_flags who actually referenced the page
 *
 * Quick test_and_clear_referenced for all mappings of a page,
 *
 * Return: The number of mappings which referenced the page. Return -1 if
 * the function bailed out due to rmap lock contention.
 */
int page_referenced(struct page *page,
		    int is_locked,
		    struct mem_cgroup *memcg,
		    unsigned long *vm_flags)
{
	int we_locked = 0;
	struct page_referenced_arg pra = {
		.mapcount = total_mapcount(page),
		.memcg = memcg,
	};
	struct rmap_walk_control rwc = {
		.rmap_one = page_referenced_one,
		.arg = (void *)&pra,
		.anon_lock = page_lock_anon_vma_read,
		.try_lock = true,
	};

	*vm_flags = 0;
	if (!page_mapped(page))
		return 0;

	if (!page_rmapping(page))
		return 0;

	if (!is_locked && (!PageAnon(page) || PageKsm(page))) {
		we_locked = trylock_page(page);
		if (!we_locked)
			return 1;
	}

	/*
	 * If we are reclaiming on behalf of a cgroup, skip
	 * counting on behalf of references from different
	 * cgroups
	 */
	if (memcg) {
		rwc.invalid_vma = invalid_page_referenced_vma;
	}

	rmap_walk(page, &rwc);
	*vm_flags = pra.vm_flags;

	if (we_locked)
		unlock_page(page);

	return rwc.contended ? -1 : pra.referenced;
}

static bool page_mkclean_one(struct page *page, struct vm_area_struct *vma,
			    unsigned long address, void *arg)
{
	struct page_vma_mapped_walk pvmw = {
		.page = page,
		.vma = vma,
		.address = address,
		.flags = PVMW_SYNC,
	};
	unsigned long start = address, end;
	int *cleaned = arg;

	/*
	 * We have to assume the worse case ie pmd for invalidation. Note that
	 * the page can not be free from this function.
	 */
	end = vma_address_end(page, vma);
	mmu_notifier_invalidate_range_start(vma->vm_mm, start, end);

	while (page_vma_mapped_walk(&pvmw)) {
		unsigned long cstart;
		int ret = 0;

		cstart = address = pvmw.address;
		if (pvmw.pte) {
			pte_t entry;
			pte_t *pte = pvmw.pte;

			if (!pte_dirty(*pte) && !pte_write(*pte))
				continue;

			flush_cache_page(vma, address, pte_pfn(*pte));
			entry = ptep_clear_flush(vma, address, pte);
			entry = pte_wrprotect(entry);
			entry = pte_mkclean(entry);
			set_pte_at(vma->vm_mm, address, pte, entry);
			ret = 1;
		} else {
#ifdef CONFIG_TRANSPARENT_HUGE_PAGECACHE
			pmd_t *pmd = pvmw.pmd;
			pmd_t entry;

			if (!pmd_dirty(*pmd) && !pmd_write(*pmd))
				continue;

			flush_cache_page(vma, address, page_to_pfn(page));
			entry = pmdp_invalidate(vma, address, pmd);
			entry = pmd_wrprotect(entry);
			entry = pmd_mkclean(entry);
			set_pmd_at(vma->vm_mm, address, pmd, entry);
			cstart &= PMD_MASK;
			ret = 1;
#else
			/* unexpected pmd-mapped page? */
			WARN_ON_ONCE(1);
#endif
		}

		/*
		 * No need to call mmu_notifier_invalidate_range() as we are
		 * downgrading page table protection not changing it to point
		 * to a new page.
		 *
		 * See Documentation/vm/mmu_notifier.rst
		 */
		if (ret)
			(*cleaned)++;
	}

	mmu_notifier_invalidate_range_end(vma->vm_mm, start, end);

	return true;
}

static bool invalid_mkclean_vma(struct vm_area_struct *vma, void *arg)
{
	if (vma->vm_flags & VM_SHARED)
		return false;

	return true;
}

int page_mkclean(struct page *page)
{
	int cleaned = 0;
	struct address_space *mapping;
	struct rmap_walk_control rwc = {
		.arg = (void *)&cleaned,
		.rmap_one = page_mkclean_one,
		.invalid_vma = invalid_mkclean_vma,
	};

	BUG_ON(!PageLocked(page));

	if (!page_mapped(page))
		return 0;

	mapping = page_mapping(page);
	if (!mapping)
		return 0;

	rmap_walk(page, &rwc);

	return cleaned;
}
EXPORT_SYMBOL_GPL(page_mkclean);

/**
 * page_move_anon_rmap - move a page to our anon_vma
 * @page:	the page to move to our anon_vma
 * @vma:	the vma the page belongs to
 *
 * When a page belongs exclusively to one process after a COW event,
 * that page can be moved into the anon_vma that belongs to just that
 * process, so the rmap code will not search the parent or sibling
 * processes.
 */
void page_move_anon_rmap(struct page *page, struct vm_area_struct *vma)
{
	struct anon_vma *anon_vma = vma->anon_vma;

	page = compound_head(page);

	VM_BUG_ON_PAGE(!PageLocked(page), page);
	VM_BUG_ON_VMA(!anon_vma, vma);

	anon_vma = (void *) anon_vma + PAGE_MAPPING_ANON;
	/*
	 * Ensure that anon_vma and the PAGE_MAPPING_ANON bit are written
	 * simultaneously, so a concurrent reader (eg page_referenced()'s
	 * PageAnon()) will not see one without the other.
	 */
	WRITE_ONCE(page->mapping, (struct address_space *) anon_vma);
}

/**
 * __page_set_anon_rmap - set up new anonymous rmap
 * @page:	Page to add to rmap
 * @vma:	VM area to add page to.
 * @address:	User virtual address of the mapping
 * @exclusive:	the page is exclusively owned by the current process
 */
static void __page_set_anon_rmap(struct page *page,
	struct vm_area_struct *vma, unsigned long address, int exclusive)
{
	struct anon_vma *anon_vma = vma->anon_vma;

	BUG_ON(!anon_vma);

	if (PageAnon(page))
		return;

	/*
	 * If the page isn't exclusively mapped into this vma,
	 * we must use the _oldest_ possible anon_vma for the
	 * page mapping!
	 */
	if (!exclusive)
		anon_vma = anon_vma->root;

	anon_vma = (void *) anon_vma + PAGE_MAPPING_ANON;
	page->mapping = (struct address_space *) anon_vma;
	page->index = linear_page_index(vma, address);
}

/**
 * __page_check_anon_rmap - sanity check anonymous rmap addition
 * @page:	the page to add the mapping to
 * @vma:	the vm area in which the mapping is added
 * @address:	the user virtual address mapped
 */
static void __page_check_anon_rmap(struct page *page,
	struct vm_area_struct *vma, unsigned long address)
{
#ifdef CONFIG_DEBUG_VM
	/*
	 * The page's anon-rmap details (mapping and index) are guaranteed to
	 * be set up correctly at this point.
	 *
	 * We have exclusion against page_add_anon_rmap because the caller
	 * always holds the page locked, except if called from page_dup_rmap,
	 * in which case the page is already known to be setup.
	 *
	 * We have exclusion against page_add_new_anon_rmap because those pages
	 * are initially only visible via the pagetables, and the pte is locked
	 * over the call to page_add_new_anon_rmap.
	 */
	BUG_ON(page_anon_vma(page)->root != vma->anon_vma->root);
	BUG_ON(page_to_pgoff(page) != linear_page_index(vma, address));
#endif
}

/**
 * page_add_anon_rmap - add pte mapping to an anonymous page
 * @page:	the page to add the mapping to
 * @vma:	the vm area in which the mapping is added
 * @address:	the user virtual address mapped
 * @compound:	charge the page as compound or small page
 *
 * The caller needs to hold the pte lock, and the page must be locked in
 * the anon_vma case: to serialize mapping,index checking after setting,
 * and to ensure that PageAnon is not being upgraded racily to PageKsm
 * (but PageKsm is never downgraded to PageAnon).
 */
void page_add_anon_rmap(struct page *page,
	struct vm_area_struct *vma, unsigned long address, bool compound)
{
	do_page_add_anon_rmap(page, vma, address, compound ? RMAP_COMPOUND : 0);
}

/*
 * Special version of the above for do_swap_page, which often runs
 * into pages that are exclusively owned by the current process.
 * Everybody else should continue to use page_add_anon_rmap above.
 */
void do_page_add_anon_rmap(struct page *page,
	struct vm_area_struct *vma, unsigned long address, int flags)
{
	bool compound = flags & RMAP_COMPOUND;
	bool first;

	if (compound) {
		atomic_t *mapcount;
		VM_BUG_ON_PAGE(!PageLocked(page), page);
		VM_BUG_ON_PAGE(!PageTransHuge(page), page);
		mapcount = compound_mapcount_ptr(page);
		first = atomic_inc_and_test(mapcount);
	} else {
		first = atomic_inc_and_test(&page->_mapcount);
	}

	if (first) {
		int nr = compound ? hpage_nr_pages(page) : 1;
		/*
		 * We use the irq-unsafe __{inc|mod}_zone_page_stat because
		 * these counters are not modified in interrupt context, and
		 * pte lock(a spinlock) is held, which implies preemption
		 * disabled.
		 */
		if (compound)
			__inc_node_page_state(page, NR_ANON_THPS);
		__mod_node_page_state(page_pgdat(page), NR_ANON_MAPPED, nr);
	}
	if (unlikely(PageKsm(page)))
		return;

	VM_BUG_ON_PAGE(!PageLocked(page), page);

	/* address might be in next vma when migration races vma_adjust */
	if (first)
		__page_set_anon_rmap(page, vma, address,
				flags & RMAP_EXCLUSIVE);
	else
		__page_check_anon_rmap(page, vma, address);
}

/**
 * page_add_new_anon_rmap - add pte mapping to a new anonymous page
 * @page:	the page to add the mapping to
 * @vma:	the vm area in which the mapping is added
 * @address:	the user virtual address mapped
 * @compound:	charge the page as compound or small page
 *
 * Same as page_add_anon_rmap but must only be called on *new* pages.
 * This means the inc-and-test can be bypassed.
 * Page does not have to be locked.
 */
void page_add_new_anon_rmap(struct page *page,
	struct vm_area_struct *vma, unsigned long address, bool compound)
{
	int nr = compound ? hpage_nr_pages(page) : 1;

	VM_BUG_ON_VMA(address < vma->vm_start || address >= vma->vm_end, vma);
	__SetPageSwapBacked(page);
	if (compound) {
		VM_BUG_ON_PAGE(!PageTransHuge(page), page);
		/* increment count (starts at -1) */
		atomic_set(compound_mapcount_ptr(page), 0);
		__inc_node_page_state(page, NR_ANON_THPS);
	} else {
		/* Anon THP always mapped first with PMD */
		VM_BUG_ON_PAGE(PageTransCompound(page), page);
		/* increment count (starts at -1) */
		atomic_set(&page->_mapcount, 0);
	}
	__mod_node_page_state(page_pgdat(page), NR_ANON_MAPPED, nr);
	__page_set_anon_rmap(page, vma, address, 1);
}

/**
 * page_add_file_rmap - add pte mapping to a file page
 * @page: the page to add the mapping to
 * @compound: charge the page as compound or small page
 *
 * The caller needs to hold the pte lock.
 */
void page_add_file_rmap(struct page *page, bool compound)
{
	int i, nr = 1;

	VM_BUG_ON_PAGE(compound && !PageTransHuge(page), page);
	lock_page_memcg(page);
	if (compound && PageTransHuge(page)) {
		for (i = 0, nr = 0; i < HPAGE_PMD_NR; i++) {
			if (atomic_inc_and_test(&page[i]._mapcount))
				nr++;
		}
		if (!atomic_inc_and_test(compound_mapcount_ptr(page)))
			goto out;
		VM_BUG_ON_PAGE(!PageSwapBacked(page), page);
		__inc_node_page_state(page, NR_SHMEM_PMDMAPPED);
	} else {
		if (PageTransCompound(page) && page_mapping(page)) {
			VM_WARN_ON_ONCE(!PageLocked(page));

			SetPageDoubleMap(compound_head(page));
			if (PageMlocked(page))
				clear_page_mlock(compound_head(page));
		}
		if (!atomic_inc_and_test(&page->_mapcount))
			goto out;
	}
	__mod_lruvec_page_state(page, NR_FILE_MAPPED, nr);
out:
	unlock_page_memcg(page);
}

static void page_remove_file_rmap(struct page *page, bool compound)
{
	int i, nr = 1;

	VM_BUG_ON_PAGE(compound && !PageHead(page), page);
	lock_page_memcg(page);

	/* Hugepages are not counted in NR_FILE_MAPPED for now. */
	if (unlikely(PageHuge(page))) {
		/* hugetlb pages are always mapped with pmds */
		atomic_dec(compound_mapcount_ptr(page));
		goto out;
	}

	/* page still mapped by someone else? */
	if (compound && PageTransHuge(page)) {
		for (i = 0, nr = 0; i < HPAGE_PMD_NR; i++) {
			if (atomic_add_negative(-1, &page[i]._mapcount))
				nr++;
		}
		if (!atomic_add_negative(-1, compound_mapcount_ptr(page)))
			goto out;
		VM_BUG_ON_PAGE(!PageSwapBacked(page), page);
		__dec_node_page_state(page, NR_SHMEM_PMDMAPPED);
	} else {
		if (!atomic_add_negative(-1, &page->_mapcount))
			goto out;
	}

	/*
	 * We use the irq-unsafe __{inc|mod}_lruvec_page_state because
	 * these counters are not modified in interrupt context, and
	 * pte lock(a spinlock) is held, which implies preemption disabled.
	 */
	__mod_lruvec_page_state(page, NR_FILE_MAPPED, -nr);

	if (unlikely(PageMlocked(page)))
		clear_page_mlock(page);
out:
	unlock_page_memcg(page);
}

static void page_remove_anon_compound_rmap(struct page *page)
{
	int i, nr;

	if (!atomic_add_negative(-1, compound_mapcount_ptr(page)))
		return;

	/* Hugepages are not counted in NR_ANON_PAGES for now. */
	if (unlikely(PageHuge(page)))
		return;

	if (!IS_ENABLED(CONFIG_TRANSPARENT_HUGEPAGE))
		return;

	__dec_node_page_state(page, NR_ANON_THPS);

	if (TestClearPageDoubleMap(page)) {
		/*
		 * Subpages can be mapped with PTEs too. Check how many of
		 * themi are still mapped.
		 */
		for (i = 0, nr = 0; i < HPAGE_PMD_NR; i++) {
			if (atomic_add_negative(-1, &page[i]._mapcount))
				nr++;
		}
	} else {
		nr = HPAGE_PMD_NR;
	}

	if (unlikely(PageMlocked(page)))
		clear_page_mlock(page);

	if (nr) {
		__mod_node_page_state(page_pgdat(page), NR_ANON_MAPPED, -nr);
		deferred_split_huge_page(page);
	}
}

/**
 * page_remove_rmap - take down pte mapping from a page
 * @page:	page to remove mapping from
 * @compound:	uncharge the page as compound or small page
 *
 * The caller needs to hold the pte lock.
 */
void page_remove_rmap(struct page *page, bool compound)
{
	if (!PageAnon(page))
		return page_remove_file_rmap(page, compound);

	if (compound)
		return page_remove_anon_compound_rmap(page);

	/* page still mapped by someone else? */
	if (!atomic_add_negative(-1, &page->_mapcount))
		return;

	/*
	 * We use the irq-unsafe __{inc|mod}_zone_page_stat because
	 * these counters are not modified in interrupt context, and
	 * pte lock(a spinlock) is held, which implies preemption disabled.
	 */
	__dec_node_page_state(page, NR_ANON_MAPPED);

	if (unlikely(PageMlocked(page)))
		clear_page_mlock(page);

	if (PageTransCompound(page))
		deferred_split_huge_page(compound_head(page));

	/*
	 * It would be tidy to reset the PageAnon mapping here,
	 * but that might overwrite a racing page_add_anon_rmap
	 * which increments mapcount after us but sets mapping
	 * before us: so leave the reset to free_unref_page,
	 * and remember that it's only reliable while mapped.
	 * Leaving it set also helps swapoff to reinstate ptes
	 * faster for those pages still in swapcache.
	 */
}

/*
 * @arg: enum ttu_flags will be passed to this argument
 */
static bool try_to_unmap_one(struct page *page, struct vm_area_struct *vma,
		     unsigned long address, void *arg)
{
	struct mm_struct *mm = vma->vm_mm;
	struct page_vma_mapped_walk pvmw = {
		.page = page,
		.vma = vma,
		.address = address,
	};
	pte_t pteval;
	struct page *subpage;
	bool ret = true;
	unsigned long start = address, end;
	enum ttu_flags flags = (enum ttu_flags)arg;

	/*
	 * When racing against e.g. zap_pte_range() on another cpu,
	 * in between its ptep_get_and_clear_full() and page_remove_rmap(),
	 * try_to_unmap() may return false when it is about to become true,
	 * if page table locking is skipped: use TTU_SYNC to wait for that.
	 */
	if (flags & TTU_SYNC)
		pvmw.flags = PVMW_SYNC;

	/* munlock has nothing to gain from examining un-locked vmas */
	if ((flags & TTU_MUNLOCK) && !(vma->vm_flags & VM_LOCKED))
		return true;

	if (IS_ENABLED(CONFIG_MIGRATION) && (flags & TTU_MIGRATION) &&
	    is_zone_device_page(page) && !is_device_private_page(page))
		return true;

	if (flags & TTU_SPLIT_HUGE_PMD) {
		split_huge_pmd_address(vma, address,
				flags & TTU_SPLIT_FREEZE, page);
	}

	/*
	 * For THP, we have to assume the worse case ie pmd for invalidation.
	 * For hugetlb, it could be much worse if we need to do pud
	 * invalidation in the case of pmd sharing.
	 *
	 * Note that the page can not be free in this function as call of
	 * try_to_unmap() must hold a reference on the page.
	 */
	end = PageKsm(page) ?
			address + PAGE_SIZE : vma_address_end(page, vma);
	if (PageHuge(page)) {
		/*
		 * If sharing is possible, start and end will be adjusted
		 * accordingly.
		 */
		adjust_range_if_pmd_sharing_possible(vma, &start, &end);
	}
	mmu_notifier_invalidate_range_start(vma->vm_mm, start, end);

	while (page_vma_mapped_walk(&pvmw)) {
#ifdef CONFIG_ARCH_ENABLE_THP_MIGRATION
		/* PMD-mapped THP migration entry */
		if (!pvmw.pte && (flags & TTU_MIGRATION)) {
			VM_BUG_ON_PAGE(PageHuge(page) || !PageTransCompound(page), page);

			set_pmd_migration_entry(&pvmw, page);
			continue;
		}
#endif

		/*
		 * If the page is mlock()d, we cannot swap it out.
		 * If it's recently referenced (perhaps page_referenced
		 * skipped over this mm) then we should reactivate it.
		 */
		if (!(flags & TTU_IGNORE_MLOCK)) {
			if (vma->vm_flags & VM_LOCKED) {
				/* PTE-mapped THP are never mlocked */
				if (!PageTransCompound(page)) {
					/*
					 * Holding pte lock, we do *not* need
					 * mmap_sem here
					 */
					mlock_vma_page(page);
				}
				ret = false;
				page_vma_mapped_walk_done(&pvmw);
				break;
			}
			if (flags & TTU_MUNLOCK)
				continue;
		}

		/* Unexpected PMD-mapped THP? */
		VM_BUG_ON_PAGE(!pvmw.pte, page);

		subpage = page - page_to_pfn(page) + pte_pfn(*pvmw.pte);
		address = pvmw.address;

		if (PageHuge(page)) {
			if (huge_pmd_unshare(mm, &address, pvmw.pte)) {
				/*
				 * huge_pmd_unshare unmapped an entire PMD
				 * page.  There is no way of knowing exactly
				 * which PMDs may be cached for this mm, so
				 * we must flush them all.  start/end were
				 * already adjusted above to cover this range.
				 */
				flush_cache_range(vma, start, end);
				flush_tlb_range(vma, start, end);
				mmu_notifier_invalidate_range(mm, start, end);

				/*
				 * The ref count of the PMD page was dropped
				 * which is part of the way map counting
				 * is done for shared PMDs.  Return 'true'
				 * here.  When there is no other sharing,
				 * huge_pmd_unshare returns false and we will
				 * unmap the actual page and drop map count
				 * to zero.
				 */
				page_vma_mapped_walk_done(&pvmw);
				break;
			}
		}

		if (IS_ENABLED(CONFIG_MIGRATION) &&
		    (flags & TTU_MIGRATION) &&
		    is_zone_device_page(page)) {
			swp_entry_t entry;
			pte_t swp_pte;

			pteval = ptep_get_and_clear(mm, pvmw.address, pvmw.pte);

			/*
			 * Store the pfn of the page in a special migration
			 * pte. do_swap_page() will wait until the migration
			 * pte is removed and then restart fault handling.
			 */
			entry = make_migration_entry(page, 0);
			swp_pte = swp_entry_to_pte(entry);
			if (pte_soft_dirty(pteval))
				swp_pte = pte_swp_mksoft_dirty(swp_pte);
			set_pte_at(mm, pvmw.address, pvmw.pte, swp_pte);
			/*
			 * No need to invalidate here it will synchronize on
			 * against the special swap migration pte.
			 *
			 * The assignment to subpage above was computed from a
			 * swap PTE which results in an invalid pointer.
			 * Since only PAGE_SIZE pages can currently be
			 * migrated, just set it to page. This will need to be
			 * changed when hugepage migrations to device private
			 * memory are supported.
			 */
			subpage = page;
			goto discard;
		}

		if (!(flags & TTU_IGNORE_ACCESS)) {
			if (ptep_clear_flush_young_notify(vma, address,
						pvmw.pte)) {
				ret = false;
				page_vma_mapped_walk_done(&pvmw);
				break;
			}
		}

		/* Nuke the page table entry. */
		flush_cache_page(vma, address, pte_pfn(*pvmw.pte));
		if (should_defer_flush(mm, flags)) {
			/*
			 * We clear the PTE but do not flush so potentially
			 * a remote CPU could still be writing to the page.
			 * If the entry was previously clean then the
			 * architecture must guarantee that a clear->dirty
			 * transition on a cached TLB entry is written through
			 * and traps if the PTE is unmapped.
			 */
			pteval = ptep_get_and_clear(mm, address, pvmw.pte);

			set_tlb_ubc_flush_pending(mm, pte_dirty(pteval));
		} else {
			pteval = ptep_clear_flush(vma, address, pvmw.pte);
		}

		/* Move the dirty bit to the page. Now the pte is gone. */
		if (pte_dirty(pteval))
			set_page_dirty(page);

		/* Update high watermark before we lower rss */
		update_hiwater_rss(mm);

		if (PageHWPoison(page) && !(flags & TTU_IGNORE_HWPOISON)) {
			pteval = swp_entry_to_pte(make_hwpoison_entry(subpage));
			if (PageHuge(page)) {
				int nr = 1 << compound_order(page);
				hugetlb_count_sub(nr, mm);
				set_huge_swap_pte_at(mm, address,
						     pvmw.pte, pteval,
						     vma_mmu_pagesize(vma));
			} else {
				dec_mm_counter(mm, mm_counter(page));
				set_pte_at(mm, address, pvmw.pte, pteval);
			}

		} else if (pte_unused(pteval) && !userfaultfd_armed(vma)) {
			/*
			 * The guest indicated that the page content is of no
			 * interest anymore. Simply discard the pte, vmscan
			 * will take care of the rest.
			 * A future reference will then fault in a new zero
			 * page. When userfaultfd is active, we must not drop
			 * this page though, as its main user (postcopy
			 * migration) will not expect userfaults on already
			 * copied pages.
			 */
			dec_mm_counter(mm, mm_counter(page));
			/* We have to invalidate as we cleared the pte */
			mmu_notifier_invalidate_range(mm, address,
						      address + PAGE_SIZE);
		} else if (IS_ENABLED(CONFIG_MIGRATION) &&
				(flags & (TTU_MIGRATION|TTU_SPLIT_FREEZE))) {
			swp_entry_t entry;
			pte_t swp_pte;

			if (arch_unmap_one(mm, vma, address, pteval) < 0) {
				set_pte_at(mm, address, pvmw.pte, pteval);
				ret = false;
				page_vma_mapped_walk_done(&pvmw);
				break;
			}

			/*
			 * Store the pfn of the page in a special migration
			 * pte. do_swap_page() will wait until the migration
			 * pte is removed and then restart fault handling.
			 */
			entry = make_migration_entry(subpage,
					pte_write(pteval));
			swp_pte = swp_entry_to_pte(entry);
			if (pte_soft_dirty(pteval))
				swp_pte = pte_swp_mksoft_dirty(swp_pte);
			set_pte_at(mm, address, pvmw.pte, swp_pte);
			/*
			 * No need to invalidate here it will synchronize on
			 * against the special swap migration pte.
			 */
		} else if (PageAnon(page)) {
			swp_entry_t entry = { .val = page_private(subpage) };
			pte_t swp_pte;
			/*
			 * Store the swap location in the pte.
			 * See handle_pte_fault() ...
			 */
			if (unlikely(PageSwapBacked(page) != PageSwapCache(page))) {
				WARN_ON_ONCE(1);
				ret = false;
				/* We have to invalidate as we cleared the pte */
				mmu_notifier_invalidate_range(mm, address,
							address + PAGE_SIZE);
				page_vma_mapped_walk_done(&pvmw);
				break;
			}

			/* MADV_FREE page check */
			if (!PageSwapBacked(page)) {
				int ref_count, map_count;

				/*
				 * Synchronize with gup_pte_range():
				 * - clear PTE; barrier; read refcount
				 * - inc refcount; barrier; read PTE
				 */
				smp_mb();

				ref_count = page_ref_count(page);
				map_count = page_mapcount(page);

				/*
				 * Order reads for page refcount and dirty flag
				 * (see comments in __remove_mapping()).
				 */
				smp_rmb();

				/*
				 * The only page refs must be one from isolation
				 * plus the rmap(s) (dropped by discard:).
				 */
				if (ref_count == 1 + map_count &&
				    !PageDirty(page)) {
					/* Invalidate as we cleared the pte */
					mmu_notifier_invalidate_range(mm,
						address, address + PAGE_SIZE);
					dec_mm_counter(mm, MM_ANONPAGES);
					goto discard;
				}

				/*
				 * If the page was redirtied, it cannot be
				 * discarded. Remap the page to page table.
				 */
				set_pte_at(mm, address, pvmw.pte, pteval);
				SetPageSwapBacked(page);
				ret = false;
				page_vma_mapped_walk_done(&pvmw);
				break;
			}

			if (swap_duplicate(entry) < 0) {
				set_pte_at(mm, address, pvmw.pte, pteval);
				ret = false;
				page_vma_mapped_walk_done(&pvmw);
				break;
			}
			if (arch_unmap_one(mm, vma, address, pteval) < 0) {
				set_pte_at(mm, address, pvmw.pte, pteval);
				ret = false;
				page_vma_mapped_walk_done(&pvmw);
				break;
			}
			if (list_empty(&mm->mmlist)) {
				spin_lock(&mmlist_lock);
				if (list_empty(&mm->mmlist))
					list_add(&mm->mmlist, &init_mm.mmlist);
				spin_unlock(&mmlist_lock);
			}
			dec_mm_counter(mm, MM_ANONPAGES);
			inc_mm_counter(mm, MM_SWAPENTS);
			swp_pte = swp_entry_to_pte(entry);
			if (pte_soft_dirty(pteval))
				swp_pte = pte_swp_mksoft_dirty(swp_pte);
			set_pte_at(mm, address, pvmw.pte, swp_pte);
			/* Invalidate as we cleared the pte */
			mmu_notifier_invalidate_range(mm, address,
						      address + PAGE_SIZE);
		} else {
			/*
			 * This is a locked file-backed page, thus it cannot
			 * be removed from the page cache and replaced by a new
			 * page before mmu_notifier_invalidate_range_end, so no
			 * concurrent thread might update its page table to
			 * point at new page while a device still is using this
			 * page.
			 *
			 * See Documentation/vm/mmu_notifier.rst
			 */
			dec_mm_counter(mm, mm_counter_file(page));
		}
discard:
		/*
		 * No need to call mmu_notifier_invalidate_range() it has be
		 * done above for all cases requiring it to happen under page
		 * table lock before mmu_notifier_invalidate_range_end()
		 *
		 * See Documentation/vm/mmu_notifier.rst
		 */
		page_remove_rmap(subpage, PageHuge(page));
		put_page(page);
	}

	mmu_notifier_invalidate_range_end(vma->vm_mm, start, end);

	return ret;
}

static bool invalid_migration_vma(struct vm_area_struct *vma, void *arg)
{
	return vma_is_temporary_stack(vma);
}

static int page_not_mapped(struct page *page)
{
	return !page_mapped(page);
}

/**
 * try_to_unmap - try to remove all page table mappings to a page
 * @page: the page to get unmapped
 * @flags: action and flags
 *
 * Tries to remove all the page table entries which are mapping this
 * page, used in the pageout path.  Caller must hold the page lock.
 *
 * If unmap is successful, return true. Otherwise, false.
 */
bool try_to_unmap(struct page *page, enum ttu_flags flags)
{
	struct rmap_walk_control rwc = {
		.rmap_one = try_to_unmap_one,
		.arg = (void *)flags,
		.done = page_not_mapped,
		.anon_lock = page_lock_anon_vma_read,
	};

	/*
	 * During exec, a temporary VMA is setup and later moved.
	 * The VMA is moved under the anon_vma lock but not the
	 * page tables leading to a race where migration cannot
	 * find the migration ptes. Rather than increasing the
	 * locking requirements of exec(), migration skips
	 * temporary VMAs until after exec() completes.
	 */
	if ((flags & (TTU_MIGRATION|TTU_SPLIT_FREEZE))
	    && !PageKsm(page) && PageAnon(page))
		rwc.invalid_vma = invalid_migration_vma;

	if (flags & TTU_RMAP_LOCKED)
		rmap_walk_locked(page, &rwc);
	else
		rmap_walk(page, &rwc);

	/*
	 * When racing against e.g. zap_pte_range() on another cpu,
	 * in between its ptep_get_and_clear_full() and page_remove_rmap(),
	 * try_to_unmap() may return false when it is about to become true,
	 * if page table locking is skipped: use TTU_SYNC to wait for that.
	 */
	return !page_mapcount(page);
}

/**
 * try_to_munlock - try to munlock a page
 * @page: the page to be munlocked
 *
 * Called from munlock code.  Checks all of the VMAs mapping the page
 * to make sure nobody else has this page mlocked. The page will be
 * returned with PG_mlocked cleared if no other vmas have it mlocked.
 */

void try_to_munlock(struct page *page)
{
	struct rmap_walk_control rwc = {
		.rmap_one = try_to_unmap_one,
		.arg = (void *)TTU_MUNLOCK,
		.done = page_not_mapped,
		.anon_lock = page_lock_anon_vma_read,

	};

	VM_BUG_ON_PAGE(!PageLocked(page) || PageLRU(page), page);
	VM_BUG_ON_PAGE(PageCompound(page) && PageDoubleMap(page), page);

	rmap_walk(page, &rwc);
}

void __put_anon_vma(struct anon_vma *anon_vma)
{
	struct anon_vma *root = anon_vma->root;

	anon_vma_free(anon_vma);
	if (root != anon_vma && atomic_dec_and_test(&root->refcount))
		anon_vma_free(root);
}

static struct anon_vma *rmap_walk_anon_lock(struct page *page,
					struct rmap_walk_control *rwc)
{
	struct anon_vma *anon_vma;

	if (rwc->anon_lock)
		return rwc->anon_lock(page, rwc);

	/*
	 * Note: remove_migration_ptes() cannot use page_lock_anon_vma_read()
	 * because that depends on page_mapped(); but not all its usages
	 * are holding mmap_sem. Users without mmap_sem are required to
	 * take a reference count to prevent the anon_vma disappearing
	 */
	anon_vma = page_anon_vma(page);
	if (!anon_vma)
		return NULL;

	if (anon_vma_trylock_read(anon_vma))
		goto out;

	if (rwc->try_lock) {
		anon_vma = NULL;
		rwc->contended = true;
		goto out;
	}

	anon_vma_lock_read(anon_vma);
out:
	return anon_vma;
}

/*
 * rmap_walk_anon - do something to anonymous page using the object-based
 * rmap method
 * @page: the page to be handled
 * @rwc: control variable according to each walk type
 *
 * Find all the mappings of a page using the mapping pointer and the vma chains
 * contained in the anon_vma struct it points to.
 *
 * When called from try_to_munlock(), the mmap_sem of the mm containing the vma
 * where the page was found will be held for write.  So, we won't recheck
 * vm_flags for that VMA.  That should be OK, because that vma shouldn't be
 * LOCKED.
 */
static void rmap_walk_anon(struct page *page, struct rmap_walk_control *rwc,
		bool locked)
{
	struct anon_vma *anon_vma;
	pgoff_t pgoff_start, pgoff_end;
	struct anon_vma_chain *avc;

	if (locked) {
		anon_vma = page_anon_vma(page);
		/* anon_vma disappear under us? */
		VM_BUG_ON_PAGE(!anon_vma, page);
	} else {
		anon_vma = rmap_walk_anon_lock(page, rwc);
	}
	if (!anon_vma)
		return;

	pgoff_start = page_to_pgoff(page);
	pgoff_end = pgoff_start + hpage_nr_pages(page) - 1;
	anon_vma_interval_tree_foreach(avc, &anon_vma->rb_root,
			pgoff_start, pgoff_end) {
		struct vm_area_struct *vma = avc->vma;
		unsigned long address = vma_address(page, vma);

		VM_BUG_ON_VMA(address == -EFAULT, vma);
		cond_resched();

		if (rwc->invalid_vma && rwc->invalid_vma(vma, rwc->arg))
			continue;

		if (!rwc->rmap_one(page, vma, address, rwc->arg))
			break;
		if (rwc->done && rwc->done(page))
			break;
	}

	if (!locked)
		anon_vma_unlock_read(anon_vma);
}

/*
 * rmap_walk_file - do something to file page using the object-based rmap method
 * @page: the page to be handled
 * @rwc: control variable according to each walk type
 *
 * Find all the mappings of a page using the mapping pointer and the vma chains
 * contained in the address_space struct it points to.
 *
 * When called from try_to_munlock(), the mmap_sem of the mm containing the vma
 * where the page was found will be held for write.  So, we won't recheck
 * vm_flags for that VMA.  That should be OK, because that vma shouldn't be
 * LOCKED.
 */
static void rmap_walk_file(struct page *page, struct rmap_walk_control *rwc,
		bool locked)
{
	struct address_space *mapping = page_mapping(page);
	pgoff_t pgoff_start, pgoff_end;
	struct vm_area_struct *vma;

	/*
	 * The page lock not only makes sure that page->mapping cannot
	 * suddenly be NULLified by truncation, it makes sure that the
	 * structure at mapping cannot be freed and reused yet,
	 * so we can safely take mapping->i_mmap_rwsem.
	 */
	VM_BUG_ON_PAGE(!PageLocked(page), page);

	if (!mapping)
		return;

	pgoff_start = page_to_pgoff(page);
	pgoff_end = pgoff_start + hpage_nr_pages(page) - 1;
	if (!locked) {
		if (i_mmap_trylock_read(mapping))
			goto lookup;

		if (rwc->try_lock) {
			rwc->contended = true;
			return;
		}

		i_mmap_lock_read(mapping);
	}
lookup:
	vma_interval_tree_foreach(vma, &mapping->i_mmap,
			pgoff_start, pgoff_end) {
		unsigned long address = vma_address(page, vma);

		VM_BUG_ON_VMA(address == -EFAULT, vma);
		cond_resched();

		if (rwc->invalid_vma && rwc->invalid_vma(vma, rwc->arg))
			continue;

		if (!rwc->rmap_one(page, vma, address, rwc->arg))
			goto done;
		if (rwc->done && rwc->done(page))
			goto done;
	}

done:
	if (!locked)
		i_mmap_unlock_read(mapping);
}

void rmap_walk(struct page *page, struct rmap_walk_control *rwc)
{
	if (unlikely(PageKsm(page)))
		rmap_walk_ksm(page, rwc);
	else if (PageAnon(page))
		rmap_walk_anon(page, rwc, false);
	else
		rmap_walk_file(page, rwc, false);
}

/* Like rmap_walk, but caller holds relevant rmap lock */
void rmap_walk_locked(struct page *page, struct rmap_walk_control *rwc)
{
	/* no ksm support for now */
	VM_BUG_ON_PAGE(PageKsm(page), page);
	if (PageAnon(page))
		rmap_walk_anon(page, rwc, true);
	else
		rmap_walk_file(page, rwc, true);
}

#ifdef CONFIG_HUGETLB_PAGE
/*
 * The following three functions are for anonymous (private mapped) hugepages.
 * Unlike common anonymous pages, anonymous hugepages have no accounting code
 * and no lru code, because we handle hugepages differently from common pages.
 */
static void __hugepage_set_anon_rmap(struct page *page,
	struct vm_area_struct *vma, unsigned long address, int exclusive)
{
	struct anon_vma *anon_vma = vma->anon_vma;

	BUG_ON(!anon_vma);

	if (PageAnon(page))
		return;
	if (!exclusive)
		anon_vma = anon_vma->root;

	anon_vma = (void *) anon_vma + PAGE_MAPPING_ANON;
	page->mapping = (struct address_space *) anon_vma;
	page->index = linear_page_index(vma, address);
}

void hugepage_add_anon_rmap(struct page *page,
			    struct vm_area_struct *vma, unsigned long address)
{
	struct anon_vma *anon_vma = vma->anon_vma;
	int first;

	BUG_ON(!PageLocked(page));
	BUG_ON(!anon_vma);
	/* address might be in next vma when migration races vma_adjust */
	first = atomic_inc_and_test(compound_mapcount_ptr(page));
	if (first)
		__hugepage_set_anon_rmap(page, vma, address, 0);
}

void hugepage_add_new_anon_rmap(struct page *page,
			struct vm_area_struct *vma, unsigned long address)
{
	BUG_ON(address < vma->vm_start || address >= vma->vm_end);
	atomic_set(compound_mapcount_ptr(page), 0);
	__hugepage_set_anon_rmap(page, vma, address, 1);
}
#endif /* CONFIG_HUGETLB_PAGE */<|MERGE_RESOLUTION|>--- conflicted
+++ resolved
@@ -294,12 +294,8 @@
 		 * it has self-parent reference and at least one child.
 		 */
 		if (!dst->anon_vma && src->anon_vma &&
-<<<<<<< HEAD
-		    anon_vma != src->anon_vma && anon_vma->degree < 2)
-=======
 		    anon_vma->num_children < 2 &&
 		    anon_vma->num_active_vmas == 0)
->>>>>>> 5958b699
 			dst->anon_vma = anon_vma;
 	}
 	if (dst->anon_vma)
