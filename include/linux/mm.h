/* SPDX-License-Identifier: GPL-2.0 */
#ifndef _LINUX_MM_H
#define _LINUX_MM_H

#include <linux/errno.h>

#ifdef __KERNEL__

#include <linux/mmdebug.h>
#include <linux/gfp.h>
#include <linux/bug.h>
#include <linux/list.h>
#include <linux/mmzone.h>
#include <linux/rbtree.h>
#include <linux/atomic.h>
#include <linux/debug_locks.h>
#include <linux/mm_types.h>
#include <linux/range.h>
#include <linux/pfn.h>
#include <linux/percpu-refcount.h>
#include <linux/bit_spinlock.h>
#include <linux/shrinker.h>
#include <linux/resource.h>
#include <linux/page_ext.h>
#include <linux/err.h>
#include <linux/page_ref.h>
#include <linux/memremap.h>
#include <linux/overflow.h>

struct mempolicy;
struct anon_vma;
struct anon_vma_chain;
struct file_ra_state;
struct user_struct;
struct writeback_control;
struct bdi_writeback;

void init_mm_internals(void);

#ifndef CONFIG_NEED_MULTIPLE_NODES	/* Don't use mapnrs, do it properly */
extern unsigned long max_mapnr;

static inline void set_max_mapnr(unsigned long limit)
{
	max_mapnr = limit;
}
#else
static inline void set_max_mapnr(unsigned long limit) { }
#endif

extern unsigned long totalram_pages;
extern void * high_memory;
extern int page_cluster;

#ifdef CONFIG_SYSCTL
extern int sysctl_legacy_va_layout;
#else
#define sysctl_legacy_va_layout 0
#endif

#ifdef CONFIG_HAVE_ARCH_MMAP_RND_BITS
extern const int mmap_rnd_bits_min;
extern const int mmap_rnd_bits_max;
extern int mmap_rnd_bits __read_mostly;
#endif
#ifdef CONFIG_HAVE_ARCH_MMAP_RND_COMPAT_BITS
extern const int mmap_rnd_compat_bits_min;
extern const int mmap_rnd_compat_bits_max;
extern int mmap_rnd_compat_bits __read_mostly;
#endif

#include <asm/page.h>
#include <asm/pgtable.h>
#include <asm/processor.h>

/*
 * Architectures that support memory tagging (assigning tags to memory regions,
 * embedding these tags into addresses that point to these memory regions, and
 * checking that the memory and the pointer tags match on memory accesses)
 * redefine this macro to strip tags from pointers.
 * It's defined as noop for arcitectures that don't support memory tagging.
 */
#ifndef untagged_addr
#define untagged_addr(addr) (addr)
#endif

#ifndef __pa_symbol
#define __pa_symbol(x)  __pa(RELOC_HIDE((unsigned long)(x), 0))
#endif

#ifndef page_to_virt
#define page_to_virt(x)	__va(PFN_PHYS(page_to_pfn(x)))
#endif

#ifndef lm_alias
#define lm_alias(x)	__va(__pa_symbol(x))
#endif

/*
 * To prevent common memory management code establishing
 * a zero page mapping on a read fault.
 * This macro should be defined within <asm/pgtable.h>.
 * s390 does this to prevent multiplexing of hardware bits
 * related to the physical page in case of virtualization.
 */
#ifndef mm_forbids_zeropage
#define mm_forbids_zeropage(X)	(0)
#endif

/*
 * On some architectures it is expensive to call memset() for small sizes.
 * Those architectures should provide their own implementation of "struct page"
 * zeroing by defining this macro in <asm/pgtable.h>.
 */
#ifndef mm_zero_struct_page
#define mm_zero_struct_page(pp)  ((void)memset((pp), 0, sizeof(struct page)))
#endif

/*
 * Default maximum number of active map areas, this limits the number of vmas
 * per mm struct. Users can overwrite this number by sysctl but there is a
 * problem.
 *
 * When a program's coredump is generated as ELF format, a section is created
 * per a vma. In ELF, the number of sections is represented in unsigned short.
 * This means the number of sections should be smaller than 65535 at coredump.
 * Because the kernel adds some informative sections to a image of program at
 * generating coredump, we need some margin. The number of extra sections is
 * 1-3 now and depends on arch. We use "5" as safe margin, here.
 *
 * ELF extended numbering allows more than 65535 sections, so 16-bit bound is
 * not a hard limit any more. Although some userspace tools can be surprised by
 * that.
 */
#define MAPCOUNT_ELF_CORE_MARGIN	(5)
#define DEFAULT_MAX_MAP_COUNT	(USHRT_MAX - MAPCOUNT_ELF_CORE_MARGIN)

extern int sysctl_max_map_count;

extern unsigned long sysctl_user_reserve_kbytes;
extern unsigned long sysctl_admin_reserve_kbytes;

extern int sysctl_overcommit_memory;
extern int sysctl_overcommit_ratio;
extern unsigned long sysctl_overcommit_kbytes;

extern int overcommit_ratio_handler(struct ctl_table *, int, void __user *,
				    size_t *, loff_t *);
extern int overcommit_kbytes_handler(struct ctl_table *, int, void __user *,
				    size_t *, loff_t *);

#define nth_page(page,n) pfn_to_page(page_to_pfn((page)) + (n))

/* to align the pointer to the (next) page boundary */
#define PAGE_ALIGN(addr) ALIGN(addr, PAGE_SIZE)

/* test whether an address (unsigned long or pointer) is aligned to PAGE_SIZE */
#define PAGE_ALIGNED(addr)	IS_ALIGNED((unsigned long)(addr), PAGE_SIZE)

/*
 * Linux kernel virtual memory manager primitives.
 * The idea being to have a "virtual" mm in the same way
 * we have a virtual fs - giving a cleaner interface to the
 * mm details, and allowing different kinds of memory mappings
 * (from shared memory to executable loading to arbitrary
 * mmap() functions).
 */

struct vm_area_struct *vm_area_alloc(struct mm_struct *);
struct vm_area_struct *vm_area_dup(struct vm_area_struct *);
void vm_area_free(struct vm_area_struct *);

#ifndef CONFIG_MMU
extern struct rb_root nommu_region_tree;
extern struct rw_semaphore nommu_region_sem;

extern unsigned int kobjsize(const void *objp);
#endif

/*
 * vm_flags in vm_area_struct, see mm_types.h.
 * When changing, update also include/trace/events/mmflags.h
 */
#define VM_NONE		0x00000000

#define VM_READ		0x00000001	/* currently active flags */
#define VM_WRITE	0x00000002
#define VM_EXEC		0x00000004
#define VM_SHARED	0x00000008

/* mprotect() hardcodes VM_MAYREAD >> 4 == VM_READ, and so for r/w/x bits. */
#define VM_MAYREAD	0x00000010	/* limits for mprotect() etc */
#define VM_MAYWRITE	0x00000020
#define VM_MAYEXEC	0x00000040
#define VM_MAYSHARE	0x00000080

#define VM_GROWSDOWN	0x00000100	/* general info on the segment */
#define VM_UFFD_MISSING	0x00000200	/* missing pages tracking */
#define VM_PFNMAP	0x00000400	/* Page-ranges managed without "struct page", just pure PFN */
#define VM_DENYWRITE	0x00000800	/* ETXTBSY on write attempts.. */
#define VM_UFFD_WP	0x00001000	/* wrprotect pages tracking */

#define VM_LOCKED	0x00002000
#define VM_IO           0x00004000	/* Memory mapped I/O or similar */

					/* Used by sys_madvise() */
#define VM_SEQ_READ	0x00008000	/* App will access data sequentially */
#define VM_RAND_READ	0x00010000	/* App will not benefit from clustered reads */

#define VM_DONTCOPY	0x00020000      /* Do not copy this vma on fork */
#define VM_DONTEXPAND	0x00040000	/* Cannot expand with mremap() */
#define VM_LOCKONFAULT	0x00080000	/* Lock the pages covered when they are faulted in */
#define VM_ACCOUNT	0x00100000	/* Is a VM accounted object */
#define VM_NORESERVE	0x00200000	/* should the VM suppress accounting */
#define VM_HUGETLB	0x00400000	/* Huge TLB Page VM */
#define VM_SYNC		0x00800000	/* Synchronous page faults */
#define VM_ARCH_1	0x01000000	/* Architecture-specific flag */
#define VM_WIPEONFORK	0x02000000	/* Wipe VMA contents in child. */
#define VM_DONTDUMP	0x04000000	/* Do not include in the core dump */

#ifdef CONFIG_MEM_SOFT_DIRTY
# define VM_SOFTDIRTY	0x08000000	/* Not soft dirty clean area */
#else
# define VM_SOFTDIRTY	0
#endif

#define VM_MIXEDMAP	0x10000000	/* Can contain "struct page" and pure PFN pages */
#define VM_HUGEPAGE	0x20000000	/* MADV_HUGEPAGE marked this vma */
#define VM_NOHUGEPAGE	0x40000000	/* MADV_NOHUGEPAGE marked this vma */
#define VM_MERGEABLE	0x80000000	/* KSM may merge identical pages */

#ifdef CONFIG_ARCH_USES_HIGH_VMA_FLAGS
#define VM_HIGH_ARCH_BIT_0	32	/* bit only usable on 64-bit architectures */
#define VM_HIGH_ARCH_BIT_1	33	/* bit only usable on 64-bit architectures */
#define VM_HIGH_ARCH_BIT_2	34	/* bit only usable on 64-bit architectures */
#define VM_HIGH_ARCH_BIT_3	35	/* bit only usable on 64-bit architectures */
#define VM_HIGH_ARCH_BIT_4	36	/* bit only usable on 64-bit architectures */
#define VM_HIGH_ARCH_0	BIT(VM_HIGH_ARCH_BIT_0)
#define VM_HIGH_ARCH_1	BIT(VM_HIGH_ARCH_BIT_1)
#define VM_HIGH_ARCH_2	BIT(VM_HIGH_ARCH_BIT_2)
#define VM_HIGH_ARCH_3	BIT(VM_HIGH_ARCH_BIT_3)
#define VM_HIGH_ARCH_4	BIT(VM_HIGH_ARCH_BIT_4)
#endif /* CONFIG_ARCH_USES_HIGH_VMA_FLAGS */

#ifdef CONFIG_ARCH_HAS_PKEYS
# define VM_PKEY_SHIFT	VM_HIGH_ARCH_BIT_0
# define VM_PKEY_BIT0	VM_HIGH_ARCH_0	/* A protection key is a 4-bit value */
# define VM_PKEY_BIT1	VM_HIGH_ARCH_1	/* on x86 and 5-bit value on ppc64   */
# define VM_PKEY_BIT2	VM_HIGH_ARCH_2
# define VM_PKEY_BIT3	VM_HIGH_ARCH_3
#ifdef CONFIG_PPC
# define VM_PKEY_BIT4  VM_HIGH_ARCH_4
#else
# define VM_PKEY_BIT4  0
#endif
#endif /* CONFIG_ARCH_HAS_PKEYS */

#if defined(CONFIG_X86)
# define VM_PAT		VM_ARCH_1	/* PAT reserves whole VMA at once (x86) */
#elif defined(CONFIG_PPC)
# define VM_SAO		VM_ARCH_1	/* Strong Access Ordering (powerpc) */
#elif defined(CONFIG_PARISC)
# define VM_GROWSUP	VM_ARCH_1
#elif defined(CONFIG_IA64)
# define VM_GROWSUP	VM_ARCH_1
#elif defined(CONFIG_SPARC64)
# define VM_SPARC_ADI	VM_ARCH_1	/* Uses ADI tag for access control */
# define VM_ARCH_CLEAR	VM_SPARC_ADI
#elif !defined(CONFIG_MMU)
# define VM_MAPPED_COPY	VM_ARCH_1	/* T if mapped copy of data (nommu mmap) */
#endif

#if defined(CONFIG_X86_INTEL_MPX)
/* MPX specific bounds table or bounds directory */
# define VM_MPX		VM_HIGH_ARCH_4
#else
# define VM_MPX		VM_NONE
#endif

#ifndef VM_GROWSUP
# define VM_GROWSUP	VM_NONE
#endif

/* Bits set in the VMA until the stack is in its final location */
#define VM_STACK_INCOMPLETE_SETUP	(VM_RAND_READ | VM_SEQ_READ)

#ifndef VM_STACK_DEFAULT_FLAGS		/* arch can override this */
#define VM_STACK_DEFAULT_FLAGS VM_DATA_DEFAULT_FLAGS
#endif

#ifdef CONFIG_STACK_GROWSUP
#define VM_STACK	VM_GROWSUP
#else
#define VM_STACK	VM_GROWSDOWN
#endif

#define VM_STACK_FLAGS	(VM_STACK | VM_STACK_DEFAULT_FLAGS | VM_ACCOUNT)

/*
 * Special vmas that are non-mergable, non-mlock()able.
 * Note: mm/huge_memory.c VM_NO_THP depends on this definition.
 */
#define VM_SPECIAL (VM_IO | VM_DONTEXPAND | VM_PFNMAP | VM_MIXEDMAP)

/* This mask defines which mm->def_flags a process can inherit its parent */
#define VM_INIT_DEF_MASK	VM_NOHUGEPAGE

/* This mask is used to clear all the VMA flags used by mlock */
#define VM_LOCKED_CLEAR_MASK	(~(VM_LOCKED | VM_LOCKONFAULT))

/* Arch-specific flags to clear when updating VM flags on protection change */
#ifndef VM_ARCH_CLEAR
# define VM_ARCH_CLEAR	VM_NONE
#endif
#define VM_FLAGS_CLEAR	(ARCH_VM_PKEY_FLAGS | VM_ARCH_CLEAR)

/*
 * mapping from the currently active vm_flags protection bits (the
 * low four bits) to a page protection mask..
 */
extern pgprot_t protection_map[16];

#define FAULT_FLAG_WRITE	0x01	/* Fault was a write access */
#define FAULT_FLAG_MKWRITE	0x02	/* Fault was mkwrite of existing pte */
#define FAULT_FLAG_ALLOW_RETRY	0x04	/* Retry fault if blocking */
#define FAULT_FLAG_RETRY_NOWAIT	0x08	/* Don't drop mmap_sem and wait when retrying */
#define FAULT_FLAG_KILLABLE	0x10	/* The fault task is in SIGKILL killable region */
#define FAULT_FLAG_TRIED	0x20	/* Second try */
#define FAULT_FLAG_USER		0x40	/* The fault originated in userspace */
#define FAULT_FLAG_REMOTE	0x80	/* faulting for non current tsk/mm */
#define FAULT_FLAG_INSTRUCTION  0x100	/* The fault was during an instruction fetch */
#define FAULT_FLAG_PREFAULT_OLD 0x400   /* Make faultaround ptes old */
/* Speculative fault, not holding mmap_sem */
#define FAULT_FLAG_SPECULATIVE	0x200

#define FAULT_FLAG_TRACE \
	{ FAULT_FLAG_WRITE,		"WRITE" }, \
	{ FAULT_FLAG_MKWRITE,		"MKWRITE" }, \
	{ FAULT_FLAG_ALLOW_RETRY,	"ALLOW_RETRY" }, \
	{ FAULT_FLAG_RETRY_NOWAIT,	"RETRY_NOWAIT" }, \
	{ FAULT_FLAG_KILLABLE,		"KILLABLE" }, \
	{ FAULT_FLAG_TRIED,		"TRIED" }, \
	{ FAULT_FLAG_USER,		"USER" }, \
	{ FAULT_FLAG_REMOTE,		"REMOTE" }, \
	{ FAULT_FLAG_INSTRUCTION,	"INSTRUCTION" }

/*
 * vm_fault is filled by the the pagefault handler and passed to the vma's
 * ->fault function. The vma's ->fault is responsible for returning a bitmask
 * of VM_FAULT_xxx flags that give details about how the fault was handled.
 *
 * MM layer fills up gfp_mask for page allocations but fault handler might
 * alter it if its implementation requires a different allocation context.
 *
 * pgoff should be used in favour of virtual_address, if possible.
 */
struct vm_fault {
	struct vm_area_struct *vma;	/* Target VMA */
	unsigned int flags;		/* FAULT_FLAG_xxx flags */
	gfp_t gfp_mask;			/* gfp mask to be used for allocations */
	pgoff_t pgoff;			/* Logical page offset based on vma */
	unsigned long address;		/* Faulting virtual address */
#ifdef CONFIG_SPECULATIVE_PAGE_FAULT
	unsigned int sequence;
	pmd_t orig_pmd;			/* value of PMD at the time of fault */
#endif
	pmd_t *pmd;			/* Pointer to pmd entry matching
					 * the 'address' */
	pud_t *pud;			/* Pointer to pud entry matching
					 * the 'address'
					 */
	pte_t orig_pte;			/* Value of PTE at the time of fault */

	struct page *cow_page;		/* Page handler may use for COW fault */
	struct mem_cgroup *memcg;	/* Cgroup cow_page belongs to */
	struct page *page;		/* ->fault handlers should return a
					 * page here, unless VM_FAULT_NOPAGE
					 * is set (which is also implied by
					 * VM_FAULT_ERROR).
					 */
	/* These three entries are valid only while holding ptl lock */
	pte_t *pte;			/* Pointer to pte entry matching
					 * the 'address'. NULL if the page
					 * table hasn't been allocated.
					 */
	spinlock_t *ptl;		/* Page table lock.
					 * Protects pte page table if 'pte'
					 * is not NULL, otherwise pmd.
					 */
	pgtable_t prealloc_pte;		/* Pre-allocated pte page table.
					 * vm_ops->map_pages() calls
					 * alloc_set_pte() from atomic context.
					 * do_fault_around() pre-allocates
					 * page table to avoid allocation from
					 * atomic context.
					 */
	/*
	 * These entries are required when handling speculative page fault.
	 * This way the page handling is done using consistent field values.
	 */
	unsigned long vma_flags;
	pgprot_t vma_page_prot;
};

/* page entry size for vm->huge_fault() */
enum page_entry_size {
	PE_SIZE_PTE = 0,
	PE_SIZE_PMD,
	PE_SIZE_PUD,
};

/*
 * These are the virtual MM functions - opening of an area, closing and
 * unmapping it (needed to keep files on disk up-to-date etc), pointer
 * to the functions called when a no-page or a wp-page exception occurs.
 */
struct vm_operations_struct {
	void (*open)(struct vm_area_struct * area);
	void (*close)(struct vm_area_struct * area);
	int (*split)(struct vm_area_struct * area, unsigned long addr);
	int (*mremap)(struct vm_area_struct * area);
	vm_fault_t (*fault)(struct vm_fault *vmf);
	vm_fault_t (*huge_fault)(struct vm_fault *vmf,
			enum page_entry_size pe_size);
	void (*map_pages)(struct vm_fault *vmf,
			pgoff_t start_pgoff, pgoff_t end_pgoff);
	unsigned long (*pagesize)(struct vm_area_struct * area);

	/* notification that a previously read-only page is about to become
	 * writable, if an error is returned it will cause a SIGBUS */
	vm_fault_t (*page_mkwrite)(struct vm_fault *vmf);

	/* same as page_mkwrite when using VM_PFNMAP|VM_MIXEDMAP */
	vm_fault_t (*pfn_mkwrite)(struct vm_fault *vmf);

	/* called by access_process_vm when get_user_pages() fails, typically
	 * for use by special VMAs that can switch between memory and hardware
	 */
	int (*access)(struct vm_area_struct *vma, unsigned long addr,
		      void *buf, int len, int write);

	/* Called by the /proc/PID/maps code to ask the vma whether it
	 * has a special name.  Returning non-NULL will also cause this
	 * vma to be dumped unconditionally. */
	const char *(*name)(struct vm_area_struct *vma);

#ifdef CONFIG_NUMA
	/*
	 * set_policy() op must add a reference to any non-NULL @new mempolicy
	 * to hold the policy upon return.  Caller should pass NULL @new to
	 * remove a policy and fall back to surrounding context--i.e. do not
	 * install a MPOL_DEFAULT policy, nor the task or system default
	 * mempolicy.
	 */
	int (*set_policy)(struct vm_area_struct *vma, struct mempolicy *new);

	/*
	 * get_policy() op must add reference [mpol_get()] to any policy at
	 * (vma,addr) marked as MPOL_SHARED.  The shared policy infrastructure
	 * in mm/mempolicy.c will do this automatically.
	 * get_policy() must NOT add a ref if the policy at (vma,addr) is not
	 * marked as MPOL_SHARED. vma policies are protected by the mmap_sem.
	 * If no [shared/vma] mempolicy exists at the addr, get_policy() op
	 * must return NULL--i.e., do not "fallback" to task or system default
	 * policy.
	 */
	struct mempolicy *(*get_policy)(struct vm_area_struct *vma,
					unsigned long addr);
#endif
	/*
	 * Called by vm_normal_page() for special PTEs to find the
	 * page for @addr.  This is useful if the default behavior
	 * (using pte_page()) would not find the correct page.
	 */
	struct page *(*find_special_page)(struct vm_area_struct *vma,
					  unsigned long addr);
};

static inline void INIT_VMA(struct vm_area_struct *vma)
{
	INIT_LIST_HEAD(&vma->anon_vma_chain);
#ifdef CONFIG_SPECULATIVE_PAGE_FAULT
	seqcount_init(&vma->vm_sequence);
	atomic_set(&vma->vm_ref_count, 1);
#endif
}

static inline void vma_init(struct vm_area_struct *vma, struct mm_struct *mm)
{
	static const struct vm_operations_struct dummy_vm_ops = {};

	memset(vma, 0, sizeof(*vma));
	vma->vm_mm = mm;
	vma->vm_ops = &dummy_vm_ops;
	INIT_VMA(vma);
}

static inline void vma_set_anonymous(struct vm_area_struct *vma)
{
	vma->vm_ops = NULL;
}

/* flush_tlb_range() takes a vma, not a mm, and can care about flags */
#define TLB_FLUSH_VMA(mm,flags) { .vm_mm = (mm), .vm_flags = (flags) }

struct mmu_gather;
struct inode;

#define page_private(page)		((page)->private)
#define set_page_private(page, v)	((page)->private = (v))

#if !defined(__HAVE_ARCH_PTE_DEVMAP) || !defined(CONFIG_TRANSPARENT_HUGEPAGE)
static inline int pmd_devmap(pmd_t pmd)
{
	return 0;
}
static inline int pud_devmap(pud_t pud)
{
	return 0;
}
static inline int pgd_devmap(pgd_t pgd)
{
	return 0;
}
#endif

/*
 * FIXME: take this include out, include page-flags.h in
 * files which need it (119 of them)
 */
#include <linux/page-flags.h>
#include <linux/huge_mm.h>

/*
 * Methods to modify the page usage count.
 *
 * What counts for a page usage:
 * - cache mapping   (page->mapping)
 * - private data    (page->private)
 * - page mapped in a task's page tables, each mapping
 *   is counted separately
 *
 * Also, many kernel routines increase the page count before a critical
 * routine so they can be sure the page doesn't go away from under them.
 */

/*
 * Drop a ref, return true if the refcount fell to zero (the page has no users)
 */
static inline int put_page_testzero(struct page *page)
{
	VM_BUG_ON_PAGE(page_ref_count(page) == 0, page);
	return page_ref_dec_and_test(page);
}

/*
 * Try to grab a ref unless the page has a refcount of zero, return false if
 * that is the case.
 * This can be called when MMU is off so it must not access
 * any of the virtual mappings.
 */
static inline int get_page_unless_zero(struct page *page)
{
	return page_ref_add_unless(page, 1, 0);
}

extern int page_is_ram(unsigned long pfn);

enum {
	REGION_INTERSECTS,
	REGION_DISJOINT,
	REGION_MIXED,
};

int region_intersects(resource_size_t offset, size_t size, unsigned long flags,
		      unsigned long desc);

/* Support for virtually mapped pages */
struct page *vmalloc_to_page(const void *addr);
unsigned long vmalloc_to_pfn(const void *addr);

/*
 * Determine if an address is within the vmalloc range
 *
 * On nommu, vmalloc/vfree wrap through kmalloc/kfree directly, so there
 * is no special casing required.
 */

#ifdef CONFIG_MMU
extern int is_vmalloc_addr(const void *x);
#else
static inline int is_vmalloc_addr(const void *x)
{
	return 0;
}
#endif

#ifdef CONFIG_MMU
extern int is_vmalloc_or_module_addr(const void *x);
#else
static inline int is_vmalloc_or_module_addr(const void *x)
{
	return 0;
}
#endif

extern void *kvmalloc_node(size_t size, gfp_t flags, int node);
static inline void *kvmalloc(size_t size, gfp_t flags)
{
	return kvmalloc_node(size, flags, NUMA_NO_NODE);
}
static inline void *kvzalloc_node(size_t size, gfp_t flags, int node)
{
	return kvmalloc_node(size, flags | __GFP_ZERO, node);
}
static inline void *kvzalloc(size_t size, gfp_t flags)
{
	return kvmalloc(size, flags | __GFP_ZERO);
}

static inline void *kvmalloc_array(size_t n, size_t size, gfp_t flags)
{
	size_t bytes;

	if (unlikely(check_mul_overflow(n, size, &bytes)))
		return NULL;

	return kvmalloc(bytes, flags);
}

static inline void *kvcalloc(size_t n, size_t size, gfp_t flags)
{
	return kvmalloc_array(n, size, flags | __GFP_ZERO);
}

extern void kvfree(const void *addr);

static inline int compound_mapcount(struct page *page)
{
	VM_BUG_ON_PAGE(!PageCompound(page), page);
	page = compound_head(page);
	return atomic_read(compound_mapcount_ptr(page)) + 1;
}

/*
 * The atomic page->_mapcount, starts from -1: so that transitions
 * both from it and to it can be tracked, using atomic_inc_and_test
 * and atomic_add_negative(-1).
 */
static inline void page_mapcount_reset(struct page *page)
{
	atomic_set(&(page)->_mapcount, -1);
}

int __page_mapcount(struct page *page);

static inline int page_mapcount(struct page *page)
{
	VM_BUG_ON_PAGE(PageSlab(page), page);

	if (unlikely(PageCompound(page)))
		return __page_mapcount(page);
	return atomic_read(&page->_mapcount) + 1;
}

#ifdef CONFIG_TRANSPARENT_HUGEPAGE
int total_mapcount(struct page *page);
int page_trans_huge_mapcount(struct page *page, int *total_mapcount);
#else
static inline int total_mapcount(struct page *page)
{
	return page_mapcount(page);
}
static inline int page_trans_huge_mapcount(struct page *page,
					   int *total_mapcount)
{
	int mapcount = page_mapcount(page);
	if (total_mapcount)
		*total_mapcount = mapcount;
	return mapcount;
}
#endif

static inline struct page *virt_to_head_page(const void *x)
{
	struct page *page = virt_to_page(x);

	return compound_head(page);
}

void __put_page(struct page *page);

void put_pages_list(struct list_head *pages);

void split_page(struct page *page, unsigned int order);

/*
 * Compound pages have a destructor function.  Provide a
 * prototype for that function and accessor functions.
 * These are _only_ valid on the head of a compound page.
 */
typedef void compound_page_dtor(struct page *);

/* Keep the enum in sync with compound_page_dtors array in mm/page_alloc.c */
enum compound_dtor_id {
	NULL_COMPOUND_DTOR,
	COMPOUND_PAGE_DTOR,
#ifdef CONFIG_HUGETLB_PAGE
	HUGETLB_PAGE_DTOR,
#endif
#ifdef CONFIG_TRANSPARENT_HUGEPAGE
	TRANSHUGE_PAGE_DTOR,
#endif
	NR_COMPOUND_DTORS,
};
extern compound_page_dtor * const compound_page_dtors[];

static inline void set_compound_page_dtor(struct page *page,
		enum compound_dtor_id compound_dtor)
{
	VM_BUG_ON_PAGE(compound_dtor >= NR_COMPOUND_DTORS, page);
	page[1].compound_dtor = compound_dtor;
}

static inline compound_page_dtor *get_compound_page_dtor(struct page *page)
{
	VM_BUG_ON_PAGE(page[1].compound_dtor >= NR_COMPOUND_DTORS, page);
	return compound_page_dtors[page[1].compound_dtor];
}

static inline unsigned int compound_order(struct page *page)
{
	if (!PageHead(page))
		return 0;
	return page[1].compound_order;
}

static inline void set_compound_order(struct page *page, unsigned int order)
{
	page[1].compound_order = order;
}

void free_compound_page(struct page *page);

#ifdef CONFIG_MMU
/*
 * Do pte_mkwrite, but only if the vma says VM_WRITE.  We do this when
 * servicing faults for write access.  In the normal case, do always want
 * pte_mkwrite.  But get_user_pages can cause write faults for mappings
 * that do not have writing enabled, when used by access_process_vm.
 */
static inline pte_t maybe_mkwrite(pte_t pte, unsigned long vma_flags)
{
	if (likely(vma_flags & VM_WRITE))
		pte = pte_mkwrite(pte);
	return pte;
}

vm_fault_t alloc_set_pte(struct vm_fault *vmf, struct mem_cgroup *memcg,
		struct page *page);
vm_fault_t finish_fault(struct vm_fault *vmf);
vm_fault_t finish_mkwrite_fault(struct vm_fault *vmf);
#endif

/*
 * Multiple processes may "see" the same page. E.g. for untouched
 * mappings of /dev/null, all processes see the same page full of
 * zeroes, and text pages of executables and shared libraries have
 * only one copy in memory, at most, normally.
 *
 * For the non-reserved pages, page_count(page) denotes a reference count.
 *   page_count() == 0 means the page is free. page->lru is then used for
 *   freelist management in the buddy allocator.
 *   page_count() > 0  means the page has been allocated.
 *
 * Pages are allocated by the slab allocator in order to provide memory
 * to kmalloc and kmem_cache_alloc. In this case, the management of the
 * page, and the fields in 'struct page' are the responsibility of mm/slab.c
 * unless a particular usage is carefully commented. (the responsibility of
 * freeing the kmalloc memory is the caller's, of course).
 *
 * A page may be used by anyone else who does a __get_free_page().
 * In this case, page_count still tracks the references, and should only
 * be used through the normal accessor functions. The top bits of page->flags
 * and page->virtual store page management information, but all other fields
 * are unused and could be used privately, carefully. The management of this
 * page is the responsibility of the one who allocated it, and those who have
 * subsequently been given references to it.
 *
 * The other pages (we may call them "pagecache pages") are completely
 * managed by the Linux memory manager: I/O, buffers, swapping etc.
 * The following discussion applies only to them.
 *
 * A pagecache page contains an opaque `private' member, which belongs to the
 * page's address_space. Usually, this is the address of a circular list of
 * the page's disk buffers. PG_private must be set to tell the VM to call
 * into the filesystem to release these pages.
 *
 * A page may belong to an inode's memory mapping. In this case, page->mapping
 * is the pointer to the inode, and page->index is the file offset of the page,
 * in units of PAGE_SIZE.
 *
 * If pagecache pages are not associated with an inode, they are said to be
 * anonymous pages. These may become associated with the swapcache, and in that
 * case PG_swapcache is set, and page->private is an offset into the swapcache.
 *
 * In either case (swapcache or inode backed), the pagecache itself holds one
 * reference to the page. Setting PG_private should also increment the
 * refcount. The each user mapping also has a reference to the page.
 *
 * The pagecache pages are stored in a per-mapping radix tree, which is
 * rooted at mapping->i_pages, and indexed by offset.
 * Where 2.4 and early 2.6 kernels kept dirty/clean pages in per-address_space
 * lists, we instead now tag pages as dirty/writeback in the radix tree.
 *
 * All pagecache pages may be subject to I/O:
 * - inode pages may need to be read from disk,
 * - inode pages which have been modified and are MAP_SHARED may need
 *   to be written back to the inode on disk,
 * - anonymous pages (including MAP_PRIVATE file mappings) which have been
 *   modified may need to be swapped out to swap space and (later) to be read
 *   back into memory.
 */

/*
 * The zone field is never updated after free_area_init_core()
 * sets it, so none of the operations on it need to be atomic.
 */

/* Page flags: | [SECTION] | [NODE] | ZONE | [LAST_CPUPID] | ... | FLAGS | */
#define SECTIONS_PGOFF		((sizeof(unsigned long)*8) - SECTIONS_WIDTH)
#define NODES_PGOFF		(SECTIONS_PGOFF - NODES_WIDTH)
#define ZONES_PGOFF		(NODES_PGOFF - ZONES_WIDTH)
#define LAST_CPUPID_PGOFF	(ZONES_PGOFF - LAST_CPUPID_WIDTH)
#define KASAN_TAG_PGOFF		(LAST_CPUPID_PGOFF - KASAN_TAG_WIDTH)

/*
 * Define the bit shifts to access each section.  For non-existent
 * sections we define the shift as 0; that plus a 0 mask ensures
 * the compiler will optimise away reference to them.
 */
#define SECTIONS_PGSHIFT	(SECTIONS_PGOFF * (SECTIONS_WIDTH != 0))
#define NODES_PGSHIFT		(NODES_PGOFF * (NODES_WIDTH != 0))
#define ZONES_PGSHIFT		(ZONES_PGOFF * (ZONES_WIDTH != 0))
#define LAST_CPUPID_PGSHIFT	(LAST_CPUPID_PGOFF * (LAST_CPUPID_WIDTH != 0))
#define KASAN_TAG_PGSHIFT	(KASAN_TAG_PGOFF * (KASAN_TAG_WIDTH != 0))

/* NODE:ZONE or SECTION:ZONE is used to ID a zone for the buddy allocator */
#ifdef NODE_NOT_IN_PAGE_FLAGS
#define ZONEID_SHIFT		(SECTIONS_SHIFT + ZONES_SHIFT)
#define ZONEID_PGOFF		((SECTIONS_PGOFF < ZONES_PGOFF)? \
						SECTIONS_PGOFF : ZONES_PGOFF)
#else
#define ZONEID_SHIFT		(NODES_SHIFT + ZONES_SHIFT)
#define ZONEID_PGOFF		((NODES_PGOFF < ZONES_PGOFF)? \
						NODES_PGOFF : ZONES_PGOFF)
#endif

#define ZONEID_PGSHIFT		(ZONEID_PGOFF * (ZONEID_SHIFT != 0))

#if SECTIONS_WIDTH+NODES_WIDTH+ZONES_WIDTH > BITS_PER_LONG - NR_PAGEFLAGS
#error SECTIONS_WIDTH+NODES_WIDTH+ZONES_WIDTH > BITS_PER_LONG - NR_PAGEFLAGS
#endif

#define ZONES_MASK		((1UL << ZONES_WIDTH) - 1)
#define NODES_MASK		((1UL << NODES_WIDTH) - 1)
#define SECTIONS_MASK		((1UL << SECTIONS_WIDTH) - 1)
#define LAST_CPUPID_MASK	((1UL << LAST_CPUPID_SHIFT) - 1)
#define KASAN_TAG_MASK		((1UL << KASAN_TAG_WIDTH) - 1)
#define ZONEID_MASK		((1UL << ZONEID_SHIFT) - 1)

static inline enum zone_type page_zonenum(const struct page *page)
{
	return (page->flags >> ZONES_PGSHIFT) & ZONES_MASK;
}

#ifdef CONFIG_ZONE_DEVICE
static inline bool is_zone_device_page(const struct page *page)
{
	return page_zonenum(page) == ZONE_DEVICE;
}
#else
static inline bool is_zone_device_page(const struct page *page)
{
	return false;
}
#endif

#ifdef CONFIG_DEV_PAGEMAP_OPS
void dev_pagemap_get_ops(void);
void dev_pagemap_put_ops(void);
void __put_devmap_managed_page(struct page *page);
DECLARE_STATIC_KEY_FALSE(devmap_managed_key);
static inline bool put_devmap_managed_page(struct page *page)
{
	if (!static_branch_unlikely(&devmap_managed_key))
		return false;
	if (!is_zone_device_page(page))
		return false;
	switch (page->pgmap->type) {
	case MEMORY_DEVICE_PRIVATE:
	case MEMORY_DEVICE_PUBLIC:
	case MEMORY_DEVICE_FS_DAX:
		__put_devmap_managed_page(page);
		return true;
	default:
		break;
	}
	return false;
}

static inline bool is_device_private_page(const struct page *page)
{
	return is_zone_device_page(page) &&
		page->pgmap->type == MEMORY_DEVICE_PRIVATE;
}

static inline bool is_device_public_page(const struct page *page)
{
	return is_zone_device_page(page) &&
		page->pgmap->type == MEMORY_DEVICE_PUBLIC;
}

#else /* CONFIG_DEV_PAGEMAP_OPS */
static inline void dev_pagemap_get_ops(void)
{
}

static inline void dev_pagemap_put_ops(void)
{
}

static inline bool put_devmap_managed_page(struct page *page)
{
	return false;
}

static inline bool is_device_private_page(const struct page *page)
{
	return false;
}

static inline bool is_device_public_page(const struct page *page)
{
	return false;
}
#endif /* CONFIG_DEV_PAGEMAP_OPS */

/* 127: arbitrary random number, small enough to assemble well */
#define page_ref_zero_or_close_to_overflow(page) \
	((unsigned int) page_ref_count(page) + 127u <= 127u)

static inline void get_page(struct page *page)
{
	page = compound_head(page);
	/*
	 * Getting a normal page or the head of a compound page
	 * requires to already have an elevated page->_refcount.
	 */
	VM_BUG_ON_PAGE(page_ref_zero_or_close_to_overflow(page), page);
	page_ref_inc(page);
}

static inline __must_check bool try_get_page(struct page *page)
{
	page = compound_head(page);
	if (WARN_ON_ONCE(page_ref_count(page) <= 0))
		return false;
	page_ref_inc(page);
	return true;
}

static inline void put_page(struct page *page)
{
	page = compound_head(page);

	/*
	 * For devmap managed pages we need to catch refcount transition from
	 * 2 to 1, when refcount reach one it means the page is free and we
	 * need to inform the device driver through callback. See
	 * include/linux/memremap.h and HMM for details.
	 */
	if (put_devmap_managed_page(page))
		return;

	if (put_page_testzero(page))
		__put_page(page);
}

#if defined(CONFIG_SPARSEMEM) && !defined(CONFIG_SPARSEMEM_VMEMMAP)
#define SECTION_IN_PAGE_FLAGS
#endif

/*
 * The identification function is mainly used by the buddy allocator for
 * determining if two pages could be buddies. We are not really identifying
 * the zone since we could be using the section number id if we do not have
 * node id available in page flags.
 * We only guarantee that it will return the same value for two combinable
 * pages in a zone.
 */
static inline int page_zone_id(struct page *page)
{
	return (page->flags >> ZONEID_PGSHIFT) & ZONEID_MASK;
}

#ifdef NODE_NOT_IN_PAGE_FLAGS
extern int page_to_nid(const struct page *page);
#else
static inline int page_to_nid(const struct page *page)
{
	struct page *p = (struct page *)page;

	return (PF_POISONED_CHECK(p)->flags >> NODES_PGSHIFT) & NODES_MASK;
}
#endif

#ifdef CONFIG_NUMA_BALANCING
static inline int cpu_pid_to_cpupid(int cpu, int pid)
{
	return ((cpu & LAST__CPU_MASK) << LAST__PID_SHIFT) | (pid & LAST__PID_MASK);
}

static inline int cpupid_to_pid(int cpupid)
{
	return cpupid & LAST__PID_MASK;
}

static inline int cpupid_to_cpu(int cpupid)
{
	return (cpupid >> LAST__PID_SHIFT) & LAST__CPU_MASK;
}

static inline int cpupid_to_nid(int cpupid)
{
	return cpu_to_node(cpupid_to_cpu(cpupid));
}

static inline bool cpupid_pid_unset(int cpupid)
{
	return cpupid_to_pid(cpupid) == (-1 & LAST__PID_MASK);
}

static inline bool cpupid_cpu_unset(int cpupid)
{
	return cpupid_to_cpu(cpupid) == (-1 & LAST__CPU_MASK);
}

static inline bool __cpupid_match_pid(pid_t task_pid, int cpupid)
{
	return (task_pid & LAST__PID_MASK) == cpupid_to_pid(cpupid);
}

#define cpupid_match_pid(task, cpupid) __cpupid_match_pid(task->pid, cpupid)
#ifdef LAST_CPUPID_NOT_IN_PAGE_FLAGS
static inline int page_cpupid_xchg_last(struct page *page, int cpupid)
{
	return xchg(&page->_last_cpupid, cpupid & LAST_CPUPID_MASK);
}

static inline int page_cpupid_last(struct page *page)
{
	return page->_last_cpupid;
}
static inline void page_cpupid_reset_last(struct page *page)
{
	page->_last_cpupid = -1 & LAST_CPUPID_MASK;
}
#else
static inline int page_cpupid_last(struct page *page)
{
	return (page->flags >> LAST_CPUPID_PGSHIFT) & LAST_CPUPID_MASK;
}

extern int page_cpupid_xchg_last(struct page *page, int cpupid);

static inline void page_cpupid_reset_last(struct page *page)
{
	page->flags |= LAST_CPUPID_MASK << LAST_CPUPID_PGSHIFT;
}
#endif /* LAST_CPUPID_NOT_IN_PAGE_FLAGS */
#else /* !CONFIG_NUMA_BALANCING */
static inline int page_cpupid_xchg_last(struct page *page, int cpupid)
{
	return page_to_nid(page); /* XXX */
}

static inline int page_cpupid_last(struct page *page)
{
	return page_to_nid(page); /* XXX */
}

static inline int cpupid_to_nid(int cpupid)
{
	return -1;
}

static inline int cpupid_to_pid(int cpupid)
{
	return -1;
}

static inline int cpupid_to_cpu(int cpupid)
{
	return -1;
}

static inline int cpu_pid_to_cpupid(int nid, int pid)
{
	return -1;
}

static inline bool cpupid_pid_unset(int cpupid)
{
	return 1;
}

static inline void page_cpupid_reset_last(struct page *page)
{
}

static inline bool cpupid_match_pid(struct task_struct *task, int cpupid)
{
	return false;
}
#endif /* CONFIG_NUMA_BALANCING */

#ifdef CONFIG_KASAN_SW_TAGS
static inline u8 page_kasan_tag(const struct page *page)
{
	return (page->flags >> KASAN_TAG_PGSHIFT) & KASAN_TAG_MASK;
}

static inline void page_kasan_tag_set(struct page *page, u8 tag)
{
	page->flags &= ~(KASAN_TAG_MASK << KASAN_TAG_PGSHIFT);
	page->flags |= (tag & KASAN_TAG_MASK) << KASAN_TAG_PGSHIFT;
}

static inline void page_kasan_tag_reset(struct page *page)
{
	page_kasan_tag_set(page, 0xff);
}
#else
static inline u8 page_kasan_tag(const struct page *page)
{
	return 0xff;
}

static inline void page_kasan_tag_set(struct page *page, u8 tag) { }
static inline void page_kasan_tag_reset(struct page *page) { }
#endif

static inline struct zone *page_zone(const struct page *page)
{
	return &NODE_DATA(page_to_nid(page))->node_zones[page_zonenum(page)];
}

static inline pg_data_t *page_pgdat(const struct page *page)
{
	return NODE_DATA(page_to_nid(page));
}

#ifdef SECTION_IN_PAGE_FLAGS
static inline void set_page_section(struct page *page, unsigned long section)
{
	page->flags &= ~(SECTIONS_MASK << SECTIONS_PGSHIFT);
	page->flags |= (section & SECTIONS_MASK) << SECTIONS_PGSHIFT;
}

static inline unsigned long page_to_section(const struct page *page)
{
	return (page->flags >> SECTIONS_PGSHIFT) & SECTIONS_MASK;
}
#endif

static inline void set_page_zone(struct page *page, enum zone_type zone)
{
	page->flags &= ~(ZONES_MASK << ZONES_PGSHIFT);
	page->flags |= (zone & ZONES_MASK) << ZONES_PGSHIFT;
}

static inline void set_page_node(struct page *page, unsigned long node)
{
	page->flags &= ~(NODES_MASK << NODES_PGSHIFT);
	page->flags |= (node & NODES_MASK) << NODES_PGSHIFT;
}

static inline void set_page_links(struct page *page, enum zone_type zone,
	unsigned long node, unsigned long pfn)
{
	set_page_zone(page, zone);
	set_page_node(page, node);
#ifdef SECTION_IN_PAGE_FLAGS
	set_page_section(page, pfn_to_section_nr(pfn));
#endif
}

#ifdef CONFIG_MEMCG
static inline struct mem_cgroup *page_memcg(struct page *page)
{
	return page->mem_cgroup;
}
static inline struct mem_cgroup *page_memcg_rcu(struct page *page)
{
	WARN_ON_ONCE(!rcu_read_lock_held());
	return READ_ONCE(page->mem_cgroup);
}
#else
static inline struct mem_cgroup *page_memcg(struct page *page)
{
	return NULL;
}
static inline struct mem_cgroup *page_memcg_rcu(struct page *page)
{
	WARN_ON_ONCE(!rcu_read_lock_held());
	return NULL;
}
#endif

/*
 * Some inline functions in vmstat.h depend on page_zone()
 */
#include <linux/vmstat.h>

static __always_inline void *lowmem_page_address(const struct page *page)
{
	return page_to_virt(page);
}

#if defined(CONFIG_HIGHMEM) && !defined(WANT_PAGE_VIRTUAL)
#define HASHED_PAGE_VIRTUAL
#endif

#if defined(WANT_PAGE_VIRTUAL)
static inline void *page_address(const struct page *page)
{
	return page->virtual;
}
static inline void set_page_address(struct page *page, void *address)
{
	page->virtual = address;
}
#define page_address_init()  do { } while(0)
#endif

#if defined(HASHED_PAGE_VIRTUAL)
void *page_address(const struct page *page);
void set_page_address(struct page *page, void *virtual);
void page_address_init(void);
#endif

#if !defined(HASHED_PAGE_VIRTUAL) && !defined(WANT_PAGE_VIRTUAL)
#define page_address(page) lowmem_page_address(page)
#define set_page_address(page, address)  do { } while(0)
#define page_address_init()  do { } while(0)
#endif

extern void *page_rmapping(struct page *page);
extern struct anon_vma *page_anon_vma(struct page *page);
extern struct address_space *page_mapping(struct page *page);

extern struct address_space *__page_file_mapping(struct page *);

static inline
struct address_space *page_file_mapping(struct page *page)
{
	if (unlikely(PageSwapCache(page)))
		return __page_file_mapping(page);

	return page->mapping;
}

extern pgoff_t __page_file_index(struct page *page);

/*
 * Return the pagecache index of the passed page.  Regular pagecache pages
 * use ->index whereas swapcache pages use swp_offset(->private)
 */
static inline pgoff_t page_index(struct page *page)
{
	if (unlikely(PageSwapCache(page)))
		return __page_file_index(page);
	return page->index;
}

bool page_mapped(struct page *page);
struct address_space *page_mapping(struct page *page);
struct address_space *page_mapping_file(struct page *page);

/*
 * Return true only if the page has been allocated with
 * ALLOC_NO_WATERMARKS and the low watermark was not
 * met implying that the system is under some pressure.
 */
static inline bool page_is_pfmemalloc(struct page *page)
{
	/*
	 * Page index cannot be this large so this must be
	 * a pfmemalloc page.
	 */
	return page->index == -1UL;
}

/*
 * Only to be called by the page allocator on a freshly allocated
 * page.
 */
static inline void set_page_pfmemalloc(struct page *page)
{
	page->index = -1UL;
}

static inline void clear_page_pfmemalloc(struct page *page)
{
	page->index = 0;
}

/*
 * Different kinds of faults, as returned by handle_mm_fault().
 * Used to decide whether a process gets delivered SIGBUS or
 * just gets major/minor fault counters bumped up.
 */

#define VM_FAULT_OOM	0x0001
#define VM_FAULT_SIGBUS	0x0002
#define VM_FAULT_MAJOR	0x0004
#define VM_FAULT_WRITE	0x0008	/* Special case for get_user_pages */
#define VM_FAULT_HWPOISON 0x0010	/* Hit poisoned small page */
#define VM_FAULT_HWPOISON_LARGE 0x0020  /* Hit poisoned large page. Index encoded in upper bits */
#define VM_FAULT_SIGSEGV 0x0040

#define VM_FAULT_NOPAGE	0x0100	/* ->fault installed the pte, not return page */
#define VM_FAULT_LOCKED	0x0200	/* ->fault locked the returned page */
#define VM_FAULT_RETRY	0x0400	/* ->fault blocked, must retry */
#define VM_FAULT_FALLBACK 0x0800	/* huge page fault failed, fall back to small */
#define VM_FAULT_DONE_COW   0x1000	/* ->fault has fully handled COW */
#define VM_FAULT_NEEDDSYNC  0x2000	/* ->fault did not modify page tables
					 * and needs fsync() to complete (for
					 * synchronous page faults in DAX) */
#define VM_FAULT_PTNOTSAME 0x4000	/* Page table entries have changed */

#define VM_FAULT_ERROR	(VM_FAULT_OOM | VM_FAULT_SIGBUS | VM_FAULT_SIGSEGV | \
			 VM_FAULT_HWPOISON | VM_FAULT_HWPOISON_LARGE | \
			 VM_FAULT_FALLBACK)

#define VM_FAULT_RESULT_TRACE \
	{ VM_FAULT_OOM,			"OOM" }, \
	{ VM_FAULT_SIGBUS,		"SIGBUS" }, \
	{ VM_FAULT_MAJOR,		"MAJOR" }, \
	{ VM_FAULT_WRITE,		"WRITE" }, \
	{ VM_FAULT_HWPOISON,		"HWPOISON" }, \
	{ VM_FAULT_HWPOISON_LARGE,	"HWPOISON_LARGE" }, \
	{ VM_FAULT_SIGSEGV,		"SIGSEGV" }, \
	{ VM_FAULT_NOPAGE,		"NOPAGE" }, \
	{ VM_FAULT_LOCKED,		"LOCKED" }, \
	{ VM_FAULT_RETRY,		"RETRY" }, \
	{ VM_FAULT_FALLBACK,		"FALLBACK" }, \
	{ VM_FAULT_DONE_COW,		"DONE_COW" }, \
	{ VM_FAULT_NEEDDSYNC,		"NEEDDSYNC" }

/* Encode hstate index for a hwpoisoned large page */
#define VM_FAULT_SET_HINDEX(x) ((x) << 12)
#define VM_FAULT_GET_HINDEX(x) (((x) >> 12) & 0xf)

/*
 * Can be called by the pagefault handler when it gets a VM_FAULT_OOM.
 */
extern void pagefault_out_of_memory(void);

#define offset_in_page(p)	((unsigned long)(p) & ~PAGE_MASK)

/*
 * Flags passed to show_mem() and show_free_areas() to suppress output in
 * various contexts.
 */
#define SHOW_MEM_FILTER_NODES		(0x0001u)	/* disallowed nodes */

extern void show_free_areas(unsigned int flags, nodemask_t *nodemask);

extern bool can_do_mlock(void);
extern int user_shm_lock(size_t, struct user_struct *);
extern void user_shm_unlock(size_t, struct user_struct *);

/*
 * Parameter block passed down to zap_pte_range in exceptional cases.
 */
struct zap_details {
	struct address_space *check_mapping;	/* Check page->mapping if set */
	pgoff_t	first_index;			/* Lowest page->index to unmap */
	pgoff_t last_index;			/* Highest page->index to unmap */
};

struct page *__vm_normal_page(struct vm_area_struct *vma, unsigned long addr,
			      pte_t pte, bool with_public_device,
			      unsigned long vma_flags);
static inline struct page *_vm_normal_page(struct vm_area_struct *vma,
					    unsigned long addr, pte_t pte,
					    bool with_public_device)
{
	return __vm_normal_page(vma, addr, pte, with_public_device,
				vma->vm_flags);
}
static inline struct page *vm_normal_page(struct vm_area_struct *vma,
					  unsigned long addr, pte_t pte)
{
	return _vm_normal_page(vma, addr, pte, false);
}

struct page *vm_normal_page_pmd(struct vm_area_struct *vma, unsigned long addr,
				pmd_t pmd);

void zap_vma_ptes(struct vm_area_struct *vma, unsigned long address,
		  unsigned long size);
void zap_page_range(struct vm_area_struct *vma, unsigned long address,
		    unsigned long size);
void unmap_vmas(struct mmu_gather *tlb, struct vm_area_struct *start_vma,
		unsigned long start, unsigned long end);

/**
 * mm_walk - callbacks for walk_page_range
 * @pud_entry: if set, called for each non-empty PUD (2nd-level) entry
 *	       this handler should only handle pud_trans_huge() puds.
 *	       the pmd_entry or pte_entry callbacks will be used for
 *	       regular PUDs.
 * @pmd_entry: if set, called for each non-empty PMD (3rd-level) entry
 *	       this handler is required to be able to handle
 *	       pmd_trans_huge() pmds.  They may simply choose to
 *	       split_huge_page() instead of handling it explicitly.
 * @pte_entry: if set, called for each non-empty PTE (4th-level) entry
 * @pte_hole: if set, called for each hole at all levels
 * @hugetlb_entry: if set, called for each hugetlb entry
 * @test_walk: caller specific callback function to determine whether
 *             we walk over the current vma or not. Returning 0
 *             value means "do page table walk over the current vma,"
 *             and a negative one means "abort current page table walk
 *             right now." 1 means "skip the current vma."
 * @mm:        mm_struct representing the target process of page table walk
 * @vma:       vma currently walked (NULL if walking outside vmas)
 * @private:   private data for callbacks' usage
 *
 * (see the comment on walk_page_range() for more details)
 */
struct mm_walk {
	int (*pud_entry)(pud_t *pud, unsigned long addr,
			 unsigned long next, struct mm_walk *walk);
	int (*pmd_entry)(pmd_t *pmd, unsigned long addr,
			 unsigned long next, struct mm_walk *walk);
	int (*pte_entry)(pte_t *pte, unsigned long addr,
			 unsigned long next, struct mm_walk *walk);
	int (*pte_hole)(unsigned long addr, unsigned long next,
			struct mm_walk *walk);
	int (*hugetlb_entry)(pte_t *pte, unsigned long hmask,
			     unsigned long addr, unsigned long next,
			     struct mm_walk *walk);
	int (*test_walk)(unsigned long addr, unsigned long next,
			struct mm_walk *walk);
	struct mm_struct *mm;
	struct vm_area_struct *vma;
	void *private;
};

int walk_page_range(unsigned long addr, unsigned long end,
		struct mm_walk *walk);
int walk_page_vma(struct vm_area_struct *vma, struct mm_walk *walk);
void free_pgd_range(struct mmu_gather *tlb, unsigned long addr,
		unsigned long end, unsigned long floor, unsigned long ceiling);
int copy_page_range(struct mm_struct *dst, struct mm_struct *src,
			struct vm_area_struct *vma);
int follow_pte_pmd(struct mm_struct *mm, unsigned long address,
			     unsigned long *start, unsigned long *end,
			     pte_t **ptepp, pmd_t **pmdpp, spinlock_t **ptlp);
int follow_pfn(struct vm_area_struct *vma, unsigned long address,
	unsigned long *pfn);
int follow_phys(struct vm_area_struct *vma, unsigned long address,
		unsigned int flags, unsigned long *prot, resource_size_t *phys);
int generic_access_phys(struct vm_area_struct *vma, unsigned long addr,
			void *buf, int len, int write);

#ifdef CONFIG_SPECULATIVE_PAGE_FAULT
static inline void vm_write_begin(struct vm_area_struct *vma)
{
	write_seqcount_begin(&vma->vm_sequence);
}
static inline void vm_write_begin_nested(struct vm_area_struct *vma,
					 int subclass)
{
	write_seqcount_begin_nested(&vma->vm_sequence, subclass);
}
static inline void vm_write_end(struct vm_area_struct *vma)
{
	write_seqcount_end(&vma->vm_sequence);
}
static inline void vm_raw_write_begin(struct vm_area_struct *vma)
{
	raw_write_seqcount_begin(&vma->vm_sequence);
}
static inline void vm_raw_write_end(struct vm_area_struct *vma)
{
	raw_write_seqcount_end(&vma->vm_sequence);
}
#else
static inline void vm_write_begin(struct vm_area_struct *vma)
{
}
static inline void vm_write_begin_nested(struct vm_area_struct *vma,
					 int subclass)
{
}
static inline void vm_write_end(struct vm_area_struct *vma)
{
}
static inline void vm_raw_write_begin(struct vm_area_struct *vma)
{
}
static inline void vm_raw_write_end(struct vm_area_struct *vma)
{
}
#endif /* CONFIG_SPECULATIVE_PAGE_FAULT */

extern void truncate_pagecache(struct inode *inode, loff_t new);
extern void truncate_setsize(struct inode *inode, loff_t newsize);
void pagecache_isize_extended(struct inode *inode, loff_t from, loff_t to);
void truncate_pagecache_range(struct inode *inode, loff_t offset, loff_t end);
int truncate_inode_page(struct address_space *mapping, struct page *page);
int generic_error_remove_page(struct address_space *mapping, struct page *page);
int invalidate_inode_page(struct page *page);

#ifdef CONFIG_MMU
extern vm_fault_t handle_mm_fault(struct vm_area_struct *vma,
			unsigned long address, unsigned int flags);

#ifdef CONFIG_SPECULATIVE_PAGE_FAULT
extern int __handle_speculative_fault(struct mm_struct *mm,
				      unsigned long address,
				      unsigned int flags,
				      struct vm_area_struct **vma);
static inline int handle_speculative_fault(struct mm_struct *mm,
					   unsigned long address,
					   unsigned int flags,
					   struct vm_area_struct **vma)
{
	/*
	 * Try speculative page fault for multithreaded user space task only.
	 */
	if (!(flags & FAULT_FLAG_USER) || atomic_read(&mm->mm_users) == 1) {
		*vma = NULL;
		return VM_FAULT_RETRY;
	}
	return __handle_speculative_fault(mm, address, flags, vma);
}
extern bool can_reuse_spf_vma(struct vm_area_struct *vma,
			      unsigned long address);
#else
static inline int handle_speculative_fault(struct mm_struct *mm,
					   unsigned long address,
					   unsigned int flags,
					   struct vm_area_struct **vma)
{
	return VM_FAULT_RETRY;
}
static inline bool can_reuse_spf_vma(struct vm_area_struct *vma,
				     unsigned long address)
{
	return false;
}
#endif /* CONFIG_SPECULATIVE_PAGE_FAULT */

extern int fixup_user_fault(struct task_struct *tsk, struct mm_struct *mm,
			    unsigned long address, unsigned int fault_flags,
			    bool *unlocked);
void unmap_mapping_pages(struct address_space *mapping,
		pgoff_t start, pgoff_t nr, bool even_cows);
void unmap_mapping_range(struct address_space *mapping,
		loff_t const holebegin, loff_t const holelen, int even_cows);
#else
static inline vm_fault_t handle_mm_fault(struct vm_area_struct *vma,
		unsigned long address, unsigned int flags)
{
	/* should never happen if there's no MMU */
	BUG();
	return VM_FAULT_SIGBUS;
}
static inline int fixup_user_fault(struct task_struct *tsk,
		struct mm_struct *mm, unsigned long address,
		unsigned int fault_flags, bool *unlocked)
{
	/* should never happen if there's no MMU */
	BUG();
	return -EFAULT;
}
static inline void unmap_mapping_pages(struct address_space *mapping,
		pgoff_t start, pgoff_t nr, bool even_cows) { }
static inline void unmap_mapping_range(struct address_space *mapping,
		loff_t const holebegin, loff_t const holelen, int even_cows) { }
#endif

static inline void unmap_shared_mapping_range(struct address_space *mapping,
		loff_t const holebegin, loff_t const holelen)
{
	unmap_mapping_range(mapping, holebegin, holelen, 0);
}

extern int access_process_vm(struct task_struct *tsk, unsigned long addr,
		void *buf, int len, unsigned int gup_flags);
extern int access_remote_vm(struct mm_struct *mm, unsigned long addr,
		void *buf, int len, unsigned int gup_flags);
extern int __access_remote_vm(struct task_struct *tsk, struct mm_struct *mm,
		unsigned long addr, void *buf, int len, unsigned int gup_flags);

long get_user_pages_remote(struct task_struct *tsk, struct mm_struct *mm,
			    unsigned long start, unsigned long nr_pages,
			    unsigned int gup_flags, struct page **pages,
			    struct vm_area_struct **vmas, int *locked);
long get_user_pages(unsigned long start, unsigned long nr_pages,
			    unsigned int gup_flags, struct page **pages,
			    struct vm_area_struct **vmas);
long get_user_pages_locked(unsigned long start, unsigned long nr_pages,
		    unsigned int gup_flags, struct page **pages, int *locked);
long get_user_pages_unlocked(unsigned long start, unsigned long nr_pages,
		    struct page **pages, unsigned int gup_flags);
#ifdef CONFIG_FS_DAX
long get_user_pages_longterm(unsigned long start, unsigned long nr_pages,
			    unsigned int gup_flags, struct page **pages,
			    struct vm_area_struct **vmas);
#else
static inline long get_user_pages_longterm(unsigned long start,
		unsigned long nr_pages, unsigned int gup_flags,
		struct page **pages, struct vm_area_struct **vmas)
{
	return get_user_pages(start, nr_pages, gup_flags, pages, vmas);
}
#endif /* CONFIG_FS_DAX */

int get_user_pages_fast(unsigned long start, int nr_pages, int write,
			struct page **pages);

/* Container for pinned pfns / pages */
struct frame_vector {
	unsigned int nr_allocated;	/* Number of frames we have space for */
	unsigned int nr_frames;	/* Number of frames stored in ptrs array */
	bool got_ref;		/* Did we pin pages by getting page ref? */
	bool is_pfns;		/* Does array contain pages or pfns? */
	void *ptrs[0];		/* Array of pinned pfns / pages. Use
				 * pfns_vector_pages() or pfns_vector_pfns()
				 * for access */
};

struct frame_vector *frame_vector_create(unsigned int nr_frames);
void frame_vector_destroy(struct frame_vector *vec);
int get_vaddr_frames(unsigned long start, unsigned int nr_pfns,
		     unsigned int gup_flags, struct frame_vector *vec);
void put_vaddr_frames(struct frame_vector *vec);
int frame_vector_to_pages(struct frame_vector *vec);
void frame_vector_to_pfns(struct frame_vector *vec);

static inline unsigned int frame_vector_count(struct frame_vector *vec)
{
	return vec->nr_frames;
}

static inline struct page **frame_vector_pages(struct frame_vector *vec)
{
	if (vec->is_pfns) {
		int err = frame_vector_to_pages(vec);

		if (err)
			return ERR_PTR(err);
	}
	return (struct page **)(vec->ptrs);
}

static inline unsigned long *frame_vector_pfns(struct frame_vector *vec)
{
	if (!vec->is_pfns)
		frame_vector_to_pfns(vec);
	return (unsigned long *)(vec->ptrs);
}

struct kvec;
int get_kernel_pages(const struct kvec *iov, int nr_pages, int write,
			struct page **pages);
int get_kernel_page(unsigned long start, int write, struct page **pages);
struct page *get_dump_page(unsigned long addr);

extern int try_to_release_page(struct page * page, gfp_t gfp_mask);
extern void do_invalidatepage(struct page *page, unsigned int offset,
			      unsigned int length);

void __set_page_dirty(struct page *, struct address_space *, int warn);
int __set_page_dirty_nobuffers(struct page *page);
int __set_page_dirty_no_writeback(struct page *page);
int redirty_page_for_writepage(struct writeback_control *wbc,
				struct page *page);
void account_page_dirtied(struct page *page, struct address_space *mapping);
void account_page_cleaned(struct page *page, struct address_space *mapping,
			  struct bdi_writeback *wb);
int set_page_dirty(struct page *page);
int set_page_dirty_lock(struct page *page);
void __cancel_dirty_page(struct page *page);
static inline void cancel_dirty_page(struct page *page)
{
	/* Avoid atomic ops, locking, etc. when not actually needed. */
	if (PageDirty(page))
		__cancel_dirty_page(page);
}
int clear_page_dirty_for_io(struct page *page);

int get_cmdline(struct task_struct *task, char *buffer, int buflen);

static inline bool vma_is_anonymous(struct vm_area_struct *vma)
{
	return !vma->vm_ops;
}

#ifdef CONFIG_SHMEM
/*
 * The vma_is_shmem is not inline because it is used only by slow
 * paths in userfault.
 */
bool vma_is_shmem(struct vm_area_struct *vma);
#else
static inline bool vma_is_shmem(struct vm_area_struct *vma) { return false; }
#endif

int vma_is_stack_for_current(struct vm_area_struct *vma);

extern unsigned long move_page_tables(struct vm_area_struct *vma,
		unsigned long old_addr, struct vm_area_struct *new_vma,
		unsigned long new_addr, unsigned long len,
		bool need_rmap_locks);
extern unsigned long change_protection(struct vm_area_struct *vma, unsigned long start,
			      unsigned long end, pgprot_t newprot,
			      int dirty_accountable, int prot_numa);
extern int mprotect_fixup(struct vm_area_struct *vma,
			  struct vm_area_struct **pprev, unsigned long start,
			  unsigned long end, unsigned long newflags);

/*
 * doesn't attempt to fault and will return short.
 */
int __get_user_pages_fast(unsigned long start, int nr_pages, int write,
			  struct page **pages);
/*
 * per-process(per-mm_struct) statistics.
 */
static inline unsigned long get_mm_counter(struct mm_struct *mm, int member)
{
	long val = atomic_long_read(&mm->rss_stat.count[member]);

#ifdef SPLIT_RSS_COUNTING
	/*
	 * counter is updated in asynchronous manner and may go to minus.
	 * But it's never be expected number for users.
	 */
	if (val < 0)
		val = 0;
#endif
	return (unsigned long)val;
}

void mm_trace_rss_stat(struct mm_struct *mm, int member, long count,
		       long value);

static inline void add_mm_counter(struct mm_struct *mm, int member, long value)
{
	long count = atomic_long_add_return(value, &mm->rss_stat.count[member]);

	mm_trace_rss_stat(mm, member, count, value);
}

static inline void inc_mm_counter(struct mm_struct *mm, int member)
{
	long count = atomic_long_inc_return(&mm->rss_stat.count[member]);

	mm_trace_rss_stat(mm, member, count, 1);
}

static inline void dec_mm_counter(struct mm_struct *mm, int member)
{
	long count = atomic_long_dec_return(&mm->rss_stat.count[member]);

	mm_trace_rss_stat(mm, member, count, -1);
}

/* Optimized variant when page is already known not to be PageAnon */
static inline int mm_counter_file(struct page *page)
{
	if (PageSwapBacked(page))
		return MM_SHMEMPAGES;
	return MM_FILEPAGES;
}

static inline int mm_counter(struct page *page)
{
	if (PageAnon(page))
		return MM_ANONPAGES;
	return mm_counter_file(page);
}

static inline unsigned long get_mm_rss(struct mm_struct *mm)
{
	return get_mm_counter(mm, MM_FILEPAGES) +
		get_mm_counter(mm, MM_ANONPAGES) +
		get_mm_counter(mm, MM_SHMEMPAGES);
}

static inline unsigned long get_mm_hiwater_rss(struct mm_struct *mm)
{
	return max(mm->hiwater_rss, get_mm_rss(mm));
}

static inline unsigned long get_mm_hiwater_vm(struct mm_struct *mm)
{
	return max(mm->hiwater_vm, mm->total_vm);
}

static inline void update_hiwater_rss(struct mm_struct *mm)
{
	unsigned long _rss = get_mm_rss(mm);

	if ((mm)->hiwater_rss < _rss)
		(mm)->hiwater_rss = _rss;
}

static inline void update_hiwater_vm(struct mm_struct *mm)
{
	if (mm->hiwater_vm < mm->total_vm)
		mm->hiwater_vm = mm->total_vm;
}

static inline void reset_mm_hiwater_rss(struct mm_struct *mm)
{
	mm->hiwater_rss = get_mm_rss(mm);
}

static inline void setmax_mm_hiwater_rss(unsigned long *maxrss,
					 struct mm_struct *mm)
{
	unsigned long hiwater_rss = get_mm_hiwater_rss(mm);

	if (*maxrss < hiwater_rss)
		*maxrss = hiwater_rss;
}

#if defined(SPLIT_RSS_COUNTING)
void sync_mm_rss(struct mm_struct *mm);
#else
static inline void sync_mm_rss(struct mm_struct *mm)
{
}
#endif

#ifndef __HAVE_ARCH_PTE_DEVMAP
static inline int pte_devmap(pte_t pte)
{
	return 0;
}
#endif

int vma_wants_writenotify(struct vm_area_struct *vma, pgprot_t vm_page_prot);

extern pte_t *__get_locked_pte(struct mm_struct *mm, unsigned long addr,
			       spinlock_t **ptl);
static inline pte_t *get_locked_pte(struct mm_struct *mm, unsigned long addr,
				    spinlock_t **ptl)
{
	pte_t *ptep;
	__cond_lock(*ptl, ptep = __get_locked_pte(mm, addr, ptl));
	return ptep;
}

#ifdef __PAGETABLE_P4D_FOLDED
static inline int __p4d_alloc(struct mm_struct *mm, pgd_t *pgd,
						unsigned long address)
{
	return 0;
}
#else
int __p4d_alloc(struct mm_struct *mm, pgd_t *pgd, unsigned long address);
#endif

#if defined(__PAGETABLE_PUD_FOLDED) || !defined(CONFIG_MMU)
static inline int __pud_alloc(struct mm_struct *mm, p4d_t *p4d,
						unsigned long address)
{
	return 0;
}
static inline void mm_inc_nr_puds(struct mm_struct *mm) {}
static inline void mm_dec_nr_puds(struct mm_struct *mm) {}

#else
int __pud_alloc(struct mm_struct *mm, p4d_t *p4d, unsigned long address);

static inline void mm_inc_nr_puds(struct mm_struct *mm)
{
	if (mm_pud_folded(mm))
		return;
	atomic_long_add(PTRS_PER_PUD * sizeof(pud_t), &mm->pgtables_bytes);
}

static inline void mm_dec_nr_puds(struct mm_struct *mm)
{
	if (mm_pud_folded(mm))
		return;
	atomic_long_sub(PTRS_PER_PUD * sizeof(pud_t), &mm->pgtables_bytes);
}
#endif

#if defined(__PAGETABLE_PMD_FOLDED) || !defined(CONFIG_MMU)
static inline int __pmd_alloc(struct mm_struct *mm, pud_t *pud,
						unsigned long address)
{
	return 0;
}

static inline void mm_inc_nr_pmds(struct mm_struct *mm) {}
static inline void mm_dec_nr_pmds(struct mm_struct *mm) {}

#else
int __pmd_alloc(struct mm_struct *mm, pud_t *pud, unsigned long address);

static inline void mm_inc_nr_pmds(struct mm_struct *mm)
{
	if (mm_pmd_folded(mm))
		return;
	atomic_long_add(PTRS_PER_PMD * sizeof(pmd_t), &mm->pgtables_bytes);
}

static inline void mm_dec_nr_pmds(struct mm_struct *mm)
{
	if (mm_pmd_folded(mm))
		return;
	atomic_long_sub(PTRS_PER_PMD * sizeof(pmd_t), &mm->pgtables_bytes);
}
#endif

#ifdef CONFIG_MMU
static inline void mm_pgtables_bytes_init(struct mm_struct *mm)
{
	atomic_long_set(&mm->pgtables_bytes, 0);
}

static inline unsigned long mm_pgtables_bytes(const struct mm_struct *mm)
{
	return atomic_long_read(&mm->pgtables_bytes);
}

static inline void mm_inc_nr_ptes(struct mm_struct *mm)
{
	atomic_long_add(PTRS_PER_PTE * sizeof(pte_t), &mm->pgtables_bytes);
}

static inline void mm_dec_nr_ptes(struct mm_struct *mm)
{
	atomic_long_sub(PTRS_PER_PTE * sizeof(pte_t), &mm->pgtables_bytes);
}
#else

static inline void mm_pgtables_bytes_init(struct mm_struct *mm) {}
static inline unsigned long mm_pgtables_bytes(const struct mm_struct *mm)
{
	return 0;
}

static inline void mm_inc_nr_ptes(struct mm_struct *mm) {}
static inline void mm_dec_nr_ptes(struct mm_struct *mm) {}
#endif

int __pte_alloc(struct mm_struct *mm, pmd_t *pmd, unsigned long address);
int __pte_alloc_kernel(pmd_t *pmd, unsigned long address);

/*
 * The following ifdef needed to get the 4level-fixup.h header to work.
 * Remove it when 4level-fixup.h has been removed.
 */
#if defined(CONFIG_MMU) && !defined(__ARCH_HAS_4LEVEL_HACK)

#ifndef __ARCH_HAS_5LEVEL_HACK
static inline p4d_t *p4d_alloc(struct mm_struct *mm, pgd_t *pgd,
		unsigned long address)
{
	return (unlikely(pgd_none(*pgd)) && __p4d_alloc(mm, pgd, address)) ?
		NULL : p4d_offset(pgd, address);
}

static inline pud_t *pud_alloc(struct mm_struct *mm, p4d_t *p4d,
		unsigned long address)
{
	return (unlikely(p4d_none(*p4d)) && __pud_alloc(mm, p4d, address)) ?
		NULL : pud_offset(p4d, address);
}
#endif /* !__ARCH_HAS_5LEVEL_HACK */

static inline pmd_t *pmd_alloc(struct mm_struct *mm, pud_t *pud, unsigned long address)
{
	return (unlikely(pud_none(*pud)) && __pmd_alloc(mm, pud, address))?
		NULL: pmd_offset(pud, address);
}
#endif /* CONFIG_MMU && !__ARCH_HAS_4LEVEL_HACK */

#if USE_SPLIT_PTE_PTLOCKS
#if ALLOC_SPLIT_PTLOCKS
void __init ptlock_cache_init(void);
extern bool ptlock_alloc(struct page *page);
extern void ptlock_free(struct page *page);

static inline spinlock_t *ptlock_ptr(struct page *page)
{
	return page->ptl;
}
#else /* ALLOC_SPLIT_PTLOCKS */
static inline void ptlock_cache_init(void)
{
}

static inline bool ptlock_alloc(struct page *page)
{
	return true;
}

static inline void ptlock_free(struct page *page)
{
}

static inline spinlock_t *ptlock_ptr(struct page *page)
{
	return &page->ptl;
}
#endif /* ALLOC_SPLIT_PTLOCKS */

static inline spinlock_t *pte_lockptr(struct mm_struct *mm, pmd_t *pmd)
{
	return ptlock_ptr(pmd_page(*pmd));
}

static inline bool ptlock_init(struct page *page)
{
	/*
	 * prep_new_page() initialize page->private (and therefore page->ptl)
	 * with 0. Make sure nobody took it in use in between.
	 *
	 * It can happen if arch try to use slab for page table allocation:
	 * slab code uses page->slab_cache, which share storage with page->ptl.
	 */
	VM_BUG_ON_PAGE(*(unsigned long *)&page->ptl, page);
	if (!ptlock_alloc(page))
		return false;
	spin_lock_init(ptlock_ptr(page));
	return true;
}

/* Reset page->mapping so free_pages_check won't complain. */
static inline void pte_lock_deinit(struct page *page)
{
	page->mapping = NULL;
	ptlock_free(page);
}

#else	/* !USE_SPLIT_PTE_PTLOCKS */
/*
 * We use mm->page_table_lock to guard all pagetable pages of the mm.
 */
static inline spinlock_t *pte_lockptr(struct mm_struct *mm, pmd_t *pmd)
{
	return &mm->page_table_lock;
}
static inline void ptlock_cache_init(void) {}
static inline bool ptlock_init(struct page *page) { return true; }
static inline void pte_lock_deinit(struct page *page) {}
#endif /* USE_SPLIT_PTE_PTLOCKS */

static inline void pgtable_init(void)
{
	ptlock_cache_init();
	pgtable_cache_init();
}

static inline bool pgtable_page_ctor(struct page *page)
{
	if (!ptlock_init(page))
		return false;
	__SetPageTable(page);
	inc_zone_page_state(page, NR_PAGETABLE);
	return true;
}

static inline void pgtable_page_dtor(struct page *page)
{
	pte_lock_deinit(page);
	__ClearPageTable(page);
	dec_zone_page_state(page, NR_PAGETABLE);
}

#define pte_offset_map_lock(mm, pmd, address, ptlp)	\
({							\
	spinlock_t *__ptl = pte_lockptr(mm, pmd);	\
	pte_t *__pte = pte_offset_map(pmd, address);	\
	*(ptlp) = __ptl;				\
	spin_lock(__ptl);				\
	__pte;						\
})

#define pte_unmap_unlock(pte, ptl)	do {		\
	spin_unlock(ptl);				\
	pte_unmap(pte);					\
} while (0)

#define pte_alloc(mm, pmd, address)			\
	(unlikely(pmd_none(*(pmd))) && __pte_alloc(mm, pmd, address))

#define pte_alloc_map(mm, pmd, address)			\
	(pte_alloc(mm, pmd, address) ? NULL : pte_offset_map(pmd, address))

#define pte_alloc_map_lock(mm, pmd, address, ptlp)	\
	(pte_alloc(mm, pmd, address) ?			\
		 NULL : pte_offset_map_lock(mm, pmd, address, ptlp))

#define pte_alloc_kernel(pmd, address)			\
	((unlikely(pmd_none(*(pmd))) && __pte_alloc_kernel(pmd, address))? \
		NULL: pte_offset_kernel(pmd, address))

#if USE_SPLIT_PMD_PTLOCKS

static struct page *pmd_to_page(pmd_t *pmd)
{
	unsigned long mask = ~(PTRS_PER_PMD * sizeof(pmd_t) - 1);
	return virt_to_page((void *)((unsigned long) pmd & mask));
}

static inline spinlock_t *pmd_lockptr(struct mm_struct *mm, pmd_t *pmd)
{
	return ptlock_ptr(pmd_to_page(pmd));
}

static inline bool pgtable_pmd_page_ctor(struct page *page)
{
#ifdef CONFIG_TRANSPARENT_HUGEPAGE
	page->pmd_huge_pte = NULL;
#endif
	return ptlock_init(page);
}

static inline void pgtable_pmd_page_dtor(struct page *page)
{
#ifdef CONFIG_TRANSPARENT_HUGEPAGE
	VM_BUG_ON_PAGE(page->pmd_huge_pte, page);
#endif
	ptlock_free(page);
}

#define pmd_huge_pte(mm, pmd) (pmd_to_page(pmd)->pmd_huge_pte)

#else

static inline spinlock_t *pmd_lockptr(struct mm_struct *mm, pmd_t *pmd)
{
	return &mm->page_table_lock;
}

static inline bool pgtable_pmd_page_ctor(struct page *page) { return true; }
static inline void pgtable_pmd_page_dtor(struct page *page) {}

#define pmd_huge_pte(mm, pmd) ((mm)->pmd_huge_pte)

#endif

static inline spinlock_t *pmd_lock(struct mm_struct *mm, pmd_t *pmd)
{
	spinlock_t *ptl = pmd_lockptr(mm, pmd);
	spin_lock(ptl);
	return ptl;
}

/*
 * No scalability reason to split PUD locks yet, but follow the same pattern
 * as the PMD locks to make it easier if we decide to.  The VM should not be
 * considered ready to switch to split PUD locks yet; there may be places
 * which need to be converted from page_table_lock.
 */
static inline spinlock_t *pud_lockptr(struct mm_struct *mm, pud_t *pud)
{
	return &mm->page_table_lock;
}

static inline spinlock_t *pud_lock(struct mm_struct *mm, pud_t *pud)
{
	spinlock_t *ptl = pud_lockptr(mm, pud);

	spin_lock(ptl);
	return ptl;
}

extern void __init pagecache_init(void);
extern void free_area_init(unsigned long * zones_size);
extern void __init free_area_init_node(int nid, unsigned long * zones_size,
		unsigned long zone_start_pfn, unsigned long *zholes_size);
extern void free_initmem(void);

/*
 * Free reserved pages within range [PAGE_ALIGN(start), end & PAGE_MASK)
 * into the buddy system. The freed pages will be poisoned with pattern
 * "poison" if it's within range [0, UCHAR_MAX].
 * Return pages freed into the buddy system.
 */
extern unsigned long free_reserved_area(void *start, void *end,
					int poison, char *s);

#ifdef	CONFIG_HIGHMEM
/*
 * Free a highmem page into the buddy system, adjusting totalhigh_pages
 * and totalram_pages.
 */
extern void free_highmem_page(struct page *page);
#endif

extern void adjust_managed_page_count(struct page *page, long count);
extern void mem_init_print_info(const char *str);

extern void reserve_bootmem_region(phys_addr_t start, phys_addr_t end);

/* Free the reserved page into the buddy system, so it gets managed. */
static inline void __free_reserved_page(struct page *page)
{
	ClearPageReserved(page);
	init_page_count(page);
	__free_page(page);
}

static inline void free_reserved_page(struct page *page)
{
	__free_reserved_page(page);
	adjust_managed_page_count(page, 1);
}

static inline void mark_page_reserved(struct page *page)
{
	SetPageReserved(page);
	adjust_managed_page_count(page, -1);
}

/*
 * Default method to free all the __init memory into the buddy system.
 * The freed pages will be poisoned with pattern "poison" if it's within
 * range [0, UCHAR_MAX].
 * Return pages freed into the buddy system.
 */
static inline unsigned long free_initmem_default(int poison)
{
	extern char __init_begin[], __init_end[];

	return free_reserved_area(&__init_begin, &__init_end,
				  poison, "unused kernel");
}

static inline unsigned long get_num_physpages(void)
{
	int nid;
	unsigned long phys_pages = 0;

	for_each_online_node(nid)
		phys_pages += node_present_pages(nid);

	return phys_pages;
}

#ifdef CONFIG_HAVE_MEMBLOCK_NODE_MAP
/*
 * With CONFIG_HAVE_MEMBLOCK_NODE_MAP set, an architecture may initialise its
 * zones, allocate the backing mem_map and account for memory holes in a more
 * architecture independent manner. This is a substitute for creating the
 * zone_sizes[] and zholes_size[] arrays and passing them to
 * free_area_init_node()
 *
 * An architecture is expected to register range of page frames backed by
 * physical memory with memblock_add[_node]() before calling
 * free_area_init_nodes() passing in the PFN each zone ends at. At a basic
 * usage, an architecture is expected to do something like
 *
 * unsigned long max_zone_pfns[MAX_NR_ZONES] = {max_dma, max_normal_pfn,
 * 							 max_highmem_pfn};
 * for_each_valid_physical_page_range()
 * 	memblock_add_node(base, size, nid)
 * free_area_init_nodes(max_zone_pfns);
 *
 * free_bootmem_with_active_regions() calls free_bootmem_node() for each
 * registered physical page range.  Similarly
 * sparse_memory_present_with_active_regions() calls memory_present() for
 * each range when SPARSEMEM is enabled.
 *
 * See mm/page_alloc.c for more information on each function exposed by
 * CONFIG_HAVE_MEMBLOCK_NODE_MAP.
 */
extern void free_area_init_nodes(unsigned long *max_zone_pfn);
unsigned long node_map_pfn_alignment(void);
unsigned long __absent_pages_in_range(int nid, unsigned long start_pfn,
						unsigned long end_pfn);
extern unsigned long absent_pages_in_range(unsigned long start_pfn,
						unsigned long end_pfn);
extern void get_pfn_range_for_nid(unsigned int nid,
			unsigned long *start_pfn, unsigned long *end_pfn);
extern unsigned long find_min_pfn_with_active_regions(void);
extern void free_bootmem_with_active_regions(int nid,
						unsigned long max_low_pfn);
extern void sparse_memory_present_with_active_regions(int nid);

#endif /* CONFIG_HAVE_MEMBLOCK_NODE_MAP */

#if !defined(CONFIG_HAVE_MEMBLOCK_NODE_MAP) && \
    !defined(CONFIG_HAVE_ARCH_EARLY_PFN_TO_NID)
static inline int __early_pfn_to_nid(unsigned long pfn,
					struct mminit_pfnnid_cache *state)
{
	return 0;
}
#else
/* please see mm/page_alloc.c */
extern int __meminit early_pfn_to_nid(unsigned long pfn);
/* there is a per-arch backend function. */
extern int __meminit __early_pfn_to_nid(unsigned long pfn,
					struct mminit_pfnnid_cache *state);
#endif

#if defined(CONFIG_HAVE_MEMBLOCK) && !defined(CONFIG_FLAT_NODE_MEM_MAP)
void zero_resv_unavail(void);
#else
static inline void zero_resv_unavail(void) {}
#endif

extern void set_dma_reserve(unsigned long new_dma_reserve);
extern void memmap_init_zone(unsigned long, int, unsigned long, unsigned long,
		enum memmap_context, struct vmem_altmap *);
extern void setup_per_zone_wmarks(void);
extern int __meminit init_per_zone_wmark_min(void);
extern void mem_init(void);
extern void __init mmap_init(void);
extern void show_mem(unsigned int flags, nodemask_t *nodemask);
extern long si_mem_available(void);
extern void si_meminfo(struct sysinfo * val);
extern void si_meminfo_node(struct sysinfo *val, int nid);
#ifdef __HAVE_ARCH_RESERVED_KERNEL_PAGES
extern unsigned long arch_reserved_kernel_pages(void);
#endif

extern __printf(3, 4)
void warn_alloc(gfp_t gfp_mask, nodemask_t *nodemask, const char *fmt, ...);

extern void setup_per_cpu_pageset(void);

extern void zone_pcp_update(struct zone *zone);
extern void zone_pcp_reset(struct zone *zone);

/* page_alloc.c */
extern int min_free_kbytes;
extern int watermark_boost_factor;
extern int watermark_scale_factor;

/* nommu.c */
extern atomic_long_t mmap_pages_allocated;
extern int nommu_shrink_inode_mappings(struct inode *, size_t, size_t);

/* interval_tree.c */
void vma_interval_tree_insert(struct vm_area_struct *node,
			      struct rb_root_cached *root);
void vma_interval_tree_insert_after(struct vm_area_struct *node,
				    struct vm_area_struct *prev,
				    struct rb_root_cached *root);
void vma_interval_tree_remove(struct vm_area_struct *node,
			      struct rb_root_cached *root);
struct vm_area_struct *vma_interval_tree_iter_first(struct rb_root_cached *root,
				unsigned long start, unsigned long last);
struct vm_area_struct *vma_interval_tree_iter_next(struct vm_area_struct *node,
				unsigned long start, unsigned long last);

#define vma_interval_tree_foreach(vma, root, start, last)		\
	for (vma = vma_interval_tree_iter_first(root, start, last);	\
	     vma; vma = vma_interval_tree_iter_next(vma, start, last))

void anon_vma_interval_tree_insert(struct anon_vma_chain *node,
				   struct rb_root_cached *root);
void anon_vma_interval_tree_remove(struct anon_vma_chain *node,
				   struct rb_root_cached *root);
struct anon_vma_chain *
anon_vma_interval_tree_iter_first(struct rb_root_cached *root,
				  unsigned long start, unsigned long last);
struct anon_vma_chain *anon_vma_interval_tree_iter_next(
	struct anon_vma_chain *node, unsigned long start, unsigned long last);
#ifdef CONFIG_DEBUG_VM_RB
void anon_vma_interval_tree_verify(struct anon_vma_chain *node);
#endif

#define anon_vma_interval_tree_foreach(avc, root, start, last)		 \
	for (avc = anon_vma_interval_tree_iter_first(root, start, last); \
	     avc; avc = anon_vma_interval_tree_iter_next(avc, start, last))

/* mmap.c */
extern int __vm_enough_memory(struct mm_struct *mm, long pages, int cap_sys_admin);
extern int __vma_adjust(struct vm_area_struct *vma, unsigned long start,
	unsigned long end, pgoff_t pgoff, struct vm_area_struct *insert,
	struct vm_area_struct *expand, bool keep_locked);
static inline int vma_adjust(struct vm_area_struct *vma, unsigned long start,
	unsigned long end, pgoff_t pgoff, struct vm_area_struct *insert)
{
	return __vma_adjust(vma, start, end, pgoff, insert, NULL, false);
}

extern struct vm_area_struct *__vma_merge(struct mm_struct *mm,
	struct vm_area_struct *prev, unsigned long addr, unsigned long end,
	unsigned long vm_flags, struct anon_vma *anon, struct file *file,
	pgoff_t pgoff, struct mempolicy *mpol, struct vm_userfaultfd_ctx uff,
	const char __user *user, bool keep_locked);

static inline struct vm_area_struct *vma_merge(struct mm_struct *mm,
	struct vm_area_struct *prev, unsigned long addr, unsigned long end,
<<<<<<< HEAD
	unsigned long vm_flags, struct anon_vma *anon, struct file *file,
	pgoff_t off, struct mempolicy *pol, struct vm_userfaultfd_ctx uff,
	const char __user *user)
{
	return __vma_merge(mm, prev, addr, end, vm_flags, anon, file, off,
			   pol, uff, user, false);
}

=======
	unsigned long vm_flags, struct anon_vma *, struct file *, pgoff_t,
	struct mempolicy *, struct vm_userfaultfd_ctx, const char __user *);
>>>>>>> 34f21ff3
extern struct anon_vma *find_mergeable_anon_vma(struct vm_area_struct *);
extern int __split_vma(struct mm_struct *, struct vm_area_struct *,
	unsigned long addr, int new_below);
extern int split_vma(struct mm_struct *, struct vm_area_struct *,
	unsigned long addr, int new_below);
extern int insert_vm_struct(struct mm_struct *, struct vm_area_struct *);
extern void __vma_link_rb(struct mm_struct *, struct vm_area_struct *,
	struct rb_node **, struct rb_node *);
extern void unlink_file_vma(struct vm_area_struct *);
extern struct vm_area_struct *copy_vma(struct vm_area_struct **,
	unsigned long addr, unsigned long len, pgoff_t pgoff,
	bool *need_rmap_locks);
extern void exit_mmap(struct mm_struct *);

static inline int check_data_rlimit(unsigned long rlim,
				    unsigned long new,
				    unsigned long start,
				    unsigned long end_data,
				    unsigned long start_data)
{
	if (rlim < RLIM_INFINITY) {
		if (((new - start) + (end_data - start_data)) > rlim)
			return -ENOSPC;
	}

	return 0;
}

extern int mm_take_all_locks(struct mm_struct *mm);
extern void mm_drop_all_locks(struct mm_struct *mm);

extern void set_mm_exe_file(struct mm_struct *mm, struct file *new_exe_file);
extern struct file *get_mm_exe_file(struct mm_struct *mm);
extern struct file *get_task_exe_file(struct task_struct *task);

extern bool may_expand_vm(struct mm_struct *, vm_flags_t, unsigned long npages);
extern void vm_stat_account(struct mm_struct *, vm_flags_t, long npages);

extern bool vma_is_special_mapping(const struct vm_area_struct *vma,
				   const struct vm_special_mapping *sm);
extern struct vm_area_struct *_install_special_mapping(struct mm_struct *mm,
				   unsigned long addr, unsigned long len,
				   unsigned long flags,
				   const struct vm_special_mapping *spec);
/* This is an obsolete alternative to _install_special_mapping. */
extern int install_special_mapping(struct mm_struct *mm,
				   unsigned long addr, unsigned long len,
				   unsigned long flags, struct page **pages);

extern unsigned long get_unmapped_area(struct file *, unsigned long, unsigned long, unsigned long, unsigned long);

extern unsigned long mmap_region(struct file *file, unsigned long addr,
	unsigned long len, vm_flags_t vm_flags, unsigned long pgoff,
	struct list_head *uf);
extern unsigned long do_mmap(struct file *file, unsigned long addr,
	unsigned long len, unsigned long prot, unsigned long flags,
	vm_flags_t vm_flags, unsigned long pgoff, unsigned long *populate,
	struct list_head *uf);
extern int do_munmap(struct mm_struct *, unsigned long, size_t,
		     struct list_head *uf);

static inline unsigned long
do_mmap_pgoff(struct file *file, unsigned long addr,
	unsigned long len, unsigned long prot, unsigned long flags,
	unsigned long pgoff, unsigned long *populate,
	struct list_head *uf)
{
	return do_mmap(file, addr, len, prot, flags, 0, pgoff, populate, uf);
}

#ifdef CONFIG_MMU
extern int __mm_populate(unsigned long addr, unsigned long len,
			 int ignore_errors);
static inline void mm_populate(unsigned long addr, unsigned long len)
{
	/* Ignore errors */
	(void) __mm_populate(addr, len, 1);
}
#else
static inline void mm_populate(unsigned long addr, unsigned long len) {}
#endif

/* These take the mm semaphore themselves */
extern int __must_check vm_brk(unsigned long, unsigned long);
extern int __must_check vm_brk_flags(unsigned long, unsigned long, unsigned long);
extern int vm_munmap(unsigned long, size_t);
extern unsigned long __must_check vm_mmap(struct file *, unsigned long,
        unsigned long, unsigned long,
        unsigned long, unsigned long);

struct vm_unmapped_area_info {
#define VM_UNMAPPED_AREA_TOPDOWN 1
	unsigned long flags;
	unsigned long length;
	unsigned long low_limit;
	unsigned long high_limit;
	unsigned long align_mask;
	unsigned long align_offset;
};

extern unsigned long unmapped_area(struct vm_unmapped_area_info *info);
extern unsigned long unmapped_area_topdown(struct vm_unmapped_area_info *info);

/*
 * Search for an unmapped address range.
 *
 * We are looking for a range that:
 * - does not intersect with any VMA;
 * - is contained within the [low_limit, high_limit) interval;
 * - is at least the desired size.
 * - satisfies (begin_addr & align_mask) == (align_offset & align_mask)
 */
static inline unsigned long
vm_unmapped_area(struct vm_unmapped_area_info *info)
{
	if (info->flags & VM_UNMAPPED_AREA_TOPDOWN)
		return unmapped_area_topdown(info);
	else
		return unmapped_area(info);
}

/* truncate.c */
extern void truncate_inode_pages(struct address_space *, loff_t);
extern void truncate_inode_pages_range(struct address_space *,
				       loff_t lstart, loff_t lend);
extern void truncate_inode_pages_final(struct address_space *);

/* generic vm_area_ops exported for stackable file systems */
extern vm_fault_t filemap_fault(struct vm_fault *vmf);
extern void filemap_map_pages(struct vm_fault *vmf,
		pgoff_t start_pgoff, pgoff_t end_pgoff);
extern vm_fault_t filemap_page_mkwrite(struct vm_fault *vmf);

/* mm/page-writeback.c */
int __must_check write_one_page(struct page *page);
void task_dirty_inc(struct task_struct *tsk);

/* readahead.c */
#define VM_MAX_READAHEAD	512	/* kbytes */
#define VM_MIN_READAHEAD	16	/* kbytes (includes current page) */

int force_page_cache_readahead(struct address_space *mapping, struct file *filp,
			pgoff_t offset, unsigned long nr_to_read);

void page_cache_sync_readahead(struct address_space *mapping,
			       struct file_ra_state *ra,
			       struct file *filp,
			       pgoff_t offset,
			       unsigned long size);

void page_cache_async_readahead(struct address_space *mapping,
				struct file_ra_state *ra,
				struct file *filp,
				struct page *pg,
				pgoff_t offset,
				unsigned long size);

extern unsigned long stack_guard_gap;
/* Generic expand stack which grows the stack according to GROWS{UP,DOWN} */
extern int expand_stack(struct vm_area_struct *vma, unsigned long address);

/* CONFIG_STACK_GROWSUP still needs to to grow downwards at some places */
extern int expand_downwards(struct vm_area_struct *vma,
		unsigned long address);
#if VM_GROWSUP
extern int expand_upwards(struct vm_area_struct *vma, unsigned long address);
#else
  #define expand_upwards(vma, address) (0)
#endif

/* Look up the first VMA which satisfies  addr < vm_end,  NULL if none. */
extern struct vm_area_struct * find_vma(struct mm_struct * mm, unsigned long addr);
extern struct vm_area_struct * find_vma_prev(struct mm_struct * mm, unsigned long addr,
					     struct vm_area_struct **pprev);

/* Look up the first VMA which intersects the interval start_addr..end_addr-1,
   NULL if none.  Assume start_addr < end_addr. */
static inline struct vm_area_struct * find_vma_intersection(struct mm_struct * mm, unsigned long start_addr, unsigned long end_addr)
{
	struct vm_area_struct * vma = find_vma(mm,start_addr);

	if (vma && end_addr <= vma->vm_start)
		vma = NULL;
	return vma;
}

static inline unsigned long vm_start_gap(struct vm_area_struct *vma)
{
	unsigned long vm_start = vma->vm_start;

	if (vma->vm_flags & VM_GROWSDOWN) {
		vm_start -= stack_guard_gap;
		if (vm_start > vma->vm_start)
			vm_start = 0;
	}
	return vm_start;
}

static inline unsigned long vm_end_gap(struct vm_area_struct *vma)
{
	unsigned long vm_end = vma->vm_end;

	if (vma->vm_flags & VM_GROWSUP) {
		vm_end += stack_guard_gap;
		if (vm_end < vma->vm_end)
			vm_end = -PAGE_SIZE;
	}
	return vm_end;
}

static inline unsigned long vma_pages(struct vm_area_struct *vma)
{
	return (vma->vm_end - vma->vm_start) >> PAGE_SHIFT;
}

/* Look up the first VMA which exactly match the interval vm_start ... vm_end */
static inline struct vm_area_struct *find_exact_vma(struct mm_struct *mm,
				unsigned long vm_start, unsigned long vm_end)
{
	struct vm_area_struct *vma = find_vma(mm, vm_start);

	if (vma && (vma->vm_start != vm_start || vma->vm_end != vm_end))
		vma = NULL;

	return vma;
}

static inline bool range_in_vma(struct vm_area_struct *vma,
				unsigned long start, unsigned long end)
{
	return (vma && vma->vm_start <= start && end <= vma->vm_end);
}

#ifdef CONFIG_MMU
pgprot_t vm_get_page_prot(unsigned long vm_flags);
void vma_set_page_prot(struct vm_area_struct *vma);
#else
static inline pgprot_t vm_get_page_prot(unsigned long vm_flags)
{
	return __pgprot(0);
}
static inline void vma_set_page_prot(struct vm_area_struct *vma)
{
	vma->vm_page_prot = vm_get_page_prot(vma->vm_flags);
}
#endif

#ifdef CONFIG_NUMA_BALANCING
unsigned long change_prot_numa(struct vm_area_struct *vma,
			unsigned long start, unsigned long end);
#endif

struct vm_area_struct *find_extend_vma(struct mm_struct *, unsigned long addr);
int remap_pfn_range(struct vm_area_struct *, unsigned long addr,
			unsigned long pfn, unsigned long size, pgprot_t);
int vm_insert_page(struct vm_area_struct *, unsigned long addr, struct page *);
int vm_insert_pfn(struct vm_area_struct *vma, unsigned long addr,
			unsigned long pfn);
int vm_insert_pfn_prot(struct vm_area_struct *vma, unsigned long addr,
			unsigned long pfn, pgprot_t pgprot);
int vm_insert_mixed(struct vm_area_struct *vma, unsigned long addr,
			pfn_t pfn);
vm_fault_t vmf_insert_mixed_mkwrite(struct vm_area_struct *vma,
		unsigned long addr, pfn_t pfn);
int vm_iomap_memory(struct vm_area_struct *vma, phys_addr_t start, unsigned long len);

static inline vm_fault_t vmf_insert_page(struct vm_area_struct *vma,
				unsigned long addr, struct page *page)
{
	int err = vm_insert_page(vma, addr, page);

	if (err == -ENOMEM)
		return VM_FAULT_OOM;
	if (err < 0 && err != -EBUSY)
		return VM_FAULT_SIGBUS;

	return VM_FAULT_NOPAGE;
}

static inline vm_fault_t vmf_insert_mixed(struct vm_area_struct *vma,
				unsigned long addr, pfn_t pfn)
{
	int err = vm_insert_mixed(vma, addr, pfn);

	if (err == -ENOMEM)
		return VM_FAULT_OOM;
	if (err < 0 && err != -EBUSY)
		return VM_FAULT_SIGBUS;

	return VM_FAULT_NOPAGE;
}

static inline vm_fault_t vmf_insert_pfn(struct vm_area_struct *vma,
			unsigned long addr, unsigned long pfn)
{
	int err = vm_insert_pfn(vma, addr, pfn);

	if (err == -ENOMEM)
		return VM_FAULT_OOM;
	if (err < 0 && err != -EBUSY)
		return VM_FAULT_SIGBUS;

	return VM_FAULT_NOPAGE;
}

static inline vm_fault_t vmf_error(int err)
{
	if (err == -ENOMEM)
		return VM_FAULT_OOM;
	return VM_FAULT_SIGBUS;
}

struct page *follow_page_mask(struct vm_area_struct *vma,
			      unsigned long address, unsigned int foll_flags,
			      unsigned int *page_mask);

static inline struct page *follow_page(struct vm_area_struct *vma,
		unsigned long address, unsigned int foll_flags)
{
	unsigned int unused_page_mask;
	return follow_page_mask(vma, address, foll_flags, &unused_page_mask);
}

#define FOLL_WRITE	0x01	/* check pte is writable */
#define FOLL_TOUCH	0x02	/* mark page accessed */
#define FOLL_GET	0x04	/* do get_page on page */
#define FOLL_DUMP	0x08	/* give error on hole if it would be zero */
#define FOLL_FORCE	0x10	/* get_user_pages read/write w/o permission */
#define FOLL_NOWAIT	0x20	/* if a disk transfer is needed, start the IO
				 * and return without waiting upon it */
#define FOLL_POPULATE	0x40	/* fault in page */
#define FOLL_SPLIT	0x80	/* don't return transhuge pages, split them */
#define FOLL_HWPOISON	0x100	/* check page is hwpoisoned */
#define FOLL_NUMA	0x200	/* force NUMA hinting page fault */
#define FOLL_MIGRATION	0x400	/* wait for page to replace migration entry */
#define FOLL_TRIED	0x800	/* a retry, previous pass started an IO */
#define FOLL_MLOCK	0x1000	/* lock present pages */
#define FOLL_REMOTE	0x2000	/* we are working on non-current tsk/mm */
#define FOLL_COW	0x4000	/* internal GUP flag */
#define FOLL_ANON	0x8000	/* don't do file mappings */

static inline int vm_fault_to_errno(vm_fault_t vm_fault, int foll_flags)
{
	if (vm_fault & VM_FAULT_OOM)
		return -ENOMEM;
	if (vm_fault & (VM_FAULT_HWPOISON | VM_FAULT_HWPOISON_LARGE))
		return (foll_flags & FOLL_HWPOISON) ? -EHWPOISON : -EFAULT;
	if (vm_fault & (VM_FAULT_SIGBUS | VM_FAULT_SIGSEGV))
		return -EFAULT;
	return 0;
}

typedef int (*pte_fn_t)(pte_t *pte, pgtable_t token, unsigned long addr,
			void *data);
extern int apply_to_page_range(struct mm_struct *mm, unsigned long address,
			       unsigned long size, pte_fn_t fn, void *data);


#ifdef CONFIG_PAGE_POISONING
extern bool page_poisoning_enabled(void);
extern void kernel_poison_pages(struct page *page, int numpages, int enable);
#else
static inline bool page_poisoning_enabled(void) { return false; }
static inline void kernel_poison_pages(struct page *page, int numpages,
					int enable) { }
#endif

#ifdef CONFIG_INIT_ON_ALLOC_DEFAULT_ON
DECLARE_STATIC_KEY_TRUE(init_on_alloc);
#else
DECLARE_STATIC_KEY_FALSE(init_on_alloc);
#endif
static inline bool want_init_on_alloc(gfp_t flags)
{
	if (static_branch_unlikely(&init_on_alloc) &&
	    !page_poisoning_enabled())
		return true;
	return flags & __GFP_ZERO;
}

#ifdef CONFIG_INIT_ON_FREE_DEFAULT_ON
DECLARE_STATIC_KEY_TRUE(init_on_free);
#else
DECLARE_STATIC_KEY_FALSE(init_on_free);
#endif
static inline bool want_init_on_free(void)
{
	return static_branch_unlikely(&init_on_free) &&
	       !page_poisoning_enabled();
}

#ifdef CONFIG_DEBUG_PAGEALLOC
extern bool _debug_pagealloc_enabled;
extern void __kernel_map_pages(struct page *page, int numpages, int enable);

static inline bool debug_pagealloc_enabled(void)
{
	return _debug_pagealloc_enabled;
}

static inline void
kernel_map_pages(struct page *page, int numpages, int enable)
{
	if (!debug_pagealloc_enabled())
		return;

	__kernel_map_pages(page, numpages, enable);
}
#ifdef CONFIG_HIBERNATION
extern bool kernel_page_present(struct page *page);
#endif	/* CONFIG_HIBERNATION */
#else	/* CONFIG_DEBUG_PAGEALLOC */
static inline void
kernel_map_pages(struct page *page, int numpages, int enable) {}
#ifdef CONFIG_HIBERNATION
static inline bool kernel_page_present(struct page *page) { return true; }
#endif	/* CONFIG_HIBERNATION */
static inline bool debug_pagealloc_enabled(void)
{
	return false;
}
#endif	/* CONFIG_DEBUG_PAGEALLOC */

#ifdef __HAVE_ARCH_GATE_AREA
extern struct vm_area_struct *get_gate_vma(struct mm_struct *mm);
extern int in_gate_area_no_mm(unsigned long addr);
extern int in_gate_area(struct mm_struct *mm, unsigned long addr);
#else
static inline struct vm_area_struct *get_gate_vma(struct mm_struct *mm)
{
	return NULL;
}
static inline int in_gate_area_no_mm(unsigned long addr) { return 0; }
static inline int in_gate_area(struct mm_struct *mm, unsigned long addr)
{
	return 0;
}
#endif	/* __HAVE_ARCH_GATE_AREA */

extern bool process_shares_mm(struct task_struct *p, struct mm_struct *mm);

#ifdef CONFIG_SYSCTL
extern int sysctl_drop_caches;
int drop_caches_sysctl_handler(struct ctl_table *, int,
					void __user *, size_t *, loff_t *);
#endif

void drop_slab(void);
void drop_slab_node(int nid);

#ifndef CONFIG_MMU
#define randomize_va_space 0
#else
extern int randomize_va_space;
#endif

const char * arch_vma_name(struct vm_area_struct *vma);
void print_vma_addr(char *prefix, unsigned long rip);

void *sparse_buffer_alloc(unsigned long size);
struct page *sparse_mem_map_populate(unsigned long pnum, int nid,
		struct vmem_altmap *altmap);
pgd_t *vmemmap_pgd_populate(unsigned long addr, int node);
p4d_t *vmemmap_p4d_populate(pgd_t *pgd, unsigned long addr, int node);
pud_t *vmemmap_pud_populate(p4d_t *p4d, unsigned long addr, int node);
pmd_t *vmemmap_pmd_populate(pud_t *pud, unsigned long addr, int node);
pte_t *vmemmap_pte_populate(pmd_t *pmd, unsigned long addr, int node);
void *vmemmap_alloc_block(unsigned long size, int node);
struct vmem_altmap;
void *vmemmap_alloc_block_buf(unsigned long size, int node);
void *altmap_alloc_block_buf(unsigned long size, struct vmem_altmap *altmap);
void vmemmap_verify(pte_t *, int, unsigned long, unsigned long);
int vmemmap_populate_basepages(unsigned long start, unsigned long end,
			       int node);
int vmemmap_populate(unsigned long start, unsigned long end, int node,
		struct vmem_altmap *altmap);
void vmemmap_populate_print_last(void);
#ifdef CONFIG_MEMORY_HOTPLUG
void vmemmap_free(unsigned long start, unsigned long end,
		struct vmem_altmap *altmap);
#endif
void register_page_bootmem_memmap(unsigned long section_nr, struct page *map,
				  unsigned long nr_pages);

enum mf_flags {
	MF_COUNT_INCREASED = 1 << 0,
	MF_ACTION_REQUIRED = 1 << 1,
	MF_MUST_KILL = 1 << 2,
	MF_SOFT_OFFLINE = 1 << 3,
};
extern int memory_failure(unsigned long pfn, int flags);
extern void memory_failure_queue(unsigned long pfn, int flags);
extern int unpoison_memory(unsigned long pfn);
extern int get_hwpoison_page(struct page *page);
#define put_hwpoison_page(page)	put_page(page)
extern int sysctl_memory_failure_early_kill;
extern int sysctl_memory_failure_recovery;
extern void shake_page(struct page *p, int access);
extern atomic_long_t num_poisoned_pages __read_mostly;
extern int soft_offline_page(struct page *page, int flags);


/*
 * Error handlers for various types of pages.
 */
enum mf_result {
	MF_IGNORED,	/* Error: cannot be handled */
	MF_FAILED,	/* Error: handling failed */
	MF_DELAYED,	/* Will be handled later */
	MF_RECOVERED,	/* Successfully recovered */
};

enum mf_action_page_type {
	MF_MSG_KERNEL,
	MF_MSG_KERNEL_HIGH_ORDER,
	MF_MSG_SLAB,
	MF_MSG_DIFFERENT_COMPOUND,
	MF_MSG_POISONED_HUGE,
	MF_MSG_HUGE,
	MF_MSG_FREE_HUGE,
	MF_MSG_NON_PMD_HUGE,
	MF_MSG_UNMAP_FAILED,
	MF_MSG_DIRTY_SWAPCACHE,
	MF_MSG_CLEAN_SWAPCACHE,
	MF_MSG_DIRTY_MLOCKED_LRU,
	MF_MSG_CLEAN_MLOCKED_LRU,
	MF_MSG_DIRTY_UNEVICTABLE_LRU,
	MF_MSG_CLEAN_UNEVICTABLE_LRU,
	MF_MSG_DIRTY_LRU,
	MF_MSG_CLEAN_LRU,
	MF_MSG_TRUNCATED_LRU,
	MF_MSG_BUDDY,
	MF_MSG_BUDDY_2ND,
	MF_MSG_DAX,
	MF_MSG_UNKNOWN,
};

#if defined(CONFIG_TRANSPARENT_HUGEPAGE) || defined(CONFIG_HUGETLBFS)
extern void clear_huge_page(struct page *page,
			    unsigned long addr_hint,
			    unsigned int pages_per_huge_page);
extern void copy_user_huge_page(struct page *dst, struct page *src,
				unsigned long addr_hint,
				struct vm_area_struct *vma,
				unsigned int pages_per_huge_page);
extern long copy_huge_page_from_user(struct page *dst_page,
				const void __user *usr_src,
				unsigned int pages_per_huge_page,
				bool allow_pagefault);
#endif /* CONFIG_TRANSPARENT_HUGEPAGE || CONFIG_HUGETLBFS */

extern struct page_ext_operations debug_guardpage_ops;

#ifdef CONFIG_DEBUG_PAGEALLOC
extern unsigned int _debug_guardpage_minorder;
extern bool _debug_guardpage_enabled;

static inline unsigned int debug_guardpage_minorder(void)
{
	return _debug_guardpage_minorder;
}

static inline bool debug_guardpage_enabled(void)
{
	return _debug_guardpage_enabled;
}

static inline bool page_is_guard(struct page *page)
{
	struct page_ext *page_ext;

	if (!debug_guardpage_enabled())
		return false;

	page_ext = lookup_page_ext(page);
	if (unlikely(!page_ext))
		return false;

	return test_bit(PAGE_EXT_DEBUG_GUARD, &page_ext->flags);
}
#else
static inline unsigned int debug_guardpage_minorder(void) { return 0; }
static inline bool debug_guardpage_enabled(void) { return false; }
static inline bool page_is_guard(struct page *page) { return false; }
#endif /* CONFIG_DEBUG_PAGEALLOC */

#if MAX_NUMNODES > 1
void __init setup_nr_node_ids(void);
#else
static inline void setup_nr_node_ids(void) {}
#endif

extern int want_old_faultaround_pte;

#ifdef CONFIG_PROCESS_RECLAIM
struct reclaim_param {
	struct vm_area_struct *vma;
	/* Number of pages scanned */
	int nr_scanned;
	/* max pages to reclaim */
	int nr_to_reclaim;
	/* pages reclaimed */
	int nr_reclaimed;
};
extern struct reclaim_param reclaim_task_anon(struct task_struct *task,
		int nr_to_reclaim);
#endif

#endif /* __KERNEL__ */
#endif /* _LINUX_MM_H */<|MERGE_RESOLUTION|>--- conflicted
+++ resolved
@@ -2412,7 +2412,6 @@
 
 static inline struct vm_area_struct *vma_merge(struct mm_struct *mm,
 	struct vm_area_struct *prev, unsigned long addr, unsigned long end,
-<<<<<<< HEAD
 	unsigned long vm_flags, struct anon_vma *anon, struct file *file,
 	pgoff_t off, struct mempolicy *pol, struct vm_userfaultfd_ctx uff,
 	const char __user *user)
@@ -2421,10 +2420,6 @@
 			   pol, uff, user, false);
 }
 
-=======
-	unsigned long vm_flags, struct anon_vma *, struct file *, pgoff_t,
-	struct mempolicy *, struct vm_userfaultfd_ctx, const char __user *);
->>>>>>> 34f21ff3
 extern struct anon_vma *find_mergeable_anon_vma(struct vm_area_struct *);
 extern int __split_vma(struct mm_struct *, struct vm_area_struct *,
 	unsigned long addr, int new_below);
